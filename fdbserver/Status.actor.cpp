/*
 * Status.actor.cpp
 *
 * This source file is part of the FoundationDB open source project
 *
 * Copyright 2013-2018 Apple Inc. and the FoundationDB project authors
 *
 * Licensed under the Apache License, Version 2.0 (the "License");
 * you may not use this file except in compliance with the License.
 * You may obtain a copy of the License at
 *
 *     http://www.apache.org/licenses/LICENSE-2.0
 *
 * Unless required by applicable law or agreed to in writing, software
 * distributed under the License is distributed on an "AS IS" BASIS,
 * WITHOUT WARRANTIES OR CONDITIONS OF ANY KIND, either express or implied.
 * See the License for the specific language governing permissions and
 * limitations under the License.
 */

#include <cinttypes>
#include "fdbserver/Status.h"
#include "flow/Trace.h"
#include "fdbclient/NativeAPI.actor.h"
#include "fdbclient/SystemData.h"
#include "fdbclient/ReadYourWrites.h"
#include "fdbserver/WorkerInterface.actor.h"
#include "fdbserver/ClusterRecruitmentInterface.h"
#include <time.h>
#include "fdbserver/CoordinationInterface.h"
#include "fdbserver/DataDistribution.actor.h"
#include "flow/UnitTest.h"
#include "fdbserver/QuietDatabase.h"
#include "fdbserver/RecoveryState.h"
#include "fdbclient/JsonBuilder.h"
#include "flow/actorcompiler.h"  // This must be the last #include.

void setIssues(ProcessIssuesMap& issueMap, NetworkAddress const& addr, VectorRef<StringRef> const& issues,
               Optional<UID>& issueID) {
	if (issues.size()) {
		auto& e = issueMap[addr];
		e.first = issues;
		e.second = deterministicRandom()->randomUniqueID();
		issueID = e.second;
	} else {
		issueMap.erase(addr);
		issueID = Optional<UID>();
	}
}

void removeIssues(ProcessIssuesMap& issueMap, NetworkAddress const& addr, Optional<UID>& issueID) {
	if (!issueID.present()) {
		return;
	}
	if (issueMap.count(addr) && issueMap[addr].second == issueID.get()) {
		issueMap.erase( addr );
	}
}

const char* RecoveryStatus::names[] = {
	"reading_coordinated_state", "locking_coordinated_state", "locking_old_transaction_servers", "reading_transaction_system_state",
	"configuration_missing", "configuration_never_created", "configuration_invalid",
	"recruiting_transaction_servers", "initializing_transaction_servers", "recovery_transaction",
	"writing_coordinated_state", "accepting_commits", "all_logs_recruited", "storage_recovered", "fully_recovered"
};
static_assert( sizeof(RecoveryStatus::names) == sizeof(RecoveryStatus::names[0])*RecoveryStatus::END, "RecoveryStatus::names[] size" );
const char* RecoveryStatus::descriptions[] = {
	// reading_coordinated_state
	"Requesting information from coordination servers. Verify that a majority of coordination server processes are active.",
	// locking_coordinated_state
	"Locking coordination state. Verify that a majority of coordination server processes are active.",
	// locking_old_transaction_servers
	"Locking old transaction servers. Verify that at least one transaction server from the previous generation is running.",
	// reading_transaction_system_state
	"Recovering transaction server state. Verify that the transaction server processes are active.",
	// configuration_missing
	"There appears to be a database, but its configuration does not appear to be initialized.",
	// configuration_never_created
	"The coordinator(s) have no record of this database. Either the coordinator addresses are incorrect, the coordination state on those machines is missing, or no database has been created.",
	// configuration_invalid
	"The database configuration is invalid. Set a new, valid configuration to recover the database.",
	// recruiting_transaction_servers
	"Recruiting new transaction servers.",
	// initializing_transaction_servers
	"Initializing new transaction servers and recovering transaction logs.",
	// recovery_transaction
	"Performing recovery transaction.",
	// writing_coordinated_state
	"Writing coordinated state. Verify that a majority of coordination server processes are active.",
	// accepting_commits
	"Accepting commits.",
	// all_logs_recruited
	"Accepting commits. All logs recruited.",
	// storage_recovered
	"Accepting commits. All storage servers are reading from the new logs.",
	// fully_recovered
	"Recovery complete."
};
static_assert( sizeof(RecoveryStatus::descriptions) == sizeof(RecoveryStatus::descriptions[0])*RecoveryStatus::END, "RecoveryStatus::descriptions[] size" );

// From Ratekeeper.actor.cpp
extern int limitReasonEnd;
extern const char* limitReasonName[];
extern const char* limitReasonDesc[];

struct WorkerEvents : std::map<NetworkAddress, TraceEventFields> {};
typedef std::map<std::string, TraceEventFields> EventMap;

ACTOR static Future< Optional<TraceEventFields> > latestEventOnWorker(WorkerInterface worker, std::string eventName) {
	try {
		EventLogRequest req = eventName.size() > 0 ? EventLogRequest(Standalone<StringRef>(eventName)) : EventLogRequest();
		ErrorOr<TraceEventFields> eventTrace  = wait( errorOr(timeoutError(worker.eventLogRequest.getReply(req), 2.0)));

		if (eventTrace.isError()){
			return Optional<TraceEventFields>();
		}
		return eventTrace.get();
	}
	catch (Error &e){
		if (e.code() == error_code_actor_cancelled)
			throw;
		return Optional<TraceEventFields>();
	}
}

ACTOR static Future< Optional< std::pair<WorkerEvents, std::set<std::string>> > > latestEventOnWorkers(std::vector<WorkerDetails> workers, std::string eventName) {
	try {
		state vector<Future<ErrorOr<TraceEventFields>>> eventTraces;
		for (int c = 0; c < workers.size(); c++) {
			EventLogRequest req = eventName.size() > 0 ? EventLogRequest(Standalone<StringRef>(eventName)) : EventLogRequest();
			eventTraces.push_back(errorOr(timeoutError(workers[c].interf.eventLogRequest.getReply(req), 2.0)));
		}

		wait(waitForAll(eventTraces));

		std::set<std::string> failed;
		WorkerEvents results;

		for (int i = 0; i < eventTraces.size(); i++) {
			const ErrorOr<TraceEventFields>& v = eventTraces[i].get();
			if (v.isError()){
				failed.insert(workers[i].interf.address().toString());
				results[workers[i].interf.address()] = TraceEventFields();
			}
			else {
				results[workers[i].interf.address()] = v.get();
			}
		}

		std::pair<WorkerEvents, std::set<std::string>> val;
		val.first = results;
		val.second = failed;

		return val;
	}
	catch (Error &e){
		ASSERT(e.code() == error_code_actor_cancelled); // All errors should be filtering through the errorOr actor above
		throw;
	}
}
static Future< Optional< std::pair<WorkerEvents, std::set<std::string>> > > latestErrorOnWorkers(std::vector<WorkerDetails> workers) {
	return latestEventOnWorkers( workers, "" );
}

static Optional<WorkerDetails> getWorker(std::vector<WorkerDetails> const& workers, NetworkAddress const& address) {
	try {
		for (int c = 0; c < workers.size(); c++)
			if (address == workers[c].interf.address())
				return workers[c];
		return Optional<WorkerDetails>();
	}
	catch (Error& ){
		return Optional<WorkerDetails>();
	}
}

static Optional<WorkerDetails> getWorker(std::map<NetworkAddress, WorkerDetails> const& workersMap, NetworkAddress const& address) {
	auto itr = workersMap.find(address);
	if(itr == workersMap.end()) {
		return Optional<WorkerDetails>();
	}

	return itr->second;
}

class StatusCounter {
public:
	StatusCounter() : hz(0), roughness(0), counter(0) {}
	StatusCounter(double hz, double roughness, int64_t counter) : hz(hz), roughness(roughness), counter(counter) {}
	StatusCounter(const std::string& parsableText) {
		parseText(parsableText);
	}

	StatusCounter& parseText(const std::string& parsableText) {
		sscanf(parsableText.c_str(), "%lf %lf %" SCNd64 "", &hz, &roughness, &counter);
		return *this;
	}

	StatusCounter& updateValues(const StatusCounter& statusCounter) {
		double hzNew = hz + statusCounter.hz;
		double roughnessNew = (hz + statusCounter.hz) ? (roughness*hz + statusCounter.roughness*statusCounter.hz) / (hz + statusCounter.hz) : 0.0;
		int64_t counterNew = counter + statusCounter.counter;
		hz = hzNew;
		roughness = roughnessNew;
		counter = counterNew;
		return *this;
	}

	JsonBuilderObject getStatus() const {
		JsonBuilderObject statusObject;
		statusObject["hz"] = hz;
		statusObject["roughness"] = roughness;
		statusObject["counter"] = counter;
		return statusObject;
	}

	double getHz() {
		return hz;
	}

	double getRoughness() {
		return roughness;
	}

	int64_t getCounter() {
		return counter;
	}

protected:
	double hz;
	double roughness;
	int64_t counter;
};

static JsonBuilderObject getLocalityInfo(const LocalityData& locality) {
	JsonBuilderObject localityObj;

	for(auto it = locality._data.begin(); it != locality._data.end(); it++) {
		if(it->second.present()) {
			localityObj[it->first] = it->second.get();
		}
		else {
			localityObj[it->first] = JsonBuilder();
		}
	}

	return localityObj;
}

static JsonBuilderObject getError(const TraceEventFields& errorFields) {
	JsonBuilderObject statusObj;
	try {
		if (errorFields.size()) {
			double time = atof(errorFields.getValue("Time").c_str());
			statusObj["time"] = time;

			statusObj["raw_log_message"] = errorFields.toString();

			std::string type = errorFields.getValue("Type");
			statusObj["type"] = type;

			std::string description = type;
			std::string errorName;
			if(errorFields.tryGetValue("Error", errorName)) {
				statusObj["name"] = errorName;
				description += ": " + errorName;
			}
			else
				statusObj["name"] = "process_error";

			struct tm* timeinfo;
			time_t t = (time_t)time;
			timeinfo = localtime(&t);
			char buffer[128];
			strftime(buffer, 128, "%c", timeinfo);
			description += " at " + std::string(buffer);

			statusObj["description"] = description;
		}
	}
	catch (Error &e){
		TraceEvent(SevError, "StatusGetErrorError").error(e).detail("RawError", errorFields.toString());
	}
	return statusObj;
}

static JsonBuilderObject machineStatusFetcher(WorkerEvents mMetrics, vector<WorkerDetails> workers, Optional<DatabaseConfiguration> configuration, std::set<std::string> *incomplete_reasons) {
	JsonBuilderObject machineMap;
	double metric;
	int failed = 0;

	// map from machine networkAddress to datacenter ID
	std::map<NetworkAddress, std::string> dcIds;
	std::map<NetworkAddress, LocalityData> locality;
	std::map<std::string, bool> notExcludedMap;
	std::map<std::string, int32_t> workerContribMap;
	std::map<std::string, JsonBuilderObject> machineJsonMap;

	for (auto const& worker : workers){
		locality[worker.interf.address()] = worker.interf.locality;
		if (worker.interf.locality.dcId().present())
			dcIds[worker.interf.address()] = worker.interf.locality.dcId().get().printable();
	}

	for(auto it = mMetrics.begin(); it != mMetrics.end(); it++) {

		if (!it->second.size()){
			continue;
		}

		JsonBuilderObject statusObj;  // Represents the status for a machine
		const TraceEventFields& event = it->second;

		try {
			std::string address = it->first.ip.toString();
			// We will use the "physical" caluculated machine ID here to limit exposure to machineID repurposing
			std::string machineId = event.getValue("MachineID");

			// If this machine ID does not already exist in the machineMap, add it
			if (machineJsonMap.count(machineId) == 0) {
				statusObj["machine_id"] = machineId;

				if (dcIds.count(it->first)){
					statusObj["datacenter_id"] = dcIds[it->first];
				}

				if(locality.count(it->first)) {
					statusObj["locality"] = getLocalityInfo(locality[it->first]);
				}

				statusObj["address"] = address;

				JsonBuilderObject memoryObj;
				memoryObj.setKeyRawNumber("total_bytes", event.getValue("TotalMemory"));
				memoryObj.setKeyRawNumber("committed_bytes", event.getValue("CommittedMemory"));
				memoryObj.setKeyRawNumber("free_bytes", event.getValue("AvailableMemory"));
				statusObj["memory"] = memoryObj;

				JsonBuilderObject cpuObj;
				double cpuSeconds = event.getDouble("CPUSeconds");
				double elapsed = event.getDouble("Elapsed");
				if (elapsed > 0){
					cpuObj["logical_core_utilization"] = std::max(0.0, std::min(cpuSeconds / elapsed, 1.0));
				}
				statusObj["cpu"] = cpuObj;

				JsonBuilderObject networkObj;
				networkObj["megabits_sent"] = JsonBuilderObject().setKeyRawNumber("hz", event.getValue("MbpsSent"));
				networkObj["megabits_received"] = JsonBuilderObject().setKeyRawNumber("hz", event.getValue("MbpsReceived"));

				metric = event.getDouble("RetransSegs");
				JsonBuilderObject retransSegsObj;
				if (elapsed > 0){
					retransSegsObj["hz"] = metric / elapsed;
				}
				networkObj["tcp_segments_retransmitted"] = retransSegsObj;
				statusObj["network"] = networkObj;

				if (configuration.present()){
					notExcludedMap[machineId] = true; // Will be set to false below if this or any later process is not excluded
				}

				workerContribMap[machineId] = 0;
				machineJsonMap[machineId] = statusObj;
			}

			if (configuration.present() && !configuration.get().isExcludedServer(it->first))
				notExcludedMap[machineId] = false;
			workerContribMap[machineId] ++;
		}
		catch (Error& ) {
			++failed;
		}
	}

	// Add the status json for each machine with tracked values
	for (auto& mapPair : machineJsonMap) {
		auto& machineId = mapPair.first;
		auto& jsonItem = machineJsonMap[machineId];
		jsonItem["excluded"] = notExcludedMap[machineId];
		jsonItem["contributing_workers"] = workerContribMap[machineId];
		machineMap[machineId] = jsonItem;
	}

	if(failed > 0)
		incomplete_reasons->insert("Cannot retrieve all machine status information.");

	return machineMap;
}

JsonBuilderObject getLagObject(int64_t versions) {
	JsonBuilderObject lag;
	lag["versions"] = versions;
	lag["seconds"] = versions / (double)SERVER_KNOBS->VERSIONS_PER_SECOND;
	return lag;
}

struct MachineMemoryInfo {
	double memoryUsage;
	double numProcesses;

	MachineMemoryInfo() : memoryUsage(0), numProcesses(0) {}

	bool valid() { return memoryUsage >= 0; }
	void invalidate() { memoryUsage = -1; }
};

struct RolesInfo {
	std::multimap<NetworkAddress, JsonBuilderObject> roles;

	JsonBuilderObject addLatencyBandInfo(TraceEventFields const& metrics) {
		JsonBuilderObject latency;
		std::map<std::string, JsonBuilderObject> bands;

		for(auto itr = metrics.begin(); itr != metrics.end(); ++itr) {
			std::string band;
			if(itr->first.substr(0, 4) == "Band") {
				band = itr->first.substr(4);
			}
			else if(itr->first == "Filtered") {
				band = "filtered";
			}
			else {
				continue;
			}

			latency[band] = StatusCounter(itr->second).getCounter();
		}

		return latency;
	}

	JsonBuilderObject& addRole( NetworkAddress address, std::string const& role, UID id) {
		JsonBuilderObject obj;
		obj["id"] = id.shortString();
		obj["role"] = role;
		return roles.insert( std::make_pair(address, obj ))->second;
	}
	JsonBuilderObject& addRole(std::string const& role, StorageServerInterface& iface, EventMap const& metrics, Version maxTLogVersion, double* pDataLagSeconds) {
		JsonBuilderObject obj;
		double dataLagSeconds = -1.0;
		obj["id"] = iface.id().shortString();
		obj["role"] = role;
		try {
			TraceEventFields const& storageMetrics = metrics.at("StorageMetrics");

			obj.setKeyRawNumber("stored_bytes", storageMetrics.getValue("BytesStored"));
			obj.setKeyRawNumber("kvstore_used_bytes", storageMetrics.getValue("KvstoreBytesUsed"));
			obj.setKeyRawNumber("kvstore_free_bytes", storageMetrics.getValue("KvstoreBytesFree"));
			obj.setKeyRawNumber("kvstore_available_bytes", storageMetrics.getValue("KvstoreBytesAvailable"));
			obj.setKeyRawNumber("kvstore_total_bytes", storageMetrics.getValue("KvstoreBytesTotal"));
			obj.setKeyRawNumber("kvstore_total_size", storageMetrics.getValue("KvstoreSizeTotal"));
			obj.setKeyRawNumber("kvstore_total_nodes", storageMetrics.getValue("KvstoreNodeTotal"));
			obj.setKeyRawNumber("kvstore_inline_keys", storageMetrics.getValue("KvstoreInlineKey"));
			obj["input_bytes"] = StatusCounter(storageMetrics.getValue("BytesInput")).getStatus();
			obj["durable_bytes"] = StatusCounter(storageMetrics.getValue("BytesDurable")).getStatus();
			obj.setKeyRawNumber("query_queue_max", storageMetrics.getValue("QueryQueueMax"));
			obj["total_queries"] = StatusCounter(storageMetrics.getValue("QueryQueue")).getStatus();
			obj["finished_queries"] = StatusCounter(storageMetrics.getValue("FinishedQueries")).getStatus();
			obj["bytes_queried"] = StatusCounter(storageMetrics.getValue("BytesQueried")).getStatus();
			obj["keys_queried"] = StatusCounter(storageMetrics.getValue("RowsQueried")).getStatus();
			obj["mutation_bytes"] = StatusCounter(storageMetrics.getValue("MutationBytes")).getStatus();
			obj["mutations"] = StatusCounter(storageMetrics.getValue("Mutations")).getStatus();
			obj.setKeyRawNumber("local_rate", storageMetrics.getValue("LocalRate"));

			Version version = storageMetrics.getInt64("Version");
			Version durableVersion = storageMetrics.getInt64("DurableVersion");

			obj["data_version"] = version;
			obj["durable_version"] = durableVersion;

			int64_t versionLag = storageMetrics.getInt64("VersionLag");
			if(maxTLogVersion > 0) {
				// It's possible that the storage server hasn't talked to the logs recently, in which case it may not be aware of how far behind it is.
				// To account for that, we also compute the version difference between each storage server and the tlog with the largest version.
				//
				// Because this data is only logged periodically, this difference will likely be an overestimate for the lag. We subtract off the logging interval
				// in order to make this estimate a bounded underestimate instead.
				versionLag = std::max<int64_t>(versionLag, maxTLogVersion - version - SERVER_KNOBS->STORAGE_LOGGING_DELAY * SERVER_KNOBS->VERSIONS_PER_SECOND);
			}

			TraceEventFields const& readLatencyMetrics = metrics.at("ReadLatencyMetrics");
			if(readLatencyMetrics.size()) {
				obj["read_latency_bands"] = addLatencyBandInfo(readLatencyMetrics);
			}

			obj["data_lag"] = getLagObject(versionLag);
			obj["durability_lag"] = getLagObject(version - durableVersion);

		} catch (Error& e) {
			if(e.code() != error_code_attribute_not_found)
				throw e;
		}

		if (pDataLagSeconds) {
			*pDataLagSeconds = dataLagSeconds;
		}

		return roles.insert( std::make_pair(iface.address(), obj ))->second;
	}
	JsonBuilderObject& addRole(std::string const& role, TLogInterface& iface, EventMap const& metrics, Version* pMetricVersion) {
		JsonBuilderObject obj;
		Version	metricVersion = 0;
		obj["id"] = iface.id().shortString();
		obj["role"] = role;
		try {
			TraceEventFields const& tlogMetrics = metrics.at("TLogMetrics");

			obj.setKeyRawNumber("kvstore_used_bytes", tlogMetrics.getValue("KvstoreBytesUsed"));
			obj.setKeyRawNumber("kvstore_free_bytes", tlogMetrics.getValue("KvstoreBytesFree"));
			obj.setKeyRawNumber("kvstore_available_bytes", tlogMetrics.getValue("KvstoreBytesAvailable"));
			obj.setKeyRawNumber("kvstore_total_bytes", tlogMetrics.getValue("KvstoreBytesTotal"));
			obj.setKeyRawNumber("queue_disk_used_bytes", tlogMetrics.getValue("QueueDiskBytesUsed"));
			obj.setKeyRawNumber("queue_disk_free_bytes", tlogMetrics.getValue("QueueDiskBytesFree"));
			obj.setKeyRawNumber("queue_disk_available_bytes", tlogMetrics.getValue("QueueDiskBytesAvailable"));
			obj.setKeyRawNumber("queue_disk_total_bytes", tlogMetrics.getValue("QueueDiskBytesTotal"));
			obj["input_bytes"] = StatusCounter(tlogMetrics.getValue("BytesInput")).getStatus();
			obj["durable_bytes"] = StatusCounter(tlogMetrics.getValue("BytesDurable")).getStatus();
			metricVersion = tlogMetrics.getInt64("Version");
			obj["data_version"] = metricVersion;
		} catch (Error& e) {
			if(e.code() != error_code_attribute_not_found)
				throw e;
		}
		if (pMetricVersion)
			*pMetricVersion = metricVersion;
		return roles.insert( std::make_pair(iface.address(), obj ))->second;
	}
	JsonBuilderObject& addRole(std::string const& role, MasterProxyInterface& iface, EventMap const& metrics) {
		JsonBuilderObject obj;
		obj["id"] = iface.id().shortString();
		obj["role"] = role;
		try {
			TraceEventFields const& grvLatencyMetrics = metrics.at("GRVLatencyMetrics");
			if(grvLatencyMetrics.size()) {
				obj["grv_latency_bands"] = addLatencyBandInfo(grvLatencyMetrics);
			}

			TraceEventFields const& commitLatencyMetrics = metrics.at("CommitLatencyMetrics");
			if(commitLatencyMetrics.size()) {
				obj["commit_latency_bands"] = addLatencyBandInfo(commitLatencyMetrics);
			}
		} catch (Error &e) {
			if(e.code() != error_code_attribute_not_found) {
				throw e;
			}
		}

		return roles.insert( std::make_pair(iface.address(), obj ))->second;
	}
	template <class InterfaceType>
	JsonBuilderObject& addRole(std::string const& role, InterfaceType& iface) {
		return addRole(iface.address(), role, iface.id());
	}
	JsonBuilderObject& addCoordinatorRole(NetworkAddress addr) {
		JsonBuilderObject obj;
		obj["role"] = "coordinator";
		return roles.insert(std::make_pair(addr, obj))->second;
	}
	JsonBuilderArray getStatusForAddress( NetworkAddress a ) {
		JsonBuilderArray v;
		auto it = roles.lower_bound(a);
		while (it != roles.end() && it->first == a) {
			v.push_back(it->second);
			++it;
		}
		return v;
	}
};

ACTOR static Future<JsonBuilderObject> processStatusFetcher(
    Reference<AsyncVar<CachedSerialization<ServerDBInfo>>> db, std::vector<WorkerDetails> workers, WorkerEvents pMetrics,
    WorkerEvents mMetrics, WorkerEvents nMetrics, WorkerEvents errors, WorkerEvents traceFileOpenErrors,
    WorkerEvents programStarts, std::map<std::string, std::vector<JsonBuilderObject>> processIssues,
    vector<std::pair<StorageServerInterface, EventMap>> storageServers,
    vector<std::pair<TLogInterface, EventMap>> tLogs, vector<std::pair<MasterProxyInterface, EventMap>> proxies,
    ServerCoordinators coordinators, Database cx, Optional<DatabaseConfiguration> configuration, 
    Optional<Key> healthyZone, std::set<std::string>* incomplete_reasons) {

	state JsonBuilderObject processMap;

	// construct a map from a process address to a status object containing a trace file open error
	// this is later added to the messages subsection
	state std::map<std::string, JsonBuilderObject> tracefileOpenErrorMap;
	state WorkerEvents::iterator traceFileErrorsItr;
	for(traceFileErrorsItr = traceFileOpenErrors.begin(); traceFileErrorsItr != traceFileOpenErrors.end(); ++traceFileErrorsItr) {
		wait(yield());
		if (traceFileErrorsItr->second.size()){
			try {
				// Have event fields, parse it and turn it into a message object describing the trace file opening error
				const TraceEventFields& event = traceFileErrorsItr->second;
				std::string fileName = event.getValue("Filename");
				JsonBuilderObject msgObj = JsonString::makeMessage("file_open_error", format("Could not open file '%s' (%s).", fileName.c_str(), event.getValue("Error").c_str()).c_str());
				msgObj["file_name"] = fileName;

				// Map the address of the worker to the error message object
				tracefileOpenErrorMap[traceFileErrorsItr->first.toString()] = msgObj;
			}
			catch(Error &e) {
				incomplete_reasons->insert("file_open_error details could not be retrieved");
			}
		}
	}

	state std::map<Optional<Standalone<StringRef>>, MachineMemoryInfo> machineMemoryUsage;
	state std::vector<WorkerDetails>::iterator workerItr;
	for(workerItr = workers.begin(); workerItr != workers.end(); ++workerItr) {
		wait(yield());
		state std::map<Optional<Standalone<StringRef>>, MachineMemoryInfo>::iterator memInfo = machineMemoryUsage.insert(std::make_pair(workerItr->interf.locality.machineId(), MachineMemoryInfo())).first;
		try {
			ASSERT(pMetrics.count(workerItr->interf.address()));
			const TraceEventFields& processMetrics = pMetrics[workerItr->interf.address()];

			if(memInfo->second.valid()) {
				if(processMetrics.size() > 0) {
					memInfo->second.memoryUsage += processMetrics.getDouble("Memory");
					++memInfo->second.numProcesses;
				}
				else
					memInfo->second.invalidate();
			}
		}
		catch(Error &e) {
			memInfo->second.invalidate();
		}
	}

	state RolesInfo roles;

	roles.addRole("master", db->get().read().master);
	roles.addRole("cluster_controller", db->get().read().clusterInterface.clientInterface);

	if (db->get().read().distributor.present()) {
		roles.addRole("data_distributor", db->get().read().distributor.get());
	}

	if (db->get().read().ratekeeper.present()) {
		roles.addRole("ratekeeper", db->get().read().ratekeeper.get());
	}

	for(auto& tLogSet : db->get().read().logSystemConfig.tLogs) {
		for(auto& it : tLogSet.logRouters) {
			if(it.present()) {
				roles.addRole("router", it.interf());
			}
		}
	}

	for(auto& old : db->get().read().logSystemConfig.oldTLogs) {
		for(auto& tLogSet : old.tLogs) {
			for(auto& it : tLogSet.logRouters) {
				if(it.present()) {
					roles.addRole("router", it.interf());
				}
			}
		}
	}

	for(auto& coordinator : coordinators.ccf->getConnectionString().coordinators()) {
		roles.addCoordinatorRole(coordinator);
	}

	state std::vector<std::pair<MasterProxyInterface, EventMap>>::iterator proxy;
	for(proxy = proxies.begin(); proxy != proxies.end(); ++proxy) {
		roles.addRole( "proxy", proxy->first, proxy->second );
		wait(yield());
	}

	state std::vector<std::pair<TLogInterface, EventMap>>::iterator log;
	state Version maxTLogVersion = 0;

	// Get largest TLog version
	for(log = tLogs.begin(); log != tLogs.end(); ++log) {
		Version tLogVersion = 0;
		roles.addRole( "log", log->first, log->second, &tLogVersion );
		maxTLogVersion = std::max(maxTLogVersion, tLogVersion);
		wait(yield());
	}

	state std::vector<std::pair<StorageServerInterface, EventMap>>::iterator ss;
	state std::map<NetworkAddress, double> ssLag;
	state double lagSeconds;
	for(ss = storageServers.begin(); ss != storageServers.end(); ++ss) {
		roles.addRole( "storage", ss->first, ss->second, maxTLogVersion, &lagSeconds );
		if (lagSeconds != -1.0) {
			ssLag[ss->first.address()] = lagSeconds;
		}
		wait(yield());
	}

	state std::vector<ResolverInterface>::const_iterator res;
	state std::vector<ResolverInterface> resolvers = db->get().read().resolvers;
	for(res = resolvers.begin(); res != resolvers.end(); ++res) {
		roles.addRole( "resolver", *res );
		wait(yield());
	}

	for(workerItr = workers.begin(); workerItr != workers.end(); ++workerItr) {
		wait(yield());
		state JsonBuilderObject statusObj;
		try {
			ASSERT(pMetrics.count(workerItr->interf.address()));

			NetworkAddress address = workerItr->interf.address();
			const TraceEventFields& processMetrics = pMetrics[workerItr->interf.address()];
			statusObj["address"] = address.toString();
			JsonBuilderObject memoryObj;

			if (processMetrics.size() > 0) {
				std::string zoneID = processMetrics.getValue("ZoneID");
				statusObj["fault_domain"] = zoneID;
				if(healthyZone.present() && healthyZone == workerItr->interf.locality.zoneId()) {
					statusObj["under_maintenance"] = true;
				}

				std::string MachineID = processMetrics.getValue("MachineID");
				statusObj["machine_id"] = MachineID;

				statusObj["locality"] = getLocalityInfo(workerItr->interf.locality);

				statusObj.setKeyRawNumber("uptime_seconds", processMetrics.getValue("UptimeSeconds"));

				// rates are calculated over the last elapsed seconds
				double processMetricsElapsed = processMetrics.getDouble("Elapsed");
				double cpuSeconds = processMetrics.getDouble("CPUSeconds");
				double diskIdleSeconds = processMetrics.getDouble("DiskIdleSeconds");
				double diskReads = processMetrics.getDouble("DiskReads");
				double diskWrites = processMetrics.getDouble("DiskWrites");

				JsonBuilderObject diskObj;
				if (processMetricsElapsed > 0) {
					JsonBuilderObject cpuObj;
					cpuObj["usage_cores"] = std::max(0.0, cpuSeconds / processMetricsElapsed);
					statusObj["cpu"] = cpuObj;

					diskObj["busy"] = std::max(0.0, std::min((processMetricsElapsed - diskIdleSeconds) / processMetricsElapsed, 1.0));

					JsonBuilderObject readsObj;
					readsObj.setKeyRawNumber("counter", processMetrics.getValue("DiskReadsCount"));
					if (processMetricsElapsed > 0)
						readsObj["hz"] = diskReads / processMetricsElapsed;
					readsObj.setKeyRawNumber("sectors", processMetrics.getValue("DiskReadSectors"));

					JsonBuilderObject writesObj;
					writesObj.setKeyRawNumber("counter", processMetrics.getValue("DiskWritesCount"));
					if (processMetricsElapsed > 0)
						writesObj["hz"] = diskWrites / processMetricsElapsed;
					writesObj.setKeyRawNumber("sectors", processMetrics.getValue("DiskWriteSectors"));

					diskObj["reads"] = readsObj;
					diskObj["writes"] = writesObj;
				}

				diskObj.setKeyRawNumber("total_bytes", processMetrics.getValue("DiskTotalBytes"));
				diskObj.setKeyRawNumber("free_bytes", processMetrics.getValue("DiskFreeBytes"));
				statusObj["disk"] = diskObj;

				JsonBuilderObject networkObj;

				networkObj.setKeyRawNumber("current_connections", processMetrics.getValue("CurrentConnections"));
				JsonBuilderObject connections_established;
				connections_established.setKeyRawNumber("hz", processMetrics.getValue("ConnectionsEstablished"));
				networkObj["connections_established"] = connections_established;
				JsonBuilderObject connections_closed;
				connections_closed.setKeyRawNumber("hz", processMetrics.getValue("ConnectionsClosed"));
				networkObj["connections_closed"] = connections_closed;
				JsonBuilderObject connection_errors;
				connection_errors.setKeyRawNumber("hz", processMetrics.getValue("ConnectionErrors"));
				networkObj["connection_errors"] = connection_errors;

				JsonBuilderObject megabits_sent;
				megabits_sent.setKeyRawNumber("hz", processMetrics.getValue("MbpsSent"));
				networkObj["megabits_sent"] = megabits_sent;

				JsonBuilderObject megabits_received;
				megabits_received.setKeyRawNumber("hz", processMetrics.getValue("MbpsReceived"));
				networkObj["megabits_received"] = megabits_received;

				statusObj["network"] = networkObj;

				memoryObj.setKeyRawNumber("used_bytes", processMetrics.getValue("Memory"));
				memoryObj.setKeyRawNumber("unused_allocated_memory", processMetrics.getValue("UnusedAllocatedMemory"));
			}

			if (programStarts.count(address)) {
				auto const& psxml = programStarts.at(address);

				if(psxml.size() > 0) {
					memoryObj.setKeyRawNumber("limit_bytes",psxml.getValue("MemoryLimit"));

					std::string version;
					if (psxml.tryGetValue("Version", version)) {
						statusObj["version"] = version;
					}

					std::string commandLine;
					if (psxml.tryGetValue("CommandLine", commandLine)) {
						statusObj["command_line"] = commandLine;
					}
				}
			}

			// if this process address is in the machine metrics
			if (mMetrics.count(address) && mMetrics[address].size()){
				double availableMemory;
				availableMemory = mMetrics[address].getDouble("AvailableMemory");

				auto machineMemInfo = machineMemoryUsage[workerItr->interf.locality.machineId()];
				if (machineMemInfo.valid()) {
					ASSERT(machineMemInfo.numProcesses > 0);
					int64_t memory = (availableMemory + machineMemInfo.memoryUsage) / machineMemInfo.numProcesses;
					memoryObj["available_bytes"] = std::max<int64_t>(memory, 0);
				}
			}

			statusObj["memory"] = memoryObj;

			JsonBuilderArray messages;

			if (errors.count(address) && errors[address].size()) {
				// returns status object with type and time of error
				messages.push_back(getError(errors.at(address)));
			}

			// string of address used so that other fields of a NetworkAddress are not compared
			std::string strAddress = address.toString();

			// If this process has a process issue, identified by strAddress, then add it to messages array
			for (auto issue : processIssues[strAddress]) {
				messages.push_back(issue);
			}

			// If this process had a trace file open error, identified by strAddress, then add it to messages array
			if (tracefileOpenErrorMap.count(strAddress)){
				messages.push_back(tracefileOpenErrorMap[strAddress]);
			}

			if(ssLag[address] >= 60) {
				messages.push_back(JsonString::makeMessage("storage_server_lagging", format("Storage server lagging by %ld seconds.", (int64_t)ssLag[address]).c_str()));
			}

			// Store the message array into the status object that represents the worker process
			statusObj["messages"] = messages;

			// Get roles for the worker's address as an array of objects
			statusObj["roles"] = roles.getStatusForAddress(address);

			if (configuration.present()){
				statusObj["excluded"] = configuration.get().isExcludedServer(address);
			}

			statusObj["class_type"] = workerItr->processClass.toString();
			statusObj["class_source"] = workerItr->processClass.sourceString();
			if(workerItr->degraded) {
				statusObj["degraded"] = true;
			}

			const TraceEventFields& networkMetrics = nMetrics[workerItr->interf.address()];
			double networkMetricsElapsed = networkMetrics.getDouble("Elapsed");

			try {
				double runLoopBusy = networkMetrics.getDouble("PriorityBusy1");
				statusObj["run_loop_busy"] = runLoopBusy / networkMetricsElapsed;
			}
			catch(Error &e) {
				// This should only happen very early in the process lifetime before priority bin info has been populated
				incomplete_reasons->insert("Cannot retrieve run loop busyness.");
			}

		}
		catch (Error& e){
			// Something strange occurred, process list is incomplete but what was built so far, if anything, will be returned.
			incomplete_reasons->insert("Cannot retrieve all process status information.");
		}

		processMap[printable(workerItr->interf.locality.processId())] = statusObj;
	}
	return processMap;
}

struct ClientStats {
	int count;
	std::set<std::pair<NetworkAddress, Key>> examples;

	ClientStats() : count(0) {}
};

static JsonBuilderObject clientStatusFetcher(std::map<NetworkAddress, std::pair<double, OpenDatabaseRequest>>* clientStatusMap) {
	JsonBuilderObject clientStatus;

	int64_t clientCount = 0;
	std::map<Key, ClientStats> issues;
	std::map<Standalone<ClientVersionRef>, ClientStats> supportedVersions;
	std::map<Key, ClientStats> maxSupportedProtocol;

	for (auto iter = clientStatusMap->begin(); iter != clientStatusMap->end();) {
		if (now() - iter->second.first < 2 * SERVER_KNOBS->COORDINATOR_REGISTER_INTERVAL) {
			clientCount += iter->second.second.clientCount;
			for(auto& it : iter->second.second.issues) {
				auto& issue = issues[it.item];
				issue.count += it.count;
				issue.examples.insert(it.examples.begin(), it.examples.end());
			}
			for(auto& it : iter->second.second.supportedVersions) {
				auto& version = supportedVersions[it.item];
				version.count += it.count;
				version.examples.insert(it.examples.begin(), it.examples.end());
			}
			for(auto& it : iter->second.second.maxProtocolSupported) {
				auto& protocolVersion = maxSupportedProtocol[it.item];
				protocolVersion.count += it.count;
				protocolVersion.examples.insert(it.examples.begin(), it.examples.end());
			}
			++iter;
		} else {
			iter = clientStatusMap->erase(iter);
		}
	}

	clientStatus["count"] = clientCount;

	JsonBuilderArray versionsArray = JsonBuilderArray();
	for(auto& cv : supportedVersions) {
		JsonBuilderObject ver;
		ver["count"] = (int64_t)cv.second.count;
		ver["client_version"] = cv.first.clientVersion.toString();
		ver["protocol_version"] = cv.first.protocolVersion.toString();
		ver["source_version"] = cv.first.sourceVersion.toString();

		JsonBuilderArray clients = JsonBuilderArray();
		for(auto& client : cv.second.examples) {
			JsonBuilderObject cli;
			cli["address"] = client.first.toString();
			cli["log_group"] = client.second.toString();
			clients.push_back(cli);
		}

		auto iter = maxSupportedProtocol.find(cv.first.protocolVersion);
		if(iter != maxSupportedProtocol.end()) {
			JsonBuilderArray maxClients = JsonBuilderArray();
			for(auto& client : iter->second.examples) {
				JsonBuilderObject cli;
				cli["address"] = client.first.toString();
				cli["log_group"] = client.second.toString();
				maxClients.push_back(cli);
			}
			ver["max_protocol_count"] = iter->second.count;
			ver["max_protocol_clients"] = maxClients;
			maxSupportedProtocol.erase(cv.first.protocolVersion);
		}

		ver["connected_clients"] = clients;
		versionsArray.push_back(ver);
	}

	if(versionsArray.size() > 0) {
		clientStatus["supported_versions"] = versionsArray;
	}

	return clientStatus;
}

ACTOR static Future<JsonBuilderObject> recoveryStateStatusFetcher(WorkerDetails mWorker, int workerCount, std::set<std::string> *incomplete_reasons, int* statusCode) {
	state JsonBuilderObject message;

	try {
		TraceEventFields md = wait( timeoutError(mWorker.interf.eventLogRequest.getReply( EventLogRequest( LiteralStringRef("MasterRecoveryState") ) ), 1.0) );
		state int mStatusCode = md.getInt("StatusCode");
		if (mStatusCode < 0 || mStatusCode >= RecoveryStatus::END)
			throw attribute_not_found();

		message = JsonString::makeMessage(RecoveryStatus::names[mStatusCode], RecoveryStatus::descriptions[mStatusCode]);
		*statusCode = mStatusCode;

		// Add additional metadata for certain statuses
		if (mStatusCode == RecoveryStatus::recruiting_transaction_servers) {
			int requiredLogs = atoi( md.getValue("RequiredTLogs").c_str() );
			int requiredProxies = atoi( md.getValue("RequiredProxies").c_str() );
			int requiredResolvers = atoi( md.getValue("RequiredResolvers").c_str() );
			//int requiredProcesses = std::max(requiredLogs, std::max(requiredResolvers, requiredProxies));
			//int requiredMachines = std::max(requiredLogs, 1);

			message["required_logs"] = requiredLogs;
			message["required_proxies"] = requiredProxies;
			message["required_resolvers"] = requiredResolvers;
		} else if (mStatusCode == RecoveryStatus::locking_old_transaction_servers) {
			message["missing_logs"] = md.getValue("MissingIDs").c_str();
		}
		// TODO:  time_in_recovery: 0.5
		//        time_in_state: 0.1

	} catch (Error &e){
		if (e.code() == error_code_actor_cancelled)
			throw;
	}

	// If recovery status name is not know, status is incomplete
	if (message.empty()) {
		incomplete_reasons->insert("Recovery Status unavailable.");
	}

	return message;
}

ACTOR static Future<double> doGrvProbe(Transaction *tr, Optional<FDBTransactionOptions::Option> priority = Optional<FDBTransactionOptions::Option>()) {
	state double start = timer_monotonic();

	loop {
		try {
			tr->setOption(FDBTransactionOptions::LOCK_AWARE);
			if(priority.present()) {
				tr->setOption(priority.get());
			}

			wait(success(tr->getReadVersion()));
			return timer_monotonic() - start;
		}
		catch(Error &e) {
			wait(tr->onError(e));
		}
	}
}

ACTOR static Future<double> doReadProbe(Future<double> grvProbe, Transaction *tr) {
	ErrorOr<double> grv = wait(errorOr(grvProbe));
	if(grv.isError()) {
		throw grv.getError();
	}

	state double start = timer_monotonic();

	loop {
		tr->setOption(FDBTransactionOptions::LOCK_AWARE);
		try {
			Optional<Standalone<StringRef> > _ = wait(tr->get(LiteralStringRef("\xff/StatusJsonTestKey62793")));
			return timer_monotonic() - start;
		}
		catch(Error &e) {
			wait(tr->onError(e));
			tr->setOption(FDBTransactionOptions::PRIORITY_SYSTEM_IMMEDIATE);
		}
	}
}

ACTOR static Future<double> doCommitProbe(Future<double> grvProbe, Transaction *sourceTr, Transaction *tr) {
	ErrorOr<double> grv = wait(errorOr(grvProbe));
	if(grv.isError()) {
		throw grv.getError();
	}

	ASSERT(sourceTr->getReadVersion().isReady());
	tr->setVersion(sourceTr->getReadVersion().get());

	state double start = timer_monotonic();

	loop {
		try {
			tr->setOption(FDBTransactionOptions::LOCK_AWARE);
			tr->setOption(FDBTransactionOptions::PRIORITY_SYSTEM_IMMEDIATE);
			tr->makeSelfConflicting();
			wait(tr->commit());
			return timer_monotonic() - start;
		}
		catch(Error &e) {
			wait(tr->onError(e));
		}
	}
}

ACTOR static Future<Void> doProbe(Future<double> probe, int timeoutSeconds, const char* prefix, const char* description, JsonBuilderObject *probeObj, JsonBuilderArray *messages, std::set<std::string> *incomplete_reasons, bool *isAvailable = nullptr) {
	choose {
		when(ErrorOr<double> result = wait(errorOr(probe))) {
			if(result.isError()) {
				if(isAvailable != nullptr) {
					*isAvailable = false;
				}
				incomplete_reasons->insert(format("Unable to retrieve latency probe information (%s: %s).", description, result.getError().what()));
			}
			else {
				(*probeObj)[format("%s_seconds", prefix).c_str()] = result.get();
			}
		}
		when(wait(delay(timeoutSeconds))) {
			if(isAvailable != nullptr) {
				*isAvailable = false;
			}
			messages->push_back(JsonString::makeMessage(format("%s_probe_timeout", prefix).c_str(), format("Unable to %s after %d seconds.", description, timeoutSeconds).c_str()));
		}
	}

	return Void();
}

ACTOR static Future<JsonBuilderObject> latencyProbeFetcher(Database cx, JsonBuilderArray *messages, std::set<std::string> *incomplete_reasons, bool *isAvailable) {
	state Transaction trImmediate(cx);
	state Transaction trDefault(cx);
	state Transaction trBatch(cx);
	state Transaction trWrite(cx);

	state JsonBuilderObject statusObj;

	try {
		Future<double> immediateGrvProbe = doGrvProbe(&trImmediate, FDBTransactionOptions::PRIORITY_SYSTEM_IMMEDIATE);
		Future<double> defaultGrvProbe = doGrvProbe(&trDefault);
		Future<double> batchGrvProbe = doGrvProbe(&trBatch, FDBTransactionOptions::PRIORITY_BATCH);

		Future<double> readProbe = doReadProbe(immediateGrvProbe, &trImmediate);
		Future<double> commitProbe = doCommitProbe(immediateGrvProbe, &trImmediate, &trWrite);

		int timeoutSeconds = 5;

		std::vector<Future<Void>> probes;
		probes.push_back(doProbe(immediateGrvProbe, timeoutSeconds, "immediate_priority_transaction_start", "start immediate priority transaction", &statusObj, messages, incomplete_reasons, isAvailable));
		probes.push_back(doProbe(defaultGrvProbe, timeoutSeconds, "transaction_start", "start default priority transaction", &statusObj, messages, incomplete_reasons));
		probes.push_back(doProbe(batchGrvProbe, timeoutSeconds, "batch_priority_transaction_start", "start batch priority transaction", &statusObj, messages, incomplete_reasons));
		probes.push_back(doProbe(readProbe, timeoutSeconds, "read", "read", &statusObj, messages, incomplete_reasons, isAvailable));
		probes.push_back(doProbe(commitProbe, timeoutSeconds, "commit", "commit", &statusObj, messages, incomplete_reasons, isAvailable));

		wait(waitForAll(probes));
	}
	catch (Error &e) {
		incomplete_reasons->insert(format("Unable to retrieve latency probe information (%s).", e.what()));
	}

	return statusObj;
}

ACTOR static Future<Void> consistencyCheckStatusFetcher(Database cx, JsonBuilderArray *messages, std::set<std::string> *incomplete_reasons) {
	try {
		state Transaction tr(cx);
		loop {
			try {
				tr.setOption(FDBTransactionOptions::PRIORITY_SYSTEM_IMMEDIATE);
				tr.setOption(FDBTransactionOptions::LOCK_AWARE);
				tr.setOption(FDBTransactionOptions::ACCESS_SYSTEM_KEYS);
				Optional<Value> ccSuspendVal = wait(timeoutError(BUGGIFY ? Never() : tr.get(fdbShouldConsistencyCheckBeSuspended), 5.0));
				bool ccSuspend = ccSuspendVal.present() ? BinaryReader::fromStringRef<bool>(ccSuspendVal.get(), Unversioned()) : false;
				if(ccSuspend) {
					messages->push_back(JsonString::makeMessage("consistencycheck_disabled", "Consistency checker is disabled."));
				}
				break;
			} catch(Error &e) {
				if(e.code() == error_code_timed_out) {
					messages->push_back(JsonString::makeMessage("consistencycheck_suspendkey_fetch_timeout",
						format("Timed out trying to fetch `%s` from the database.", printable(fdbShouldConsistencyCheckBeSuspended).c_str()).c_str()));
					break;
				}
				wait(tr.onError(e));
			}
		}
	} catch(Error &e) {
		incomplete_reasons->insert(format("Unable to retrieve consistency check settings (%s).", e.what()));
	}
	return Void();
}

struct LogRangeAndUID {
	KeyRange range;
	UID destID;

	LogRangeAndUID(KeyRange const& range, UID const& destID) : range(range), destID(destID) {}

	bool operator < (LogRangeAndUID const& r) const { 
		if(range.begin != r.range.begin) return range.begin < r.range.begin;
		if(range.end != r.range.end) return range.end < r.range.end;
		return destID < r.destID; 
	}
};

ACTOR static Future<Void> logRangeWarningFetcher(Database cx, JsonBuilderArray *messages, std::set<std::string> *incomplete_reasons) {
	try {
		state Transaction tr(cx);
		state Future<Void> timeoutFuture = timeoutError(Future<Void>(Never()), 5.0);
		loop {
			try {
				tr.setOption(FDBTransactionOptions::PRIORITY_SYSTEM_IMMEDIATE);
				tr.setOption(FDBTransactionOptions::LOCK_AWARE);
				tr.setOption(FDBTransactionOptions::ACCESS_SYSTEM_KEYS);

				state Future<Standalone<RangeResultRef>> existingDestUidValues = tr.getRange(KeyRangeRef(destUidLookupPrefix, strinc(destUidLookupPrefix)), CLIENT_KNOBS->TOO_MANY);
				state Future<Standalone<RangeResultRef>> existingLogRanges = tr.getRange(logRangesRange, CLIENT_KNOBS->TOO_MANY);
				wait( (success(existingDestUidValues) && success(existingLogRanges)) || timeoutFuture );

				std::set<LogRangeAndUID> loggingRanges;
				for(auto& it : existingLogRanges.get()) {
					Key logDestination;
					UID logUid;
					KeyRef logRangeBegin = logRangesDecodeKey(it.key, &logUid);
					Key logRangeEnd = logRangesDecodeValue(it.value, &logDestination);
					loggingRanges.insert(LogRangeAndUID(KeyRangeRef(logRangeBegin, logRangeEnd), logUid));
				}

				std::set<std::pair<Key,Key>> existingRanges;
				for(auto& it : existingDestUidValues.get()) {
					KeyRange range = BinaryReader::fromStringRef<KeyRange>(it.key.removePrefix(destUidLookupPrefix), IncludeVersion());
					UID logUid = BinaryReader::fromStringRef<UID>(it.value, Unversioned());
					if(loggingRanges.count(LogRangeAndUID(range, logUid))) {
						std::pair<Key,Key> rangePair = std::make_pair(range.begin,range.end);
						if(existingRanges.count(rangePair)) {
							messages->push_back(JsonString::makeMessage("duplicate_mutation_streams", format("Backup and DR are not sharing the same stream of mutations for `%s` - `%s`", printable(range.begin).c_str(), printable(range.end).c_str()).c_str()));
							break;
						}
						existingRanges.insert(rangePair);
					} else {
						//This cleanup is done during status, because it should only be required once after upgrading to 6.2.7 or later.
						//There is no other good location to detect that the metadata is mismatched.
						TraceEvent(SevWarnAlways, "CleaningDestUidLookup").detail("K", it.key.printable()).detail("V", it.value.printable());
						tr.clear(it.key);
					}
				}
				wait(tr.commit() || timeoutFuture);
				break;
			} catch(Error &e) {
				if(e.code() == error_code_timed_out) {
					messages->push_back(JsonString::makeMessage("duplicate_mutation_fetch_timeout",
						format("Timed out trying to fetch `%s` from the database.", printable(destUidLookupPrefix).c_str()).c_str()));
					break;
				}
				wait(tr.onError(e));
			}
		}
	} catch(Error &e) {
		incomplete_reasons->insert(format("Unable to retrieve log ranges (%s).", e.what()));
	}
	return Void();
}

struct LoadConfigurationResult {
	bool fullReplication;
	Optional<Key> healthyZone;
	double healthyZoneSeconds;
	bool rebalanceDDIgnored;
	bool dataDistributionDisabled;

	LoadConfigurationResult() : fullReplication(true), healthyZoneSeconds(0), rebalanceDDIgnored(false), dataDistributionDisabled(false) {}
};

ACTOR static Future<std::pair<Optional<DatabaseConfiguration>,Optional<LoadConfigurationResult>>> loadConfiguration(Database cx, JsonBuilderArray *messages, std::set<std::string> *status_incomplete_reasons){
	state Optional<DatabaseConfiguration> result;
	state Optional<LoadConfigurationResult> loadResult;
	state Transaction tr(cx);
	state Future<Void> getConfTimeout = delay(5.0);

	loop{
		tr.setOption(FDBTransactionOptions::PRIORITY_SYSTEM_IMMEDIATE);
		tr.setOption(FDBTransactionOptions::CAUSAL_READ_RISKY);
		try {
			choose{
				when(Standalone<RangeResultRef> res = wait(tr.getRange(configKeys, SERVER_KNOBS->CONFIGURATION_ROWS_TO_FETCH))) {
					DatabaseConfiguration configuration;
					if (res.size() == SERVER_KNOBS->CONFIGURATION_ROWS_TO_FETCH) {
						status_incomplete_reasons->insert("Too many configuration parameters set.");
					}
					else {
						configuration.fromKeyValues((VectorRef<KeyValueRef>)res);
					}

					result = configuration;
				}
				when(wait(getConfTimeout)) {
					if(!result.present()) {
						messages->push_back(JsonString::makeMessage("unreadable_configuration", "Unable to read database configuration."));
					} else {
						messages->push_back(JsonString::makeMessage("full_replication_timeout", "Unable to read datacenter replicas."));
					}
					break;
				}
			}

			ASSERT(result.present());
			state std::vector<Future<Optional<Value>>> replicasFutures;
			for(auto& region : result.get().regions) {
				replicasFutures.push_back(tr.get(datacenterReplicasKeyFor(region.dcId)));
			}
			state Future<Optional<Value>> healthyZoneValue = tr.get(healthyZoneKey);
			state Future<Optional<Value>> rebalanceDDIgnored = tr.get(rebalanceDDIgnoreKey);
			state Future<Optional<Value>> ddModeKey = tr.get(dataDistributionModeKey);

			choose {
				when(wait(waitForAll(replicasFutures) && success(healthyZoneValue) && success(rebalanceDDIgnored) && success(ddModeKey))) {
					int unreplicated = 0;
					for(int i = 0; i < result.get().regions.size(); i++) {
						if( !replicasFutures[i].get().present() || decodeDatacenterReplicasValue(replicasFutures[i].get().get()) < result.get().storageTeamSize ) { 
							unreplicated++;
						}
					}
					LoadConfigurationResult res;
					res.fullReplication = (!unreplicated || (result.get().usableRegions == 1 && unreplicated < result.get().regions.size()));
					if(healthyZoneValue.get().present()) {
						auto healthyZone = decodeHealthyZoneValue(healthyZoneValue.get().get());
						if(healthyZone.first == ignoreSSFailuresZoneString) {
							res.healthyZone = healthyZone.first;
						}
						else if(healthyZone.second > tr.getReadVersion().get()) {
							res.healthyZone = healthyZone.first;
							res.healthyZoneSeconds = (healthyZone.second-tr.getReadVersion().get())/CLIENT_KNOBS->CORE_VERSIONSPERSECOND;
						}
					}
					res.rebalanceDDIgnored = rebalanceDDIgnored.get().present();
					if (ddModeKey.get().present()) {
						BinaryReader rd(ddModeKey.get().get(), Unversioned());
						int currentMode;
						rd >> currentMode;
						if (currentMode == 0) {
							res.dataDistributionDisabled = true;
						}
					}
					loadResult = res;
				}
				when(wait(getConfTimeout)) {
					messages->push_back(JsonString::makeMessage("full_replication_timeout", "Unable to read datacenter replicas."));
				}
			}
			break;
		}
		catch (Error &e) {
			wait(tr.onError(e));
		}
	}
	return std::make_pair(result, loadResult);
}

static JsonBuilderObject configurationFetcher(Optional<DatabaseConfiguration> conf, ServerCoordinators coordinators, std::set<std::string> *incomplete_reasons) {
	JsonBuilderObject statusObj;
	try {
		if(conf.present()) {
			DatabaseConfiguration configuration = conf.get();
			statusObj.addContents(configuration.toJSON());

			JsonBuilderArray excludedServersArr;
			std::set<AddressExclusion> excludedServers = configuration.getExcludedServers();
			for (std::set<AddressExclusion>::iterator it = excludedServers.begin(); it != excludedServers.end(); it++) {
				JsonBuilderObject statusObj;
				statusObj["address"] = it->toString();
				excludedServersArr.push_back(statusObj);
			}
			statusObj["excluded_servers"] = excludedServersArr;
		}
		vector< ClientLeaderRegInterface > coordinatorLeaderServers = coordinators.clientLeaderServers;
		int count = coordinatorLeaderServers.size();
		statusObj["coordinators_count"] = count;
	}
	catch (Error& ){
		incomplete_reasons->insert("Could not retrieve all configuration status information.");
	}
	return statusObj;
}

ACTOR static Future<JsonBuilderObject> dataStatusFetcher(WorkerDetails ddWorker, DatabaseConfiguration configuration, int *minReplicasRemaining) {
	state JsonBuilderObject statusObjData;

	try {
		std::vector<Future<TraceEventFields>> futures;

		// TODO:  Should this be serial?
		futures.push_back(timeoutError(ddWorker.interf.eventLogRequest.getReply(EventLogRequest(LiteralStringRef("DDTrackerStarting"))), 1.0));
		futures.push_back(timeoutError(ddWorker.interf.eventLogRequest.getReply(EventLogRequest(LiteralStringRef("DDTrackerStats"))), 1.0));
		futures.push_back(timeoutError(ddWorker.interf.eventLogRequest.getReply(EventLogRequest(LiteralStringRef("MovingData"))), 1.0));
		futures.push_back(timeoutError(ddWorker.interf.eventLogRequest.getReply(EventLogRequest(LiteralStringRef("TotalDataInFlight"))), 1.0));
		futures.push_back(timeoutError(ddWorker.interf.eventLogRequest.getReply(EventLogRequest(LiteralStringRef("TotalDataInFlightRemote"))), 1.0));

		std::vector<TraceEventFields> dataInfo = wait(getAll(futures));

		TraceEventFields startingStats = dataInfo[0];
		TraceEventFields dataStats = dataInfo[1];

		if (startingStats.size() && startingStats.getValue("State") != "Active") {
			JsonBuilderObject stateSectionObj;
			stateSectionObj["name"] = "initializing";
			stateSectionObj["description"] = "(Re)initializing automatic data distribution";
			statusObjData["state"] = stateSectionObj;
			return statusObjData;
		}

		TraceEventFields md = dataInfo[2];

		// If we have a MovingData message, parse it.
		int64_t partitionsInFlight = 0;
		int movingHighestPriority = 1000;
		if (md.size())
		{
			int64_t partitionsInQueue = md.getInt64("InQueue");
			int64_t averagePartitionSize = md.getInt64("AverageShardSize");
			partitionsInFlight = md.getInt64("InFlight");
			movingHighestPriority = md.getInt("HighestPriority");

			if( averagePartitionSize >= 0 ) {
				JsonBuilderObject moving_data;
				moving_data["in_queue_bytes"] = partitionsInQueue * averagePartitionSize;
				moving_data["in_flight_bytes"] = partitionsInFlight * averagePartitionSize;
				moving_data.setKeyRawNumber("total_written_bytes",md.getValue("BytesWritten"));
				moving_data["highest_priority"] = movingHighestPriority;

				// TODO: moving_data["rate_bytes"] = makeCounter(hz, c, r);
				statusObjData["moving_data"] = moving_data;
				statusObjData["average_partition_size_bytes"] = averagePartitionSize;
			}
		}

		if (dataStats.size())
		{
			statusObjData.setKeyRawNumber("total_kv_size_bytes",dataStats.getValue("TotalSizeBytes"));
			statusObjData.setKeyRawNumber("system_kv_size_bytes",dataStats.getValue("SystemSizeBytes"));
			statusObjData.setKeyRawNumber("partitions_count",dataStats.getValue("Shards"));
		}

		JsonBuilderArray teamTrackers;
		for(int i = 0; i < 2; i++) {
			TraceEventFields inFlight = dataInfo[3 + i];
			if (!inFlight.size()) {
				continue;
			}

			int replicas = configuration.storageTeamSize;
			bool primary = inFlight.getInt("Primary");
			int highestPriority = inFlight.getInt("HighestPriority");

			if (movingHighestPriority < SERVER_KNOBS->PRIORITY_TEAM_REDUNDANT) {
				highestPriority = movingHighestPriority;
			} else if (partitionsInFlight > 0) {
				highestPriority = std::max<int>(highestPriority, SERVER_KNOBS->PRIORITY_MERGE_SHARD);
			}

			JsonBuilderObject team_tracker;
			team_tracker["primary"] = primary;
			team_tracker.setKeyRawNumber("in_flight_bytes",inFlight.getValue("TotalBytes"));
			team_tracker.setKeyRawNumber("unhealthy_servers",inFlight.getValue("UnhealthyServers"));

			JsonBuilderObject stateSectionObj;
			if (highestPriority >= SERVER_KNOBS->PRIORITY_TEAM_0_LEFT) {
				stateSectionObj["healthy"] = false;
				stateSectionObj["name"] = "missing_data";
				stateSectionObj["description"] = "No replicas remain of some data";
				stateSectionObj["min_replicas_remaining"] = 0;
				replicas = 0;
			}
			else if (highestPriority >= SERVER_KNOBS->PRIORITY_TEAM_1_LEFT) {
				stateSectionObj["healthy"] = false;
				stateSectionObj["name"] = "healing";
				stateSectionObj["description"] = "Only one replica remains of some data";
				stateSectionObj["min_replicas_remaining"] = 1;
				replicas = 1;
			}
			else if (highestPriority >= SERVER_KNOBS->PRIORITY_TEAM_2_LEFT) {
				stateSectionObj["healthy"] = false;
				stateSectionObj["name"] = "healing";
				stateSectionObj["description"] = "Only two replicas remain of some data";
				stateSectionObj["min_replicas_remaining"] = 2;
				replicas = 2;
			}
			else if (highestPriority >= SERVER_KNOBS->PRIORITY_TEAM_UNHEALTHY) {
				stateSectionObj["healthy"] = false;
				stateSectionObj["name"] = "healing";
				stateSectionObj["description"] = "Restoring replication factor";
			} else if (highestPriority >= SERVER_KNOBS->PRIORITY_MERGE_SHARD) {
				stateSectionObj["healthy"] = true;
				stateSectionObj["name"] = "healthy_repartitioning";
				stateSectionObj["description"] = "Repartitioning.";
			} else if (highestPriority >= SERVER_KNOBS->PRIORITY_TEAM_REDUNDANT) {
				stateSectionObj["healthy"] = true;
				stateSectionObj["name"] = "optimizing_team_collections";
				stateSectionObj["description"] = "Optimizing team collections";
			} else if (highestPriority >= SERVER_KNOBS->PRIORITY_TEAM_CONTAINS_UNDESIRED_SERVER) {
				stateSectionObj["healthy"] = true;
				stateSectionObj["name"] = "healthy_removing_server";
				stateSectionObj["description"] = "Removing storage server";
			} else if (highestPriority == SERVER_KNOBS->PRIORITY_TEAM_HEALTHY) {
				stateSectionObj["healthy"] = true;
 				stateSectionObj["name"] = "healthy";
			} else if (highestPriority >= SERVER_KNOBS->PRIORITY_RECOVER_MOVE) {
				stateSectionObj["healthy"] = true;
				stateSectionObj["name"] = "healthy_rebalancing";
				stateSectionObj["description"] = "Rebalancing";
			} else if (highestPriority >= 0) {
				stateSectionObj["healthy"] = true;
				stateSectionObj["name"] = "healthy";
			}

			if(!stateSectionObj.empty()) {
				team_tracker["state"] = stateSectionObj;
				teamTrackers.push_back(team_tracker);
				if(primary) {
					statusObjData["state"] = stateSectionObj;
				}
			}

			if(primary) {
				*minReplicasRemaining = std::max(*minReplicasRemaining, 0) + replicas;
			}
			else if(replicas > 0) {
				*minReplicasRemaining = std::max(*minReplicasRemaining, 0) + 1;
			}
		}
		statusObjData["team_trackers"] = teamTrackers;
	}
	catch (Error &e) {
		if (e.code() == error_code_actor_cancelled)
			throw;
		// The most likely reason to be here is a timeout, either way we have no idea if the data state is healthy or not
		// from the "cluster" perspective - from the client perspective it is not but that is indicated elsewhere.
	}

	return statusObjData;
}

ACTOR template <class iface>
static Future<vector<std::pair<iface, EventMap>>> getServerMetrics(vector<iface> servers, std::unordered_map<NetworkAddress, WorkerInterface> address_workers, std::vector<std::string> eventNames) {
	state vector<Future<Optional<TraceEventFields>>> futures;
	for (auto s : servers) {
		for (auto name : eventNames) {
			futures.push_back(latestEventOnWorker(address_workers[s.address()], s.id().toString() + "/" + name));
		}
	}

	wait(waitForAll(futures));

	vector<std::pair<iface, EventMap>> results;
	auto futureItr = futures.begin();

	for (int i = 0; i < servers.size(); i++) {
		EventMap serverResults;
		for (auto name : eventNames) {
			ASSERT(futureItr != futures.end());
			serverResults[name] = futureItr->get().present() ? futureItr->get().get() : TraceEventFields();
			++futureItr;
		}

		results.push_back(std::make_pair(servers[i], serverResults));
	}

	return results;
}

ACTOR static Future<vector<std::pair<StorageServerInterface, EventMap>>> getStorageServersAndMetrics(Database cx, std::unordered_map<NetworkAddress, WorkerInterface> address_workers) {
	vector<StorageServerInterface> servers = wait(timeoutError(getStorageServers(cx, true), 5.0));
	vector<std::pair<StorageServerInterface, EventMap>> results = wait(
	    getServerMetrics(servers, address_workers, std::vector<std::string>{ "StorageMetrics", "ReadLatencyMetrics" }));

	return results;
}

ACTOR static Future<vector<std::pair<TLogInterface, EventMap>>> getTLogsAndMetrics(Reference<AsyncVar<CachedSerialization<ServerDBInfo>>> db, std::unordered_map<NetworkAddress, WorkerInterface> address_workers) {
	vector<TLogInterface> servers = db->get().read().logSystemConfig.allPresentLogs();
	vector<std::pair<TLogInterface, EventMap>> results =
	    wait(getServerMetrics(servers, address_workers, std::vector<std::string>{ "TLogMetrics" }));

	return results;
}

ACTOR static Future<vector<std::pair<MasterProxyInterface, EventMap>>> getProxiesAndMetrics(Database cx, std::unordered_map<NetworkAddress, WorkerInterface> address_workers) {
	Reference<ProxyInfo> proxyInfo = cx->getMasterProxies(false);
	std::vector<MasterProxyInterface> servers;
	if(proxyInfo) {
		for(int i = 0; i < proxyInfo->size(); ++i) {
			servers.push_back(proxyInfo->getInterface(i));
		}
	}

	vector<std::pair<MasterProxyInterface, EventMap>> results = wait(getServerMetrics(
	    servers, address_workers, std::vector<std::string>{ "GRVLatencyMetrics", "CommitLatencyMetrics" }));

	return results;
}

static int getExtraTLogEligibleZones(const vector<WorkerDetails>& workers, const DatabaseConfiguration& configuration) {
	std::set<StringRef> allZones;
	std::map<Key,std::set<StringRef>> dcId_zone;
	for(auto const& worker : workers) {
		if(worker.processClass.machineClassFitness(ProcessClass::TLog) < ProcessClass::NeverAssign
			&& !configuration.isExcludedServer(worker.interf.address()))
		{
			allZones.insert(worker.interf.locality.zoneId().get());
			if(worker.interf.locality.dcId().present()) {
				dcId_zone[worker.interf.locality.dcId().get()].insert(worker.interf.locality.zoneId().get());
			}
		}
	}

	if(configuration.regions.size() == 0) {
		return allZones.size() - std::max(configuration.tLogReplicationFactor, configuration.storageTeamSize);
	}
	int extraTlogEligibleZones = configuration.usableRegions == 1 ? 0 : std::numeric_limits<int>::max();
	for(auto& region : configuration.regions) {
		int eligible = dcId_zone[region.dcId].size() - std::max(configuration.remoteTLogReplicationFactor, std::max(configuration.tLogReplicationFactor, configuration.storageTeamSize) );
		//FIXME: does not take into account fallback satellite policies
		if(region.satelliteTLogReplicationFactor > 0) {
			int totalSatelliteEligible = 0;
			for(auto& sat : region.satellites) {
				totalSatelliteEligible += dcId_zone[sat.dcId].size();
			}
			eligible = std::min<int>( eligible, totalSatelliteEligible - region.satelliteTLogReplicationFactor );
		}
		if( configuration.usableRegions == 1 ) {
			if( region.priority >= 0 ) {
				extraTlogEligibleZones = std::max( extraTlogEligibleZones, eligible );
			}
		} else {
			extraTlogEligibleZones = std::min( extraTlogEligibleZones, eligible );
		}
	}
	return extraTlogEligibleZones;
}

JsonBuilderObject getPerfLimit(TraceEventFields const& ratekeeper, double transPerSec, double tpsLimit) {
	int reason = ratekeeper.getInt("Reason");
	JsonBuilderObject perfLimit;

	if (transPerSec > tpsLimit * 0.8) {
		// If reason is known, set qos.performance_limited_by, otherwise omit
		if (reason >= 0 && reason < limitReasonEnd) {
			perfLimit = JsonString::makeMessage(limitReasonName[reason], limitReasonDesc[reason]);
			std::string reason_server_id = ratekeeper.getValue("ReasonServerID");
			if (!reason_server_id.empty())
				perfLimit["reason_server_id"] = reason_server_id;
		}
	}
	else {
		perfLimit = JsonString::makeMessage("workload", "The database is not being saturated by the workload.");
	}

	if(!perfLimit.empty()) {
		perfLimit["reason_id"] = reason;
	}

	return perfLimit;
}

ACTOR static Future<JsonBuilderObject> workloadStatusFetcher(Reference<AsyncVar<CachedSerialization<ServerDBInfo>>> db, vector<WorkerDetails> workers, WorkerDetails mWorker, WorkerDetails rkWorker,
	JsonBuilderObject *qos, JsonBuilderObject *data_overlay, std::set<std::string> *incomplete_reasons, Future<ErrorOr<vector<std::pair<StorageServerInterface, EventMap>>>> storageServerFuture)
{
	state JsonBuilderObject statusObj;
	state JsonBuilderObject operationsObj;
	state JsonBuilderObject bytesObj;
	state JsonBuilderObject keysObj;

	// Writes and conflicts
	try {
		vector<Future<TraceEventFields>> proxyStatFutures;
		std::map<NetworkAddress, WorkerDetails> workersMap;
		for (auto const& w : workers) {
			workersMap[w.interf.address()] = w;
		}
		for (auto &p : db->get().read().client.proxies) {
			auto worker = getWorker(workersMap, p.address());
			if (worker.present())
				proxyStatFutures.push_back(timeoutError(worker.get().interf.eventLogRequest.getReply(EventLogRequest(LiteralStringRef("ProxyMetrics"))), 1.0));
			else
				throw all_alternatives_failed();  // We need data from all proxies for this result to be trustworthy
		}
		vector<TraceEventFields> proxyStats = wait(getAll(proxyStatFutures));

		StatusCounter mutations;
		StatusCounter mutationBytes;
		StatusCounter txnConflicts;
		StatusCounter txnStartOut;
		StatusCounter txnSystemPriorityStartOut;
		StatusCounter txnDefaultPriorityStartOut;
		StatusCounter txnBatchPriorityStartOut;
		StatusCounter txnCommitOutSuccess;

		for (auto &ps : proxyStats) {
			mutations.updateValues( StatusCounter(ps.getValue("Mutations")) );
			mutationBytes.updateValues( StatusCounter(ps.getValue("MutationBytes")) );
			txnConflicts.updateValues( StatusCounter(ps.getValue("TxnConflicts")) );
			txnStartOut.updateValues( StatusCounter(ps.getValue("TxnStartOut")) );
			txnSystemPriorityStartOut.updateValues(StatusCounter(ps.getValue("TxnSystemPriorityStartOut")));
			txnDefaultPriorityStartOut.updateValues(StatusCounter(ps.getValue("TxnDefaultPriorityStartOut")));
			txnBatchPriorityStartOut.updateValues(StatusCounter(ps.getValue("TxnBatchPriorityStartOut")));
			txnCommitOutSuccess.updateValues( StatusCounter(ps.getValue("TxnCommitOutSuccess")) );
		}

		operationsObj["writes"] = mutations.getStatus();
		bytesObj["written"] = mutationBytes.getStatus();

		JsonBuilderObject transactions;
		transactions["conflicted"] = txnConflicts.getStatus();
		transactions["started"] = txnStartOut.getStatus();
		transactions["started_immediate_priority"] = txnSystemPriorityStartOut.getStatus();
		transactions["started_default_priority"] = txnDefaultPriorityStartOut.getStatus();
		transactions["started_batch_priority"] = txnBatchPriorityStartOut.getStatus();
		transactions["committed"] = txnCommitOutSuccess.getStatus();

		statusObj["transactions"] = transactions;
	}
	catch (Error& e) {
		if (e.code() == error_code_actor_cancelled)
			throw;
		incomplete_reasons->insert("Unknown mutations, conflicts, and transactions state.");
	}

	// Transactions
	try {
		state TraceEventFields ratekeeper = wait( timeoutError(rkWorker.interf.eventLogRequest.getReply( EventLogRequest(LiteralStringRef("RkUpdate") ) ), 1.0) );
		TraceEventFields batchRatekeeper = wait( timeoutError(rkWorker.interf.eventLogRequest.getReply( EventLogRequest(LiteralStringRef("RkUpdateBatch") ) ), 1.0) );

		double tpsLimit = ratekeeper.getDouble("TPSLimit");
		double batchTpsLimit = batchRatekeeper.getDouble("TPSLimit");
		double transPerSec = ratekeeper.getDouble("ReleasedTPS");
		double batchTransPerSec = ratekeeper.getDouble("ReleasedBatchTPS");
		int ssCount = ratekeeper.getInt("StorageServers");
		int tlogCount = ratekeeper.getInt("TLogs");
		int64_t worstFreeSpaceStorageServer = ratekeeper.getInt64("WorstFreeSpaceStorageServer");
		int64_t worstFreeSpaceTLog = ratekeeper.getInt64("WorstFreeSpaceTLog");
		(*data_overlay).setKeyRawNumber("total_disk_used_bytes",ratekeeper.getValue("TotalDiskUsageBytes"));

		if(ssCount > 0) {
			(*data_overlay)["least_operating_space_bytes_storage_server"] = std::max(worstFreeSpaceStorageServer, (int64_t)0);
			(*qos).setKeyRawNumber("worst_queue_bytes_storage_server", ratekeeper.getValue("WorstStorageServerQueue"));
			(*qos).setKeyRawNumber("limiting_queue_bytes_storage_server", ratekeeper.getValue("LimitingStorageServerQueue"));

			// TODO: These can be removed in the next release after 6.2
			(*qos).setKeyRawNumber("worst_version_lag_storage_server", ratekeeper.getValue("WorstStorageServerVersionLag"));
			(*qos).setKeyRawNumber("limiting_version_lag_storage_server", ratekeeper.getValue("LimitingStorageServerVersionLag"));

			(*qos)["worst_data_lag_storage_server"] = getLagObject(ratekeeper.getInt64("WorstStorageServerVersionLag"));
			(*qos)["limiting_data_lag_storage_server"] = getLagObject(ratekeeper.getInt64("LimitingStorageServerVersionLag"));
			(*qos)["worst_durability_lag_storage_server"] = getLagObject(ratekeeper.getInt64("WorstStorageServerDurabilityLag"));
			(*qos)["limiting_durability_lag_storage_server"] = getLagObject(ratekeeper.getInt64("LimitingStorageServerDurabilityLag"));
		}

		if(tlogCount > 0) {
			(*data_overlay)["least_operating_space_bytes_log_server"] = std::max(worstFreeSpaceTLog, (int64_t)0);
			(*qos).setKeyRawNumber("worst_queue_bytes_log_server", ratekeeper.getValue("WorstTLogQueue"));
		}

		(*qos)["transactions_per_second_limit"] = tpsLimit;
		(*qos)["batch_transactions_per_second_limit"] = batchTpsLimit;
		(*qos)["released_transactions_per_second"] = transPerSec;
		(*qos)["batch_released_transactions_per_second"] = batchTransPerSec;

		JsonBuilderObject perfLimit = getPerfLimit(ratekeeper, transPerSec, tpsLimit);
		if(!perfLimit.empty()) {
			(*qos)["performance_limited_by"] = perfLimit;
		}

		JsonBuilderObject batchPerfLimit = getPerfLimit(batchRatekeeper, transPerSec, batchTpsLimit);
		if(!batchPerfLimit.empty()) {
			(*qos)["batch_performance_limited_by"] = batchPerfLimit;
		}
	} catch (Error &e){
		if (e.code() == error_code_actor_cancelled)
			throw;
		incomplete_reasons->insert("Unknown performance state.");
	}

	// Reads
	try {
		ErrorOr<vector<std::pair<StorageServerInterface, EventMap>>> storageServers = wait(storageServerFuture);
		if(!storageServers.present()) {
			throw storageServers.getError();
		}

		StatusCounter readRequests;
		StatusCounter reads;
		StatusCounter readKeys;
		StatusCounter readBytes;

		for(auto &ss : storageServers.get()) {
			TraceEventFields const& storageMetrics = ss.second.at("StorageMetrics");

			if (storageMetrics.size() > 0) {
				readRequests.updateValues(StatusCounter(storageMetrics.getValue("QueryQueue")));
				reads.updateValues(StatusCounter(storageMetrics.getValue("FinishedQueries")));
				readKeys.updateValues(StatusCounter(storageMetrics.getValue("RowsQueried")));
				readBytes.updateValues(StatusCounter(storageMetrics.getValue("BytesQueried")));
			}
		}

		operationsObj["read_requests"] = readRequests.getStatus();
		operationsObj["reads"] = reads.getStatus();
		keysObj["read"] = readKeys.getStatus();
		bytesObj["read"] = readBytes.getStatus();

	}
	catch (Error& e) {
		if (e.code() == error_code_actor_cancelled)
			throw;
		incomplete_reasons->insert("Unknown read state.");
	}

	statusObj["operations"] = operationsObj;
	statusObj["keys"] = keysObj;
	statusObj["bytes"] = bytesObj;

	return statusObj;
}

ACTOR static Future<JsonBuilderObject> clusterSummaryStatisticsFetcher(WorkerEvents pMetrics, Future<ErrorOr<vector<std::pair<StorageServerInterface, EventMap>>>> storageServerFuture,
	Future<ErrorOr<vector<std::pair<TLogInterface, EventMap>>>> tlogFuture, std::set<std::string> *incomplete_reasons)
{
	state JsonBuilderObject statusObj;
	try {
		state JsonBuilderObject cacheStatistics;

		ErrorOr<vector<std::pair<StorageServerInterface, EventMap>>> storageServers = wait(storageServerFuture);

		if (!storageServers.present()) {
			throw storageServers.getError();
		}

		double storageCacheHitsHz = 0;
		double storageCacheMissesHz = 0;

		for(auto &ss : storageServers.get()) {
			auto processMetrics = pMetrics.find(ss.first.address());
			if(processMetrics != pMetrics.end()) {
				int64_t hits = processMetrics->second.getInt64("CacheHits");
				int64_t misses = processMetrics->second.getInt64("CacheMisses");
				double elapsed = processMetrics->second.getDouble("Elapsed");
				storageCacheHitsHz += hits / elapsed;
				storageCacheMissesHz += misses / elapsed;
			}
		}

		cacheStatistics["storage_hit_rate"] = (storageCacheMissesHz == 0) ? 1.0 : storageCacheHitsHz / (storageCacheHitsHz + storageCacheMissesHz);

		ErrorOr<vector<std::pair<TLogInterface, EventMap>>> tlogServers = wait(tlogFuture);

		if(!tlogServers.present()) {
			throw tlogServers.getError();
		}

		double logCacheHitsHz = 0;
		double logCacheMissesHz = 0;

		for(auto &log : tlogServers.get()) {
			auto processMetrics = pMetrics.find(log.first.address());
			if(processMetrics != pMetrics.end()) {
				int64_t hits = processMetrics->second.getInt64("CacheHits");
				int64_t misses = processMetrics->second.getInt64("CacheMisses");
				double elapsed = processMetrics->second.getDouble("Elapsed");
				logCacheHitsHz += hits / elapsed;
				logCacheMissesHz += misses / elapsed;
			}
		}

		cacheStatistics["log_hit_rate"] = (logCacheMissesHz == 0) ? 1.0 : logCacheHitsHz / (logCacheHitsHz + logCacheMissesHz);
		statusObj["page_cache"] = cacheStatistics;
	}
	catch (Error& e) {
		if (e.code() == error_code_actor_cancelled)
			throw;

		incomplete_reasons->insert("Unknown cache statistics.");
	}

	return statusObj;
}

static JsonBuilderArray oldTlogFetcher(int* oldLogFaultTolerance, Reference<AsyncVar<CachedSerialization<ServerDBInfo>>> db, std::unordered_map<NetworkAddress, WorkerInterface> const& address_workers) {
	JsonBuilderArray oldTlogsArray;

	if(db->get().read().recoveryState >= RecoveryState::ACCEPTING_COMMITS) {
		for(auto it : db->get().read().logSystemConfig.oldTLogs) {
			JsonBuilderObject statusObj;
			JsonBuilderArray logsObj;
			Optional<int32_t> sat_log_replication_factor, sat_log_write_anti_quorum, sat_log_fault_tolerance, log_replication_factor, log_write_anti_quorum, log_fault_tolerance, remote_log_replication_factor, remote_log_fault_tolerance;

			int maxFaultTolerance = 0;

			for(int i = 0; i < it.tLogs.size(); i++) {
				int failedLogs = 0;
				for(auto& log : it.tLogs[i].tLogs) {
					JsonBuilderObject logObj;
					bool failed = !log.present() || !address_workers.count(log.interf().address());
					logObj["id"] = log.id().shortString();
					logObj["healthy"] = !failed;
					if(log.present()) {
						logObj["address"] = log.interf().address().toString();
					}
					logsObj.push_back(logObj);
					if(failed) {
						failedLogs++;
					}
				}
				maxFaultTolerance = std::max(maxFaultTolerance, it.tLogs[i].tLogReplicationFactor - 1 - it.tLogs[i].tLogWriteAntiQuorum - failedLogs);
				if(it.tLogs[i].isLocal && it.tLogs[i].locality == tagLocalitySatellite) {
					sat_log_replication_factor = it.tLogs[i].tLogReplicationFactor;
					sat_log_write_anti_quorum = it.tLogs[i].tLogWriteAntiQuorum;
					sat_log_fault_tolerance = it.tLogs[i].tLogReplicationFactor - 1 - it.tLogs[i].tLogWriteAntiQuorum - failedLogs;
				}
				else if(it.tLogs[i].isLocal) {
					log_replication_factor = it.tLogs[i].tLogReplicationFactor;
					log_write_anti_quorum = it.tLogs[i].tLogWriteAntiQuorum;
					log_fault_tolerance = it.tLogs[i].tLogReplicationFactor - 1 - it.tLogs[i].tLogWriteAntiQuorum - failedLogs;
				}
				else {
					remote_log_replication_factor = it.tLogs[i].tLogReplicationFactor;
					remote_log_fault_tolerance = it.tLogs[i].tLogReplicationFactor - 1 - failedLogs;
				}
			}
			*oldLogFaultTolerance = std::min(*oldLogFaultTolerance, maxFaultTolerance);
			statusObj["logs"] = logsObj;

			if (sat_log_replication_factor.present())
				statusObj["satellite_log_replication_factor"] = sat_log_replication_factor.get();
			if (sat_log_write_anti_quorum.present())
				statusObj["satellite_log_write_anti_quorum"] = sat_log_write_anti_quorum.get();
			if (sat_log_fault_tolerance.present())
				statusObj["satellite_log_fault_tolerance"] = sat_log_fault_tolerance.get();

			if (log_replication_factor.present())
				statusObj["log_replication_factor"] = log_replication_factor.get();
			if (log_write_anti_quorum.present())
				statusObj["log_write_anti_quorum"] = log_write_anti_quorum.get();
			if (log_fault_tolerance.present())
				statusObj["log_fault_tolerance"] = log_fault_tolerance.get();

			if (remote_log_replication_factor.present())
				statusObj["remote_log_replication_factor"] = remote_log_replication_factor.get();
			if (remote_log_fault_tolerance.present())
				statusObj["remote_log_fault_tolerance"] = remote_log_fault_tolerance.get();

			oldTlogsArray.push_back(statusObj);
		}
	}

	return oldTlogsArray;
}

static JsonBuilderObject faultToleranceStatusFetcher(DatabaseConfiguration configuration, ServerCoordinators coordinators, std::vector<WorkerDetails>& workers, int extraTlogEligibleZones, int minReplicasRemaining, bool underMaintenance) {
	JsonBuilderObject statusObj;

	// without losing data
	int32_t maxZoneFailures = configuration.maxZoneFailuresTolerated();
	if(underMaintenance) {
		maxZoneFailures--;
	}
	int maxCoordinatorFailures = (coordinators.clientLeaderServers.size() - 1) / 2;

	std::map<NetworkAddress, StringRef> workerZones;
	for(auto& worker : workers) {
		workerZones[worker.interf.address()] = worker.interf.locality.zoneId().orDefault(LiteralStringRef(""));
	}
	std::map<StringRef, int> coordinatorZoneCounts;
	for(auto& coordinator : coordinators.ccf->getConnectionString().coordinators()) {
		auto zone = workerZones[coordinator];
		coordinatorZoneCounts[zone] += 1;
	}
	std::vector<std::pair<StringRef, int>> coordinatorZones(coordinatorZoneCounts.begin(), coordinatorZoneCounts.end());
	std::sort(coordinatorZones.begin(), coordinatorZones.end(), [] (const std::pair<StringRef,int>& lhs, const std::pair<StringRef,int>& rhs) {
		return lhs.second > rhs.second;
	});
	int lostCoordinators = 0;
	int maxCoordinatorZoneFailures = 0;
	for(auto zone : coordinatorZones) {
		lostCoordinators += zone.second;
		if(lostCoordinators > maxCoordinatorFailures) {
			break;
		}
		maxCoordinatorZoneFailures += 1;
	}

	int zoneFailuresWithoutLosingData = std::min(maxZoneFailures, maxCoordinatorZoneFailures);

	if (minReplicasRemaining >= 0){
		zoneFailuresWithoutLosingData = std::min(zoneFailuresWithoutLosingData, minReplicasRemaining - 1);
	}

	statusObj["max_zone_failures_without_losing_data"] = std::max(zoneFailuresWithoutLosingData, 0);

	// without losing availablity
	statusObj["max_zone_failures_without_losing_availability"] = std::max(std::min(extraTlogEligibleZones, zoneFailuresWithoutLosingData), 0);
	return statusObj;
}

static std::string getIssueDescription(std::string name) {
	if(name == "incorrect_cluster_file_contents") {
		return "Cluster file contents do not match current cluster connection string. Verify the cluster file and its parent directory are writable and that the cluster file has not been overwritten externally.";
	}

	// FIXME: name and description will be the same unless the message is 'incorrect_cluster_file_contents', which is currently the only possible message
	return name;
}

static std::map<std::string, std::vector<JsonBuilderObject>> getProcessIssuesAsMessages(
    ProcessIssuesMap const& _issues) {
	std::map<std::string, std::vector<JsonBuilderObject>> issuesMap;

	try {
		ProcessIssuesMap issues = _issues;
		for (auto processIssues : issues) {
			for (auto issue : processIssues.second.first) {
				std::string issueStr = issue.toString();
				issuesMap[processIssues.first.toString()].push_back(
				    JsonString::makeMessage(issueStr.c_str(), getIssueDescription(issueStr).c_str()));
			}
		}
	}
	catch (Error &e) {
		TraceEvent(SevError, "ErrorParsingProcessIssues").error(e);
		// swallow
	}

	return issuesMap;
}

static JsonBuilderArray getClientIssuesAsMessages( std::map<NetworkAddress, std::pair<double, OpenDatabaseRequest>>* clientStatusMap ) {
	JsonBuilderArray issuesList;

	try {
		std::map<std::string, std::pair<int, std::vector<std::string>>> deduplicatedIssues;

		for (auto iter = clientStatusMap->begin(); iter != clientStatusMap->end();) {
			if (now() - iter->second.first < 2 * SERVER_KNOBS->COORDINATOR_REGISTER_INTERVAL) {
				for (auto& issue : iter->second.second.issues) {
					auto& t = deduplicatedIssues[issue.item.toString()];
					t.first += issue.count;
					for(auto& example : issue.examples) {
						t.second.push_back(formatIpPort(example.first.ip, example.first.port));
					}
				}
				++iter;
			} else {
				iter = clientStatusMap->erase(iter);
			}
		}

		//FIXME: add the log_group in addition to the network address
		for (auto i : deduplicatedIssues) {
			JsonBuilderObject message = JsonString::makeMessage(i.first.c_str(), getIssueDescription(i.first).c_str());
			JsonBuilderArray addresses;
			for(auto addr : i.second.second) {
				addresses.push_back(addr);
			}

			message["count"] = i.second.first;
			message["addresses"] = addresses;
			issuesList.push_back(message);
		}
	}
	catch (Error &e) {
		TraceEvent(SevError, "ErrorParsingClientIssues").error(e);
		// swallow
	}

	return issuesList;
}

ACTOR Future<JsonBuilderObject> layerStatusFetcher(Database cx, JsonBuilderArray *messages, std::set<std::string> *incomplete_reasons) {
	state StatusObject result;
	state JSONDoc json(result);
	state double tStart = now();

	try {
		state ReadYourWritesTransaction tr(cx);
		loop {
			try {
				tr.setOption(FDBTransactionOptions::ACCESS_SYSTEM_KEYS);
				int64_t timeout_ms = 3000;
				tr.setOption(FDBTransactionOptions::TIMEOUT, StringRef((uint8_t *)&timeout_ms, sizeof(int64_t)));

				std::string jsonPrefix = layerStatusMetaPrefixRange.begin.toString() + "json/";
				Standalone<RangeResultRef> jsonLayers = wait(tr.getRange(KeyRangeRef(jsonPrefix, strinc(jsonPrefix)), 1000));
				// TODO:  Also fetch other linked subtrees of meta keys

				state std::vector<Future<Standalone<RangeResultRef>>> docFutures;
				state int i;
				for(i = 0; i < jsonLayers.size(); ++i)
					docFutures.push_back(tr.getRange(KeyRangeRef(jsonLayers[i].value, strinc(jsonLayers[i].value)), 1000));

				result.clear();
				JSONDoc::expires_reference_version = (uint64_t)tr.getReadVersion().get();

				for(i = 0; i < docFutures.size(); ++i) {
					state Standalone<RangeResultRef> docs = wait(docFutures[i]);
					state int j;
					for(j = 0; j < docs.size(); ++j) {
						state json_spirit::mValue doc;
						try {
							json_spirit::read_string(docs[j].value.toString(), doc);
							wait(yield());
							json.absorb(doc.get_obj());
							wait(yield());
						} catch(Error &e) {
							TraceEvent(SevWarn, "LayerStatusBadJSON").detail("Key", docs[j].key);
						}
					}
				}
				json.create("_valid") = true;
				break;
			} catch(Error &e) {
				wait(tr.onError(e));
			}
		}
	} catch(Error &e) {
		TraceEvent(SevWarn, "LayerStatusError").error(e);
		incomplete_reasons->insert(format("Unable to retrieve layer status (%s).", e.what()));
		json.create("_error") = format("Unable to retrieve layer status (%s).", e.what());
		json.create("_valid") = false;
	}

	json.cleanOps();
	JsonBuilderObject statusObj;
	statusObj.addContents(result);
	TraceEvent("LayerStatusFetcher").detail("Duration", now()-tStart).detail("StatusSize",statusObj.getFinalLength());
	return statusObj;
}

ACTOR Future<JsonBuilderObject> lockedStatusFetcher(Reference<AsyncVar<CachedSerialization<ServerDBInfo>>> db, JsonBuilderArray *messages, std::set<std::string> *incomplete_reasons) {
	state JsonBuilderObject statusObj;

	state Database cx = openDBOnServer(db, TaskPriority::DefaultEndpoint, true, false); // Open a new database connection that isn't lock-aware
	state Transaction tr(cx);
	state int timeoutSeconds = 5;
	state Future<Void> getTimeout = delay(timeoutSeconds);

	loop {
		tr.setOption(FDBTransactionOptions::PRIORITY_SYSTEM_IMMEDIATE);
		tr.setOption(FDBTransactionOptions::READ_SYSTEM_KEYS);
		tr.setOption(FDBTransactionOptions::READ_LOCK_AWARE);
		try {
			choose{
				when(Optional<Value> lockUID = wait(tr.get(databaseLockedKey))) {
					if (lockUID.present()) {
						statusObj["locked"] = true;
						statusObj["lock_uid"] =
						    BinaryReader::fromStringRef<UID>(lockUID.get().substr(10), Unversioned()).toString();
					} else {
						statusObj["locked"] = false;
					}
				}
				when(wait(getTimeout)) {
					incomplete_reasons->insert(format("Unable to determine if database is locked after %d seconds.", timeoutSeconds));
				}
			}
			break;
		}
		catch (Error &e) {
			try {
				wait(tr.onError(e));
			} catch (Error& e) {
				incomplete_reasons->insert(format("Unable to determine if database is locked (%s).", e.what()));
				break;
			}
		}
	}
	return statusObj;
}

// constructs the cluster section of the json status output
ACTOR Future<StatusReply> clusterGetStatus(
		Reference<AsyncVar<CachedSerialization<ServerDBInfo>>> db,
		Database cx,
		vector<WorkerDetails> workers,
		ProcessIssuesMap workerIssues,
		std::map<NetworkAddress, std::pair<double, OpenDatabaseRequest>>* clientStatus,
		ServerCoordinators coordinators,
		std::vector<NetworkAddress> incompatibleConnections,
		Version datacenterVersionDifference )
{
	state double tStart = timer();

	// Check if master worker is present
	state JsonBuilderArray messages;
	state std::set<std::string> status_incomplete_reasons;
	state WorkerDetails mWorker;
	state WorkerDetails ddWorker; // DataDistributor worker
	state WorkerDetails rkWorker; // Ratekeeper worker

	try {
		// Get the master Worker interface
		Optional<WorkerDetails> _mWorker = getWorker( workers, db->get().read().master.address() );
		if (_mWorker.present()) {
			mWorker = _mWorker.get();
		} else {
			messages.push_back(JsonString::makeMessage("unreachable_master_worker", "Unable to locate the master worker."));
		}
		// Get the DataDistributor worker interface
		Optional<WorkerDetails> _ddWorker;
		if (db->get().read().distributor.present()) {
			_ddWorker = getWorker( workers, db->get().read().distributor.get().address() );
		}

		if (!db->get().read().distributor.present() || !_ddWorker.present()) {
			messages.push_back(JsonString::makeMessage("unreachable_dataDistributor_worker", "Unable to locate the data distributor worker."));
		} else {
			ddWorker = _ddWorker.get();
		}

		// Get the Ratekeeper worker interface
		Optional<WorkerDetails> _rkWorker;
		if (db->get().read().ratekeeper.present()) {
			_rkWorker = getWorker( workers, db->get().read().ratekeeper.get().address() );
		}

		if (!db->get().read().ratekeeper.present() || !_rkWorker.present()) {
			messages.push_back(JsonString::makeMessage("unreachable_ratekeeper_worker", "Unable to locate the ratekeeper worker."));
		} else {
			rkWorker = _rkWorker.get();
		}

		// Get latest events for various event types from ALL workers
		// WorkerEvents is a map of worker's NetworkAddress to its event string
		// The pair represents worker responses and a set of worker NetworkAddress strings which did not respond
		std::vector< Future< Optional <std::pair<WorkerEvents, std::set<std::string>>> > > futures;
		futures.push_back(latestEventOnWorkers(workers, "MachineMetrics"));
		futures.push_back(latestEventOnWorkers(workers, "ProcessMetrics"));
		futures.push_back(latestEventOnWorkers(workers, "NetworkMetrics"));
		futures.push_back(latestErrorOnWorkers(workers));
		futures.push_back(latestEventOnWorkers(workers, "TraceFileOpenError"));
		futures.push_back(latestEventOnWorkers(workers, "ProgramStart"));

		// Wait for all response pairs.
		state std::vector< Optional <std::pair<WorkerEvents, std::set<std::string>>> > workerEventsVec = wait(getAll(futures));

		// Create a unique set of all workers who were unreachable for 1 or more of the event requests above.
		// Since each event request is independent and to all workers, workers can have responded to some
		// event requests but still end up in the unreachable set.
		std::set<std::string> mergeUnreachable;

		// For each (optional) pair, if the pair is present and not empty then add the unreachable workers to the set.
		for (auto pair : workerEventsVec)
		{
			if (pair.present() && pair.get().second.size())
				mergeUnreachable.insert(pair.get().second.begin(), pair.get().second.end());
		}

		// We now have a unique set of workers who were in some way unreachable.  If there is anything in that set, create a message
		// for it and include the list of unreachable processes.
		if (mergeUnreachable.size()){
			JsonBuilderObject message = JsonBuilder::makeMessage("unreachable_processes", "The cluster has some unreachable processes.");
			JsonBuilderArray unreachableProcs;
			for (auto m : mergeUnreachable){
				unreachableProcs.push_back(JsonBuilderObject().setKey("address", m));
			}
			message["unreachable_processes"] = unreachableProcs;
			messages.push_back(message);
		}

		// construct status information for cluster subsections
		state int statusCode = (int) RecoveryStatus::END;
		state JsonBuilderObject recoveryStateStatus = wait(recoveryStateStatusFetcher(mWorker, workers.size(), &status_incomplete_reasons, &statusCode));

		// machine metrics
		state WorkerEvents mMetrics = workerEventsVec[0].present() ? workerEventsVec[0].get().first : WorkerEvents();
		// process metrics
		state WorkerEvents pMetrics = workerEventsVec[1].present() ? workerEventsVec[1].get().first : WorkerEvents();
		state WorkerEvents networkMetrics = workerEventsVec[2].present() ? workerEventsVec[2].get().first : WorkerEvents();
		state WorkerEvents latestError = workerEventsVec[3].present() ? workerEventsVec[3].get().first : WorkerEvents();
		state WorkerEvents traceFileOpenErrors = workerEventsVec[4].present() ? workerEventsVec[4].get().first : WorkerEvents();
		state WorkerEvents programStarts = workerEventsVec[5].present() ? workerEventsVec[5].get().first : WorkerEvents();

		state JsonBuilderObject statusObj;
		if(db->get().read().recoveryCount > 0) {
			statusObj["generation"] = db->get().read().recoveryCount;
		}

		state std::map<std::string, std::vector<JsonBuilderObject>> processIssues =
		    getProcessIssuesAsMessages(workerIssues);
		state vector<std::pair<StorageServerInterface, EventMap>> storageServers;
		state vector<std::pair<TLogInterface, EventMap>> tLogs;
		state vector<std::pair<MasterProxyInterface, EventMap>> proxies;
		state JsonBuilderObject qos;
		state JsonBuilderObject data_overlay;

<<<<<<< HEAD
		statusObj["protocol_version"] = format("%llx", currentProtocolVersion.versionWithFlags());
=======
		statusObj["protocol_version"] = format("%" PRIx64, currentProtocolVersion.version());
>>>>>>> 60c699d6
		statusObj["connection_string"] = coordinators.ccf->getConnectionString().toString();

		state Optional<DatabaseConfiguration> configuration;
		state Optional<LoadConfigurationResult> loadResult;

		if(statusCode != RecoveryStatus::configuration_missing) {
			std::pair<Optional<DatabaseConfiguration>,Optional<LoadConfigurationResult>> loadResults = wait(loadConfiguration(cx, &messages, &status_incomplete_reasons));
			configuration = loadResults.first;
			loadResult = loadResults.second;
		}

		if(loadResult.present()) {
			statusObj["full_replication"] = loadResult.get().fullReplication;
			if(loadResult.get().healthyZone.present()) {
				if (loadResult.get().healthyZone.get() != ignoreSSFailuresZoneString) {
					statusObj["maintenance_zone"] = loadResult.get().healthyZone.get().printable();
					statusObj["maintenance_seconds_remaining"] = loadResult.get().healthyZoneSeconds;
				} else {
					statusObj["data_distribution_disabled_for_ss_failures"] = true;
				}
			}
			if (loadResult.get().rebalanceDDIgnored) {
				statusObj["data_distribution_disabled_for_rebalance"] = true;
			}
			if (loadResult.get().dataDistributionDisabled) {
				statusObj["data_distribution_disabled"] = true;
			}
		}

		statusObj["machines"] = machineStatusFetcher(mMetrics, workers, configuration, &status_incomplete_reasons);

		if (configuration.present()){
			// Do the latency probe by itself to avoid interference from other status activities
			state bool isAvailable = true;
			JsonBuilderObject latencyProbeResults = wait(latencyProbeFetcher(cx, &messages, &status_incomplete_reasons, &isAvailable));

			statusObj["database_available"] = isAvailable;
			if (!latencyProbeResults.empty()) {
				statusObj["latency_probe"] = latencyProbeResults;
			}

			state std::vector<Future<Void>> warningFutures;
			if(isAvailable) {
				warningFutures.push_back( consistencyCheckStatusFetcher(cx, &messages, &status_incomplete_reasons) );
				if(!SERVER_KNOBS->DISABLE_DUPLICATE_LOG_WARNING) {
					warningFutures.push_back( logRangeWarningFetcher(cx, &messages, &status_incomplete_reasons) );
				}
			}

			// Start getting storage servers now (using system priority) concurrently.  Using sys priority because having storage servers
			// in status output is important to give context to error messages in status that reference a storage server role ID.
			state std::unordered_map<NetworkAddress, WorkerInterface> address_workers;
			for (auto const& worker : workers) {
				address_workers[worker.interf.address()] = worker.interf;
			}

			state Future<ErrorOr<vector<std::pair<StorageServerInterface, EventMap>>>> storageServerFuture = errorOr(getStorageServersAndMetrics(cx, address_workers));
			state Future<ErrorOr<vector<std::pair<TLogInterface, EventMap>>>> tLogFuture = errorOr(getTLogsAndMetrics(db, address_workers));
			state Future<ErrorOr<vector<std::pair<MasterProxyInterface, EventMap>>>> proxyFuture = errorOr(getProxiesAndMetrics(cx, address_workers));

			state int minReplicasRemaining = -1;
			std::vector<Future<JsonBuilderObject>> futures2;
			futures2.push_back(dataStatusFetcher(ddWorker, configuration.get(), &minReplicasRemaining));
			futures2.push_back(workloadStatusFetcher(db, workers, mWorker, rkWorker, &qos, &data_overlay, &status_incomplete_reasons, storageServerFuture));
			futures2.push_back(layerStatusFetcher(cx, &messages, &status_incomplete_reasons));
			futures2.push_back(lockedStatusFetcher(db, &messages, &status_incomplete_reasons));
			futures2.push_back(clusterSummaryStatisticsFetcher(pMetrics, storageServerFuture, tLogFuture, &status_incomplete_reasons));
			state std::vector<JsonBuilderObject> workerStatuses = wait(getAll(futures2));

			int oldLogFaultTolerance = 100;
			if(db->get().read().recoveryState >= RecoveryState::ACCEPTING_COMMITS && db->get().read().logSystemConfig.oldTLogs.size() > 0) {
				statusObj["old_logs"] = oldTlogFetcher(&oldLogFaultTolerance, db, address_workers);
			}

			if(configuration.present()) {
				int extraTlogEligibleZones = getExtraTLogEligibleZones(workers, configuration.get());
				statusObj["fault_tolerance"] = faultToleranceStatusFetcher(configuration.get(), coordinators, workers, extraTlogEligibleZones, minReplicasRemaining, loadResult.present() && loadResult.get().healthyZone.present());
			}

			JsonBuilderObject configObj = configurationFetcher(configuration, coordinators, &status_incomplete_reasons);

			// configArr could be empty
			if (!configObj.empty())
				statusObj["configuration"] = configObj;

			// workloadStatusFetcher returns the workload section but also optionally writes the qos section and adds to the data_overlay object
			if (!workerStatuses[1].empty())
				statusObj["workload"] = workerStatuses[1];

			statusObj["layers"] = workerStatuses[2];

			// Add qos section if it was populated
			if (!qos.empty())
				statusObj["qos"] = qos;

			// Merge data_overlay into data
			JsonBuilderObject &clusterDataSection = workerStatuses[0];

			// TODO:  This probably is no longer possible as there is no ability to merge json objects with an output-only model
			clusterDataSection.addContents(data_overlay);

			// If data section not empty, add it to statusObj
			if (!clusterDataSection.empty())
				statusObj["data"] = clusterDataSection;

			// Insert database_lock_state section
			if(!workerStatuses[3].empty()) {
				statusObj["database_lock_state"] = workerStatuses[3];
			}

			// Insert cluster summary statistics
			if(!workerStatuses[4].empty()) {
				statusObj.addContents(workerStatuses[4]);
			}

			// Need storage servers now for processStatusFetcher() below.
			ErrorOr<vector<std::pair<StorageServerInterface, EventMap>>> _storageServers = wait(storageServerFuture);
			if (_storageServers.present()) {
				storageServers = _storageServers.get();
			}
			else {
				messages.push_back(JsonBuilder::makeMessage("storage_servers_error", "Timed out trying to retrieve storage servers."));
			}

			// ...also tlogs
			ErrorOr<vector<std::pair<TLogInterface, EventMap>>> _tLogs = wait(tLogFuture);
			if (_tLogs.present()) {
				tLogs = _tLogs.get();
			}
			else {
				messages.push_back(JsonBuilder::makeMessage("log_servers_error", "Timed out trying to retrieve log servers."));
			}

			// ...also proxies
			ErrorOr<vector<std::pair<MasterProxyInterface, EventMap>>> _proxies = wait(proxyFuture);
			if (_proxies.present()) {
				proxies = _proxies.get();
			}
			else {
				messages.push_back(JsonBuilder::makeMessage("proxies_error", "Timed out trying to retrieve proxies."));
			}
			wait( waitForAll(warningFutures) );
		}
		else {
			// Set layers status to { _valid: false, error: "configurationMissing"}
			JsonBuilderObject layers;
			layers["_valid"] = false;
			layers["_error"] = "configurationMissing";
			statusObj["layers"] = layers;
		}

		JsonBuilderObject processStatus = wait(processStatusFetcher(db, workers, pMetrics, mMetrics, networkMetrics,
		                                                            latestError, traceFileOpenErrors, programStarts,
		                                                            processIssues, storageServers, tLogs, proxies, 
		                                                            coordinators, cx, configuration, 
		                                                            loadResult.present() ? loadResult.get().healthyZone : Optional<Key>(),
		                                                            &status_incomplete_reasons));
		statusObj["processes"] = processStatus;
		statusObj["clients"] = clientStatusFetcher(clientStatus);

		JsonBuilderArray incompatibleConnectionsArray;
		for(auto it : incompatibleConnections) {
			incompatibleConnectionsArray.push_back(it.toString());
		}
		statusObj["incompatible_connections"] = incompatibleConnectionsArray;
		statusObj["datacenter_lag"] = getLagObject(datacenterVersionDifference);

		int totalDegraded = 0;
		for(auto& it : workers) {
			if(it.degraded) {
				totalDegraded++;
			}
		}
		statusObj["degraded_processes"] = totalDegraded;

		if (!recoveryStateStatus.empty())
			statusObj["recovery_state"] = recoveryStateStatus;

		// cluster messages subsection;
		JsonBuilderArray clientIssuesArr = getClientIssuesAsMessages(clientStatus);
		if (clientIssuesArr.size() > 0) {
			JsonBuilderObject clientIssueMessage = JsonBuilder::makeMessage("client_issues", "Some clients of this cluster have issues.");
			clientIssueMessage["issues"] = clientIssuesArr;
			messages.push_back(clientIssueMessage);
		}

		// Create the status_incomplete message if there were any reasons that the status is incomplete.
		if (!status_incomplete_reasons.empty())
		{
			JsonBuilderObject incomplete_message = JsonBuilder::makeMessage("status_incomplete", "Unable to retrieve all status information.");
			// Make a JSON array of all of the reasons in the status_incomplete_reasons set.
			JsonBuilderArray reasons;
			for (auto i : status_incomplete_reasons) {
				reasons.push_back(JsonBuilderObject().setKey("description", i));
			}
			incomplete_message["reasons"] = reasons;
			messages.push_back(incomplete_message);
		}

		statusObj["messages"] = messages;

		int64_t clusterTime = time(0);
		if (clusterTime != -1){
			statusObj["cluster_controller_timestamp"] = clusterTime;
		}

		TraceEvent("ClusterGetStatus").detail("Duration", timer()-tStart).detail("StatusSize",statusObj.getFinalLength());

		return StatusReply(statusObj.getJson());
	} catch( Error&e ) {
		TraceEvent(SevError, "StatusError").error(e);
		throw;
	}
}

bool checkAsciiNumber(const char *s) {
	JsonBuilderObject number;
	number.setKeyRawNumber("number", s);
	std::string js = number.getJson();
	printf("'%s' => %s\n", s, js.c_str());

	try {
		// Make sure it parses as JSON
		readJSONStrictly(js);
	} catch(Error &e) {
		printf("error: %s\n", e.what());
		return false;
	}

	return true;
}

bool checkJson(const JsonBuilder &j, const char *expected) {
	std::string js = j.getJson();
	printf("json:     '%s'\n", js.c_str());
	printf("expected: '%s'\n\n", expected);

	try {
		// Make sure it parses as JSON
		readJSONStrictly(js);
	} catch(Error &e) {
		printf("error: %s\n", e.what());
		return false;
	}

	return js == expected;
}

TEST_CASE("/status/json/builder") {
	JsonBuilder json;
	ASSERT(checkJson(json, "null"));

	JsonBuilderArray array;
	ASSERT(checkJson(array, "[]"));

	array.push_back(1);
	ASSERT(checkJson(array, "[1]"));

	array.push_back(2);
	ASSERT(checkJson(array, "[1,2]"));

	array.push_back("test");
	ASSERT(checkJson(array, "[1,2,\"test\"]"));

	JsonBuilderObject object;
	ASSERT(checkJson(object, "{}"));

	object.setKey("a", 5);
	ASSERT(checkJson(object, "{\"a\":5}"));

	object.setKey("b", "hi");
	ASSERT(checkJson(object, "{\"a\":5,\"b\":\"hi\"}"));

	object.setKey("c", array);
	ASSERT(checkJson(object, "{\"a\":5,\"b\":\"hi\",\"c\":[1,2,\"test\"]}"));

	JsonBuilderArray array2;

	array2.push_back(json);
	ASSERT(checkJson(array2, "[null]"));

	object.setKey("d", array2);
	ASSERT(checkJson(object, "{\"a\":5,\"b\":\"hi\",\"c\":[1,2,\"test\"],\"d\":[null]}"));

	JsonBuilderObject object2;
	object2["x"] = 1;
	object2["y"] = "why";
	object2["z"] = std::string("zee");
	ASSERT(checkJson(object2, "{\"x\":1,\"y\":\"why\",\"z\":\"zee\"}"));

	object2.addContents(object);
	ASSERT(checkJson(object2, "{\"x\":1,\"y\":\"why\",\"z\":\"zee\",\"a\":5,\"b\":\"hi\",\"c\":[1,2,\"test\"],\"d\":[null]}"));

	object2.addContents(JsonBuilderObject());
	ASSERT(checkJson(object2, "{\"x\":1,\"y\":\"why\",\"z\":\"zee\",\"a\":5,\"b\":\"hi\",\"c\":[1,2,\"test\"],\"d\":[null]}"));

	array2.addContents(array);
	ASSERT(checkJson(array2, "[null,1,2,\"test\"]"));

	array2.addContents(JsonBuilderArray());
	ASSERT(checkJson(array2, "[null,1,2,\"test\"]"));

	JsonBuilderObject object3;
	object3["infinity"] = std::numeric_limits<double>::infinity();
	object3["nan"] = std::numeric_limits<double>::quiet_NaN();
	ASSERT(checkJson(object3, "{\"infinity\":1e99,\"nan\":-999}"));

	ASSERT(checkAsciiNumber("inf"));
	ASSERT(checkAsciiNumber("infA"));
	ASSERT(checkAsciiNumber("in"));
	ASSERT(checkAsciiNumber("-inf"));
	ASSERT(checkAsciiNumber("-infA"));
	ASSERT(checkAsciiNumber("-in"));
	ASSERT(checkAsciiNumber("a"));
	ASSERT(checkAsciiNumber("-1a.0"));
	ASSERT(checkAsciiNumber("-01a.0"));
	ASSERT(checkAsciiNumber("01.0a"));
	ASSERT(checkAsciiNumber("-1.0"));
	ASSERT(checkAsciiNumber("-01.0"));
	ASSERT(checkAsciiNumber("01.0"));
	ASSERT(checkAsciiNumber("-001"));
	ASSERT(checkAsciiNumber("000."));
	ASSERT(checkAsciiNumber("-0001.e-"));
	ASSERT(checkAsciiNumber("-0001.0e-01"));
	ASSERT(checkAsciiNumber("-000123e-234"));
	ASSERT(checkAsciiNumber("-09234.12312e-132"));
	ASSERT(checkAsciiNumber("-111.e-01"));
	ASSERT(checkAsciiNumber("-00111.e-01"));
	ASSERT(checkAsciiNumber("-.e"));
	ASSERT(checkAsciiNumber("-09234.123a12e-132"));
	ASSERT(checkAsciiNumber("-11a1.e-01"));
	ASSERT(checkAsciiNumber("-00111.ae-01"));
	ASSERT(checkAsciiNumber("-.ea"));
	ASSERT(checkAsciiNumber("-.e+"));
	ASSERT(checkAsciiNumber("-.0e+1"));

	return Void();
}

JsonBuilderObject randomDocument(const std::vector<std::string> &strings, int &limit, int level);
JsonBuilderArray randomArray(const std::vector<std::string> &strings, int &limit, int level);

JsonBuilderArray randomArray(const std::vector<std::string> &strings, int &limit, int level) {
	JsonBuilderArray r;
	int size = deterministicRandom()->randomInt(0, 50);

	while(--size) {
		if(--limit <= 0)
			break;

		if(level > 0 && deterministicRandom()->coinflip()) {
			if(deterministicRandom()->coinflip())
				r.push_back(randomDocument(strings, limit, level - 1));
			else
				r.push_back(randomArray(strings, limit, level - 1));
		}
		else {
			switch(deterministicRandom()->randomInt(0, 3)) {
				case 0:
					r.push_back(deterministicRandom()->randomInt(0, 10000000));
				case 1:
					r.push_back(strings[deterministicRandom()->randomInt(0, strings.size())]);
				case 2:
				default:
					r.push_back(deterministicRandom()->random01());
			}
		}
	}

	return r;
}

JsonBuilderObject randomDocument(const std::vector<std::string> &strings, int &limit, int level) {
	JsonBuilderObject r;
	int size = deterministicRandom()->randomInt(0, 300);

	while(--size) {
		if(--limit <= 0)
			break;

		const std::string &key = strings[deterministicRandom()->randomInt(0, strings.size())];

		if(level > 0 && deterministicRandom()->coinflip()) {
			if(deterministicRandom()->coinflip())
				r[key] = randomDocument(strings, limit, level - 1);
			else
				r[key] = randomArray(strings, limit, level - 1);
		}
		else {
			switch(deterministicRandom()->randomInt(0, 3)) {
				case 0:
					r[key] = deterministicRandom()->randomInt(0, 10000000);
				case 1:
					r[key] = strings[deterministicRandom()->randomInt(0, strings.size())];
				case 2:
				default:
					r[key] = deterministicRandom()->random01();
			}
		}
	}

	return r;
}

TEST_CASE("/status/json/builderPerf") {
	std::vector<std::string> strings;
	int c = 1000000;
	printf("Generating random strings\n");
	while(--c)
		strings.push_back(deterministicRandom()->randomAlphaNumeric(deterministicRandom()->randomInt(0, 50)));

	int elements = 100000;
	int level = 6;
	int iterations = 200;

	printf("Generating and serializing random document\n");

	int64_t bytes = 0;
	double generated = 0;
	double serialized = 0;
	for(int i = 0; i < iterations; i++) {
		int n = elements;
		double start;

		start = timer();
		JsonBuilderObject obj = randomDocument(strings, n, level);
		double generate = timer() - start;

		start = timer();
		std::string s = obj.getJson();
		double serialize = timer() - start;

		start = timer();
		json_spirit::mValue mv = readJSONStrictly(s);
		double jsParse = timer() - start;

		start = timer();
		std::string jsStr = json_spirit::write_string(mv);
		double jsSerialize = timer() - start;

		printf("JsonBuilder: %8lu bytes  %-7.5f gen   +  %-7.5f serialize =  %-7.5f\n", s.size(), generate, serialize, generate + serialize);
		printf("json_spirit: %8lu bytes  %-7.5f parse +  %-7.5f serialize =  %-7.5f\n", jsStr.size(), jsParse, jsSerialize, jsParse + jsSerialize);
		printf("\n");

		generated += generate;
		serialized += serialize;
		bytes += s.size();
	}

	double elapsed = generated + serialized;
	printf("RESULT: %" PRId64 " bytes  %d elements  %d levels  %f seconds (%f gen, %f serialize)  %f MB/s  %f items/s\n",
		bytes, iterations*elements, level, elapsed, generated, elapsed - generated, bytes / elapsed / 1e6, iterations*elements / elapsed);

	return Void();
}

TEST_CASE("/status/json/merging") {
	StatusObject objA, objB, objC;
	JSONDoc a(objA), b(objB), c(objC);

	a.create("int_one") = 1;
	a.create("int_unmatched") = 2;
	a.create("int_total_30.$sum") = 10;
	a.create("bool_true.$and") = true;
	a.create("string") = "test";
	a.create("subdoc.int_11") = 11;
	a.create("a") = "justA";
	a.create("subdoc.double_max_5.$max") = 2.0;
	a.create("subdoc.double_min_2.$min") = 2.0;
	a.create("subdoc.obj_count_3.$count_keys.one") = 1;
	a.create("subdoc.obj_count_3.$count_keys.two") = 2;
	a.create("expired.$expires") = "I should have expired.";
	a.create("expired.version") = 1;
	a.create("not_expired_and_merged.$expires.seven.$sum") = 1;
	a.create("not_expired_and_merged.$expires.one.$min") = 3;
	a.create("not_expired_and_merged.version") = 3;
	a.create("mixed_numeric_sum_6.$sum") = 0.5;
	a.create("mixed_numeric_min_0.$min") = 1.5;

	b.create("int_one") = 1;
	b.create("int_unmatched") = 3;
	b.create("int_total_30.$sum") = 20;
	b.create("bool_true.$and") = true;
	b.create("string") = "test";
	b.create("subdoc.int_11") = 11;
	b.create("b") = "justB";
	b.create("subdoc.double_max_5.$max") = 5.0;
	b.create("subdoc.double_min_2.$min") = 5.0;
	b.create("subdoc.obj_count_3.$count_keys.three") = 3;
	b.create("expired.$expires") = "I should have also expired.";
	b.create("expired.version") = 1;
	b.create("not_expired_and_merged.$expires.seven.$sum") = 2;
	b.create("not_expired_and_merged.$expires.one.$min") = 1;
	b.create("not_expired_and_merged.version") = 3;
	b.create("last_hello.$last") = "blah";
	b.create("latest_obj.$latest.a") = 0;
	b.create("latest_obj.$latest.b") = 0;
	b.create("latest_obj.$latest.c") = 0;
	b.create("latest_obj.timestamp") = 2;
	b.create("latest_int_5.$latest") = 7;
	b.create("latest_int_5.timestamp") = 2;
	b.create("mixed_numeric_sum_6.$sum") = 1;
	b.create("mixed_numeric_min_0.$min") = 4.5;

	c.create("int_total_30.$sum") = 0;
	c.create("not_expired.$expires") = "I am still valid";
	c.create("not_expired.version") = 3;
	c.create("not_expired_and_merged.$expires.seven.$sum") = 4;
	c.create("not_expired_and_merged.$expires.one.$min") = 2;
	c.create("not_expired_and_merged.version") = 3;
	c.create("last_hello.$last") = "hello";
	c.create("latest_obj.$latest.a.$max") = "a";
	c.create("latest_obj.$latest.b.$min") = "b";
	c.create("latest_obj.$latest.expired.$expires") = "I should not be here.";
	c.create("latest_obj.$latest.expired.version") = 1;
	c.create("latest_obj.$latest.not_expired.$expires") = "Still alive.";
	c.create("latest_obj.$latest.not_expired.version") = 3;
	c.create("latest_obj.timestamp") = 3;
	c.create("latest_int_5.$latest") = 5;
	c.create("latest_int_5.timestamp") = 3;
	c.create("mixed_numeric_sum_6.$sum") = 4.5;
	c.create("mixed_numeric_min_0.$min") = (double)0.0;

	printf("a = \n%s\n", json_spirit::write_string(json_spirit::mValue(objA), json_spirit::pretty_print).c_str());
	printf("b = \n%s\n", json_spirit::write_string(json_spirit::mValue(objB), json_spirit::pretty_print).c_str());
	printf("c = \n%s\n", json_spirit::write_string(json_spirit::mValue(objC), json_spirit::pretty_print).c_str());

	JSONDoc::expires_reference_version = 2;
	a.absorb(b);
	a.absorb(c);
	a.cleanOps();
	printf("result = \n%s\n", json_spirit::write_string(json_spirit::mValue(objA), json_spirit::pretty_print).c_str());
	std::string result = json_spirit::write_string(json_spirit::mValue(objA));
	std::string expected = "{\"a\":\"justA\",\"b\":\"justB\",\"bool_true\":true,\"expired\":null,\"int_one\":1,\"int_total_30\":30,\"int_unmatched\":{\"ERROR\":\"Values do not match.\",\"a\":2,\"b\":3},\"last_hello\":\"hello\",\"latest_int_5\":5,\"latest_obj\":{\"a\":\"a\",\"b\":\"b\",\"not_expired\":\"Still alive.\"},\"mixed_numeric_min_0\":0,\"mixed_numeric_sum_6\":6,\"not_expired\":\"I am still valid\",\"not_expired_and_merged\":{\"one\":1,\"seven\":7},\"string\":\"test\",\"subdoc\":{\"double_max_5\":5,\"double_min_2\":2,\"int_11\":11,\"obj_count_3\":3}}";

	if(result != expected) {
		printf("ERROR:  Combined doc does not match expected.\nexpected:\n\n%s\nresult:\n%s\n", expected.c_str(), result.c_str());
		ASSERT(false);
	}

	return Void();
}<|MERGE_RESOLUTION|>--- conflicted
+++ resolved
@@ -574,7 +574,7 @@
     WorkerEvents programStarts, std::map<std::string, std::vector<JsonBuilderObject>> processIssues,
     vector<std::pair<StorageServerInterface, EventMap>> storageServers,
     vector<std::pair<TLogInterface, EventMap>> tLogs, vector<std::pair<MasterProxyInterface, EventMap>> proxies,
-    ServerCoordinators coordinators, Database cx, Optional<DatabaseConfiguration> configuration, 
+    ServerCoordinators coordinators, Database cx, Optional<DatabaseConfiguration> configuration,
     Optional<Key> healthyZone, std::set<std::string>* incomplete_reasons) {
 
 	state JsonBuilderObject processMap;
@@ -1160,10 +1160,10 @@
 
 	LogRangeAndUID(KeyRange const& range, UID const& destID) : range(range), destID(destID) {}
 
-	bool operator < (LogRangeAndUID const& r) const { 
+	bool operator < (LogRangeAndUID const& r) const {
 		if(range.begin != r.range.begin) return range.begin < r.range.begin;
 		if(range.end != r.range.end) return range.end < r.range.end;
-		return destID < r.destID; 
+		return destID < r.destID;
 	}
 };
 
@@ -1280,7 +1280,7 @@
 				when(wait(waitForAll(replicasFutures) && success(healthyZoneValue) && success(rebalanceDDIgnored) && success(ddModeKey))) {
 					int unreplicated = 0;
 					for(int i = 0; i < result.get().regions.size(); i++) {
-						if( !replicasFutures[i].get().present() || decodeDatacenterReplicasValue(replicasFutures[i].get().get()) < result.get().storageTeamSize ) { 
+						if( !replicasFutures[i].get().present() || decodeDatacenterReplicasValue(replicasFutures[i].get().get()) < result.get().storageTeamSize ) {
 							unreplicated++;
 						}
 					}
@@ -2254,11 +2254,7 @@
 		state JsonBuilderObject qos;
 		state JsonBuilderObject data_overlay;
 
-<<<<<<< HEAD
-		statusObj["protocol_version"] = format("%llx", currentProtocolVersion.versionWithFlags());
-=======
 		statusObj["protocol_version"] = format("%" PRIx64, currentProtocolVersion.version());
->>>>>>> 60c699d6
 		statusObj["connection_string"] = coordinators.ccf->getConnectionString().toString();
 
 		state Optional<DatabaseConfiguration> configuration;
@@ -2412,8 +2408,8 @@
 
 		JsonBuilderObject processStatus = wait(processStatusFetcher(db, workers, pMetrics, mMetrics, networkMetrics,
 		                                                            latestError, traceFileOpenErrors, programStarts,
-		                                                            processIssues, storageServers, tLogs, proxies, 
-		                                                            coordinators, cx, configuration, 
+		                                                            processIssues, storageServers, tLogs, proxies,
+		                                                            coordinators, cx, configuration,
 		                                                            loadResult.present() ? loadResult.get().healthyZone : Optional<Key>(),
 		                                                            &status_incomplete_reasons));
 		statusObj["processes"] = processStatus;
