/*
 * AtomicOps.actor.cpp
 *
 * This source file is part of the FoundationDB open source project
 *
 * Copyright 2013-2018 Apple Inc. and the FoundationDB project authors
 *
 * Licensed under the Apache License, Version 2.0 (the "License");
 * you may not use this file except in compliance with the License.
 * You may obtain a copy of the License at
 *
 *     http://www.apache.org/licenses/LICENSE-2.0
 *
 * Unless required by applicable law or agreed to in writing, software
 * distributed under the License is distributed on an "AS IS" BASIS,
 * WITHOUT WARRANTIES OR CONDITIONS OF ANY KIND, either express or implied.
 * See the License for the specific language governing permissions and
 * limitations under the License.
 */

#include "fdbrpc/ContinuousSample.h"
#include "fdbclient/NativeAPI.actor.h"
#include "fdbserver/TesterInterface.actor.h"
#include "fdbserver/workloads/BulkSetup.actor.h"
#include "fdbclient/ReadYourWrites.h"
#include "fdbserver/workloads/workloads.actor.h"
#include "flow/actorcompiler.h"  // This must be the last #include.

struct AtomicOpsWorkload : TestWorkload {
	int opNum, actorCount, nodeCount;
	uint32_t opType;
	bool apiVersion500 = false;

	double testDuration, transactionsPerSecond;
	vector<Future<Void>> clients;

	AtomicOpsWorkload(WorkloadContext const& wcx)
		: TestWorkload(wcx), opNum(0)
	{
		testDuration = getOption( options, LiteralStringRef("testDuration"), 600.0 );
		transactionsPerSecond = getOption( options, LiteralStringRef("transactionsPerSecond"), 5000.0 ) / clientCount;
		actorCount = getOption( options, LiteralStringRef("actorsPerClient"), transactionsPerSecond / 5 );
		opType = getOption( options, LiteralStringRef("opType"), -1 );
		nodeCount = getOption( options, LiteralStringRef("nodeCount"), 1000 );
		// Atomic OPs Min and And have modified behavior from api version 510. Hence allowing testing for older version (500) with a 10% probability
		// Actual change of api Version happens in setup
		apiVersion500 = ((sharedRandomNumber % 10) == 0);
		TraceEvent("AtomicOpsApiVersion500").detail("ApiVersion500", apiVersion500);

		int64_t randNum = sharedRandomNumber / 10;
		if(opType == -1)
			opType = randNum % 8;

		switch(opType) {
		case 0:
			TEST(true); //Testing atomic AddValue
			opType = MutationRef::AddValue;
			break;
		case 1:
			TEST(true); //Testing atomic And
			opType = MutationRef::And;
			break;
		case 2:
			TEST(true); //Testing atomic Or
			opType = MutationRef::Or;
			break;
		case 3:
			TEST(true); //Testing atomic Xor
			opType = MutationRef::Xor;
			break;
		case 4:
			TEST(true); //Testing atomic Max
			opType = MutationRef::Max;
			break;
		case 5:
			TEST(true); //Testing atomic Min
			opType = MutationRef::Min;
			break;
		case 6:
			TEST(true); //Testing atomic ByteMin
			opType = MutationRef::ByteMin;
			break;
		case 7:
			TEST(true); //Testing atomic ByteMax
			opType = MutationRef::ByteMax;
			break;
		default:
			ASSERT(false);
		}
		TraceEvent("AtomicWorkload").detail("OpType", opType);
	}

	virtual std::string description() { return "AtomicOps"; }

	virtual Future<Void> setup( Database const& cx ) {
		if (apiVersion500)
			cx->apiVersion = 500;

		if(clientId != 0)
			return Void();
		return _setup( cx, this );
	}

	virtual Future<Void> start( Database const& cx ) {
		for(int c=0; c<actorCount; c++)
		clients.push_back(
			timeout(
				atomicOpWorker( cx->clone(), this, actorCount / transactionsPerSecond ), testDuration, Void()) );
		return delay(testDuration);
	}

	virtual Future<bool> check( Database const& cx ) {
		if(clientId != 0)
			return true;
		return _check( cx, this );
	}

	virtual void getMetrics( vector<PerfMetric>& m ) {
	}

	Key logKey( int group ) { return StringRef(format("log%08x%08x%08x",group,clientId,opNum++));}

	ACTOR Future<Void> _setup( Database cx, AtomicOpsWorkload* self ) {
		state int g = 0;
		for(; g < 100; g++) {
			state ReadYourWritesTransaction tr(cx);
			loop {
				try {
					for(int i = 0; i < self->nodeCount/100; i++) {
						uint64_t intValue = 0;
						tr.set(StringRef(format("ops%08x%08x",g,i)), StringRef((const uint8_t*) &intValue, sizeof(intValue)));
					}
					wait( tr.commit() );
					break;
				} catch( Error &e ) {
					wait( tr.onError(e) );
				}
			}
		}
		return Void();
	}

	ACTOR Future<Void> atomicOpWorker( Database cx, AtomicOpsWorkload* self, double delay ) {
		state double lastTime = now();
		loop {
			wait( poisson( &lastTime, delay ) );
			state ReadYourWritesTransaction tr(cx);
			loop {
				try {
					int group = g_random->randomInt(0,100);
					uint64_t intValue = g_random->randomInt( 0, 10000000 );
					Key val = StringRef((const uint8_t*) &intValue, sizeof(intValue));
					tr.set(self->logKey(group), val);
					tr.atomicOp(StringRef(format("ops%08x%08x",group,g_random->randomInt(0,self->nodeCount/100))), val, self->opType);
					wait( tr.commit() );
					break;
				} catch( Error &e ) {
					wait( tr.onError(e) );
				}
			}
		}
	}

	ACTOR Future<bool> _check( Database cx, AtomicOpsWorkload* self ) {
		state int g = 0;
		state bool ret = true;
		for(; g < 100; g++) {
			state ReadYourWritesTransaction tr(cx);
			state Standalone<RangeResultRef> log;
			loop {
				try {
<<<<<<< HEAD
					Key begin(format("log%08x", g));
					state Standalone<RangeResultRef> log = wait( tr.getRange(KeyRangeRef(begin, strinc(begin)), CLIENT_KNOBS->TOO_MANY) );
					uint64_t zeroValue = 0;
					tr.set(LiteralStringRef("xlogResult"), StringRef((const uint8_t*) &zeroValue, sizeof(zeroValue)));
					for(auto& kv : log) {
						uint64_t intValue = 0;
						memcpy(&intValue, kv.value.begin(), kv.value.size());
						tr.atomicOp(LiteralStringRef("xlogResult"), kv.value, self->opType);
					}

					Key begin(format("ops%08x", g));
					Standalone<RangeResultRef> ops = wait( tr.getRange(KeyRangeRef(begin, strinc(begin)), CLIENT_KNOBS->TOO_MANY) );
					uint64_t zeroValue = 0;
					tr.set(LiteralStringRef("xopsResult"), StringRef((const uint8_t*) &zeroValue, sizeof(zeroValue)));
					for(auto& kv : ops) {
						uint64_t intValue = 0;
						memcpy(&intValue, kv.value.begin(), kv.value.size());
						tr.atomicOp(LiteralStringRef("xopsResult"), kv.value, self->opType);
					}

					if(tr.get(LiteralStringRef("xlogResult")).get() != tr.get(LiteralStringRef("xopsResult")).get()) {
						TraceEvent(SevError, "LogMismatch").detail("LogResult", printable(tr.get(LiteralStringRef("xlogResult")).get())).detail("OpsResult",  printable(tr.get(LiteralStringRef("xopsResult")).get().get()));
						ret = false;
=======
					{
						Key begin(format("log%08x", g));
						Standalone<RangeResultRef> log_ = wait( tr.getRange(KeyRangeRef(begin, strinc(begin)), CLIENT_KNOBS->TOO_MANY) );
						log = log_;
						uint64_t zeroValue = 0;
						tr.set(LiteralStringRef("xlogResult"), StringRef((const uint8_t*) &zeroValue, sizeof(zeroValue)));
						for(auto& kv : log) {
							uint64_t intValue = 0;
							memcpy(&intValue, kv.value.begin(), kv.value.size());
							tr.atomicOp(LiteralStringRef("xlogResult"), kv.value, self->opType);
						}
>>>>>>> 7ccd6e78
					}

					{
						Key begin(format("ops%08x", g));
						Standalone<RangeResultRef> ops = wait( tr.getRange(KeyRangeRef(begin, strinc(begin)), CLIENT_KNOBS->TOO_MANY) );
						uint64_t zeroValue = 0;
						tr.set(LiteralStringRef("xopsResult"), StringRef((const uint8_t*) &zeroValue, sizeof(zeroValue)));
						for(auto& kv : ops) {
							uint64_t intValue = 0;
							memcpy(&intValue, kv.value.begin(), kv.value.size());
							tr.atomicOp(LiteralStringRef("xopsResult"), kv.value, self->opType);
						}
<<<<<<< HEAD
						if(logResult != opsResult) {
							TraceEvent(SevError, "LogAddMismatch").detail("LogResult", logResult).detail("OpResult", opsResult).detail("OpsResultStr", printable(opsResultStr)).detail("Size", opsResultStr.size());
							ret = false;
=======

						if(tr.get(LiteralStringRef("xlogResult")).get() != tr.get(LiteralStringRef("xopsResult")).get()) {
							TraceEvent(SevError, "LogMismatch").detail("LogResult", printable(tr.get(LiteralStringRef("xlogResult")).get())).detail("OpsResult",  printable(tr.get(LiteralStringRef("xopsResult")).get().get()));
>>>>>>> 7ccd6e78
						}

						if( self->opType == MutationRef::AddValue ) {
							uint64_t opsResult=0;
							Key opsResultStr = tr.get(LiteralStringRef("xopsResult")).get().get();
							memcpy(&opsResult, opsResultStr.begin(), opsResultStr.size());
							uint64_t logResult=0;
							for(auto& kv : log) {
								uint64_t intValue = 0;
								memcpy(&intValue, kv.value.begin(), kv.value.size());
								logResult += intValue;
							}
							if(logResult != opsResult) {
								TraceEvent(SevError, "LogAddMismatch").detail("LogResult", logResult).detail("OpResult", opsResult).detail("OpsResultStr", printable(opsResultStr)).detail("Size", opsResultStr.size());
							}
						}
						break;
					}
				} catch( Error &e ) {
					wait( tr.onError(e) );
				}
			}
		}
		return ret;
	}
};

WorkloadFactory<AtomicOpsWorkload> AtomicOpsWorkloadFactory("AtomicOps");<|MERGE_RESOLUTION|>--- conflicted
+++ resolved
@@ -169,31 +169,6 @@
 			state Standalone<RangeResultRef> log;
 			loop {
 				try {
-<<<<<<< HEAD
-					Key begin(format("log%08x", g));
-					state Standalone<RangeResultRef> log = wait( tr.getRange(KeyRangeRef(begin, strinc(begin)), CLIENT_KNOBS->TOO_MANY) );
-					uint64_t zeroValue = 0;
-					tr.set(LiteralStringRef("xlogResult"), StringRef((const uint8_t*) &zeroValue, sizeof(zeroValue)));
-					for(auto& kv : log) {
-						uint64_t intValue = 0;
-						memcpy(&intValue, kv.value.begin(), kv.value.size());
-						tr.atomicOp(LiteralStringRef("xlogResult"), kv.value, self->opType);
-					}
-
-					Key begin(format("ops%08x", g));
-					Standalone<RangeResultRef> ops = wait( tr.getRange(KeyRangeRef(begin, strinc(begin)), CLIENT_KNOBS->TOO_MANY) );
-					uint64_t zeroValue = 0;
-					tr.set(LiteralStringRef("xopsResult"), StringRef((const uint8_t*) &zeroValue, sizeof(zeroValue)));
-					for(auto& kv : ops) {
-						uint64_t intValue = 0;
-						memcpy(&intValue, kv.value.begin(), kv.value.size());
-						tr.atomicOp(LiteralStringRef("xopsResult"), kv.value, self->opType);
-					}
-
-					if(tr.get(LiteralStringRef("xlogResult")).get() != tr.get(LiteralStringRef("xopsResult")).get()) {
-						TraceEvent(SevError, "LogMismatch").detail("LogResult", printable(tr.get(LiteralStringRef("xlogResult")).get())).detail("OpsResult",  printable(tr.get(LiteralStringRef("xopsResult")).get().get()));
-						ret = false;
-=======
 					{
 						Key begin(format("log%08x", g));
 						Standalone<RangeResultRef> log_ = wait( tr.getRange(KeyRangeRef(begin, strinc(begin)), CLIENT_KNOBS->TOO_MANY) );
@@ -205,7 +180,6 @@
 							memcpy(&intValue, kv.value.begin(), kv.value.size());
 							tr.atomicOp(LiteralStringRef("xlogResult"), kv.value, self->opType);
 						}
->>>>>>> 7ccd6e78
 					}
 
 					{
@@ -218,15 +192,9 @@
 							memcpy(&intValue, kv.value.begin(), kv.value.size());
 							tr.atomicOp(LiteralStringRef("xopsResult"), kv.value, self->opType);
 						}
-<<<<<<< HEAD
-						if(logResult != opsResult) {
-							TraceEvent(SevError, "LogAddMismatch").detail("LogResult", logResult).detail("OpResult", opsResult).detail("OpsResultStr", printable(opsResultStr)).detail("Size", opsResultStr.size());
-							ret = false;
-=======
 
 						if(tr.get(LiteralStringRef("xlogResult")).get() != tr.get(LiteralStringRef("xopsResult")).get()) {
 							TraceEvent(SevError, "LogMismatch").detail("LogResult", printable(tr.get(LiteralStringRef("xlogResult")).get())).detail("OpsResult",  printable(tr.get(LiteralStringRef("xopsResult")).get().get()));
->>>>>>> 7ccd6e78
 						}
 
 						if( self->opType == MutationRef::AddValue ) {
