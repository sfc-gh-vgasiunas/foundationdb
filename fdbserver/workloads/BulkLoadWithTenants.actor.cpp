--- conflicted
+++ resolved
@@ -36,12 +36,8 @@
 	Key keyPrefix;
 	double maxNumTenants;
 	double minNumTenants;
-<<<<<<< HEAD
 	std::vector<Reference<Tenant>> tenants;
-=======
-	std::vector<TenantName> tenantNames;
 	bool deleteTenants;
->>>>>>> 827c3b63
 	double testDuration;
 
 	BulkSetupWorkload(WorkloadContext const& wcx) : TestWorkload(wcx) {
@@ -71,7 +67,6 @@
 		TraceEvent("BulkSetupTenantCreation").detail("NumTenants", numTenantsToCreate);
 
 		if (numTenantsToCreate > 0) {
-<<<<<<< HEAD
 			state std::vector<Future<Optional<TenantMapEntry>>> tenantFutures;
 			for (int i = 0; i < numTenantsToCreate; i++) {
 				TenantName tenantName = TenantNameRef(format("BulkSetupTenant_%04d", i));
@@ -83,20 +78,6 @@
 				ASSERT(f.get().present());
 				workload->tenants.push_back(makeReference<Tenant>(f.get().get().id, f.get().get().tenantName));
 			}
-=======
-			std::vector<Future<Void>> tenantFutures;
-			state std::vector<TenantName> tenantNames;
-			for (int i = 0; i < numTenantsToCreate; i++) {
-				TenantMapEntry entry;
-				tenantNames.push_back(TenantName(format("BulkSetupTenant_%04d", i)));
-				TraceEvent("CreatingTenant")
-				    .detail("Tenant", tenantNames.back())
-				    .detail("TenantGroup", entry.tenantGroup);
-				tenantFutures.push_back(success(TenantAPI::createTenant(cx.getReference(), tenantNames.back())));
-			}
-			wait(waitForAll(tenantFutures));
-			workload->tenantNames = tenantNames;
->>>>>>> 827c3b63
 		}
 		wait(bulkSetup(cx,
 		               workload,
@@ -111,27 +92,25 @@
 		               0.1,
 		               0,
 		               0,
-<<<<<<< HEAD
 		               workload->tenants));
-=======
-		               workload->tenantNames));
+
 		// We want to ensure that tenant deletion happens before the restore phase starts
 		if (workload->deleteTenants) {
 			state Reference<TenantEntryCache<Void>> tenantCache =
 			    makeReference<TenantEntryCache<Void>>(cx, TenantEntryCacheRefreshMode::WATCH);
 			wait(tenantCache->init());
-			state int numTenantsToDelete = deterministicRandom()->randomInt(0, workload->tenantNames.size() + 1);
+			state int numTenantsToDelete = deterministicRandom()->randomInt(0, workload->tenants.size() + 1);
 			if (numTenantsToDelete > 0) {
 				state int i;
 				for (i = 0; i < numTenantsToDelete; i++) {
-					state TenantName tenant = deterministicRandom()->randomChoice(workload->tenantNames);
-					Optional<TenantEntryCachePayload<Void>> payload = wait(tenantCache->getByName(tenant));
+					state Reference<Tenant> tenant = deterministicRandom()->randomChoice(workload->tenants);
+					Optional<TenantEntryCachePayload<Void>> payload = wait(tenantCache->getById(tenant->id()));
 					ASSERT(payload.present());
 					state int64_t tenantId = payload.get().entry.id;
 					TraceEvent("BulkSetupTenantDeletionClearing")
 					    .detail("TenantName", tenant)
 					    .detail("TenantId", tenantId)
-					    .detail("TotalNumTenants", workload->tenantNames.size());
+					    .detail("TotalNumTenants", workload->tenants.size());
 					// clear the tenant
 					state ReadYourWritesTransaction tr = ReadYourWritesTransaction(cx, tenant);
 					loop {
@@ -144,21 +123,20 @@
 						}
 					}
 					// delete the tenant
-					wait(success(TenantAPI::deleteTenant(cx.getReference(), tenant)));
-					for (auto it = workload->tenantNames.begin(); it != workload->tenantNames.end(); it++) {
+					wait(success(TenantAPI::deleteTenant(cx.getReference(), tenant->name.get(), tenant->id())));
+					for (auto it = workload->tenants.begin(); it != workload->tenants.end(); it++) {
 						if (*it == tenant) {
-							workload->tenantNames.erase(it);
+							workload->tenants.erase(it);
 							break;
 						}
 					}
 					TraceEvent("BulkSetupTenantDeletionDone")
 					    .detail("TenantName", tenant)
 					    .detail("TenantId", tenantId)
-					    .detail("TotalNumTenants", workload->tenantNames.size());
+					    .detail("TotalNumTenants", workload->tenants.size());
 				}
 			}
 		}
->>>>>>> 827c3b63
 		return Void();
 	}
 
