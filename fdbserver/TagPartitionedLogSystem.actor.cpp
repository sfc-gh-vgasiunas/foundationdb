--- conflicted
+++ resolved
@@ -2105,13 +2105,21 @@
 			state vector<Future<TLogInterface>> satelliteInitializationReplies;
 			vector< InitializeTLogRequest > sreqs( recr.satelliteTLogs.size() );
 			std::vector<Tag> satelliteTags;
-			
-			for(int i = 0; i < oldLogSystem->logRouterTags; i++) {
-				Tag tag = Tag(tagLocalityLogRouter, i);
-				locations.clear();
-				logSystem->tLogs[1]->getPushLocations( vector<Tag>(1, tag), locations, 0 );
-				for(int loc : locations)
-					sreqs[ loc ].recoverTags.push_back( tag );
+
+			if (logSystem->logRouterTags) {
+				for(int i = 0; i < oldLogSystem->logRouterTags; i++) {
+					Tag tag = Tag(tagLocalityLogRouter, i);
+					// Sattelite logs will index a mutation with tagLocalityLogRouter with an id greater than
+					// the number of log routers as having an id mod the number of log routers.  We thus need
+					// to make sure that if we're going from more log routers in the previous generation to
+					// less log routers in the newer one, that we map the log router tags onto satellites that
+					// are the preferred location for id%logRouterTags.
+					Tag pushLocation = Tag(tagLocalityLogRouter, i%logSystem->logRouterTags);
+					locations.clear();
+					logSystem->tLogs[1]->getPushLocations( {pushLocation}, locations, 0 );
+					for(int loc : locations)
+						sreqs[ loc ].recoverTags.push_back( tag );
+				}
 			}
 			if(oldLogSystem->tLogs.size()) {
 				for(int i = needsOldTxs?-1:0; i < maxTxsTags; i++) {
@@ -2147,31 +2155,7 @@
 				req.allTags = satelliteTags;
 				req.startVersion = oldLogSystem->knownCommittedVersion + 1;
 				req.logRouterTags = logSystem->logRouterTags;
-<<<<<<< HEAD
 				req.txsTags = logSystem->txsTags;
-=======
-			}
-
-			locations.clear();
-			logSystem->tLogs[1]->getPushLocations( {txsTag}, locations, 0 );
-			for(int loc : locations)
-				sreqs[ loc ].recoverTags.push_back( txsTag );
-
-			if (logSystem->logRouterTags) {
-				for(int i = 0; i < oldLogSystem->logRouterTags; i++) {
-					Tag tag = Tag(tagLocalityLogRouter, i);
-					// Sattelite logs will index a mutation with tagLocalityLogRouter with an id greater than
-					// the number of log routers as having an id mod the number of log routers.  We thus need
-					// to make sure that if we're going from more log routers in the previous generation to
-					// less log routers in the newer one, that we map the log router tags onto satellites that
-					// are the preferred location for id%logRouterTags.
-					Tag pushLocation = Tag(tagLocalityLogRouter, i%logSystem->logRouterTags);
-					locations.clear();
-					logSystem->tLogs[1]->getPushLocations( {pushLocation}, locations, 0 );
-					for(int loc : locations)
-						sreqs[ loc ].recoverTags.push_back( tag );
-				}
->>>>>>> 7e919e36
 			}
 
 			for( int i = 0; i < recr.satelliteTLogs.size(); i++ )
