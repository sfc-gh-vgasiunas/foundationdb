--- conflicted
+++ resolved
@@ -96,17 +96,11 @@
 	for (const auto& log : tLogSet.tLogs) {
 		logServers.push_back(makeReference<AsyncVar<OptionalInterface<TLogInterface>>>(log));
 	}
-<<<<<<< HEAD
 	tLogGroupIDs = tLogSet.tLogGroupIDs;
 	for (int i = 0; tLogGroupIDs.size(); i++) {
 		for (const OptionalInterface<ptxn::TLogInterface_PassivelyPull>& interface : tLogSet.ptxnTLogGroups[i]) {
 			groupIdToInterfaces[tLogSet.tLogGroupIDs[i]].push_back(
 			    makeReference<AsyncVar<OptionalInterface<ptxn::TLogInterface_PassivelyPull>>>(interface));
-=======
-	for (const auto& log : tLogSet.ptxnTLogGroups) {
-		for (const Reference<AsyncVar<OptionalInterface<ptxn::TLogInterface_PassivelyPull>>>& interface : log.second) {
-			groupIdToInterfaces[log.first].push_back(interface);
->>>>>>> 32e3579d
 		}
 	}
 	for (const auto& log : tLogSet.logRouters) {
@@ -140,17 +134,11 @@
 	for (const auto& tlog : rhs.logServers) {
 		tLogs.push_back(tlog->get());
 	}
-<<<<<<< HEAD
 	tLogGroupIDs = rhs.tLogGroupIDs;
 	for (const auto& logGroupId : tLogGroupIDs) {
 		ptxnTLogGroups.emplace_back();
 		for (const auto& interface : rhs.groupIdToInterfaces.find(logGroupId)->second) {
 			ptxnTLogGroups.back().push_back(interface->get());
-=======
-	for (const auto& log : rhs.groupIdToInterfaces) {
-		for (const Reference<AsyncVar<OptionalInterface<ptxn::TLogInterface_PassivelyPull>>>& interface : log.second) {
-			ptxnTLogGroups[log.first].push_back(interface);
->>>>>>> 32e3579d
 		}
 	}
 	for (const auto& logRouter : rhs.logRouters) {
@@ -345,7 +333,6 @@
 		logSystem->pseudoLocalities = lsConf.pseudoLocalities;
 		for (const TLogSet& tLogSet : lsConf.tLogs) {
 			if (!excludeRemote || tLogSet.isLocal) {
-				// create ilogsystem::logset from logsystemconfig::tlogset
 				logSystem->tLogs.push_back(makeReference<LogSet>(tLogSet));
 			}
 		}
@@ -1739,7 +1726,6 @@
 
 	// Call only after end_epoch() has successfully completed.  Returns a new epoch immediately following this one.
 	// The new epoch is only provisional until the caller updates the coordinated DBCoreState.
-<<<<<<< HEAD
 	Future<Reference<ILogSystem>> newEpoch(RecruitFromConfigurationReply const& recr,
 	                                       Future<RecruitRemoteFromConfigurationReply> const& fRemoteWorkers,
 	                                       DatabaseConfiguration const& config,
@@ -1749,19 +1735,6 @@
 	                                       std::vector<Tag> const& allTags,
 	                                       Reference<AsyncVar<bool>> const& recruitmentStalled,
 	                                       Reference<TLogGroupCollection> tLogGroupCollection) final {
-=======
-	Future<Reference<ILogSystem>> newEpoch(
-	    RecruitFromConfigurationReply const& recr,
-	    Future<RecruitRemoteFromConfigurationReply> const& fRemoteWorkers,
-	    DatabaseConfiguration const& config,
-	    LogEpoch recoveryCount,
-	    int8_t primaryLocality,
-	    int8_t remoteLocality,
-	    std::vector<Tag> const& allTags,
-	    Reference<AsyncVar<bool>> const& recruitmentStalled,
-	    std::unordered_map<UID, std::vector<UID>> tLogGroupIdToServerIds,
-	    std::unordered_map<UID, std::vector<TLogGroupRef>> tlogServerIdToTlogGroups) final {
->>>>>>> 32e3579d
 		return newEpoch(Reference<TagPartitionedLogSystem>::addRef(this),
 		                recr,
 		                fRemoteWorkers,
@@ -1771,12 +1744,7 @@
 		                remoteLocality,
 		                allTags,
 		                recruitmentStalled,
-<<<<<<< HEAD
 		                tLogGroupCollection);
-=======
-		                tLogGroupIdToServerIds,
-		                tlogServerIdToTlogGroups);
->>>>>>> 32e3579d
 	}
 
 	LogSystemConfig getLogSystemConfig() const final {
@@ -2801,7 +2769,6 @@
 		return Void();
 	}
 
-<<<<<<< HEAD
 	ACTOR static Future<Reference<ILogSystem>> newEpoch(Reference<TagPartitionedLogSystem> oldLogSystem,
 	                                                    RecruitFromConfigurationReply recr,
 	                                                    Future<RecruitRemoteFromConfigurationReply> fRemoteWorkers,
@@ -2812,20 +2779,6 @@
 	                                                    std::vector<Tag> allTags,
 	                                                    Reference<AsyncVar<bool>> recruitmentStalled,
 	                                                    Reference<TLogGroupCollection> tLogGroupCollection) {
-=======
-	ACTOR static Future<Reference<ILogSystem>> newEpoch(
-	    Reference<TagPartitionedLogSystem> oldLogSystem,
-	    RecruitFromConfigurationReply recr,
-	    Future<RecruitRemoteFromConfigurationReply> fRemoteWorkers,
-	    DatabaseConfiguration configuration,
-	    LogEpoch recoveryCount,
-	    int8_t primaryLocality,
-	    int8_t remoteLocality,
-	    std::vector<Tag> allTags,
-	    Reference<AsyncVar<bool>> recruitmentStalled,
-	    std::unordered_map<UID, std::vector<UID>> tLogGroupIdToServerIds,
-	    std::unordered_map<UID, std::vector<TLogGroupRef>> tlogServerIdToTlogGroups) {
->>>>>>> 32e3579d
 		state double startTime = now();
 		state Reference<TagPartitionedLogSystem> logSystem(
 		    new TagPartitionedLogSystem(oldLogSystem->getDebugID(), oldLogSystem->locality, recoveryCount));
@@ -3070,9 +3023,9 @@
 			initializationReplies.reserve(recr.tLogs.size());
 			for (int i = 0; i < recr.tLogs.size(); i++)
 				initializationReplies.push_back(transformErrors(
-				    throwErrorOr(recr.tLogs[i].tLog.getReplyUnlessFailedFor(
-				        reqs[i], SERVER_KNOBS->TLOG_TIMEOUT, SERVER_KNOBS->MASTER_FAILURE_SLOPE_DURING_RECOVERY)),
-				    master_recovery_failed()));
+					throwErrorOr(recr.tLogs[i].tLog.getReplyUnlessFailedFor(
+						reqs[i], SERVER_KNOBS->TLOG_TIMEOUT, SERVER_KNOBS->MASTER_FAILURE_SLOPE_DURING_RECOVERY)),
+					master_recovery_failed()));
 		}
 
 		state std::vector<Future<Void>> recoveryComplete;
@@ -3179,19 +3132,18 @@
 				const UID& groupId = it.first;
 				for (const UID& serverId : it.second) {
 					// from group_id -> list of server_id, to group_id -> list of interfaces
-					logSystem->tLogs[0]->groupIdToInterfaces[groupId].push_back(
-					    makeReference<AsyncVar<OptionalInterface<ptxn::TLogInterface_PassivelyPull>>>(
-					        OptionalInterface<ptxn::TLogInterface_PassivelyPull>(id2Interface[serverId])));
+					logSystem->tLogs[0]->groupIdToInterfaces[groupId].push_back(makeReference<AsyncVar<OptionalInterface<ptxn::TLogInterface_PassivelyPull>>>(
+						OptionalInterface<ptxn::TLogInterface_PassivelyPull>(id2Interface[serverId])));
 				}
 			}
 		} else {
 			for (int i = 0; i < initializationReplies.size(); i++) {
 				logSystem->tLogs[0]->logServers[i] = makeReference<AsyncVar<OptionalInterface<TLogInterface>>>(
-				    OptionalInterface<TLogInterface>(initializationReplies[i].get()));
+					OptionalInterface<TLogInterface>(initializationReplies[i].get()));
 				logSystem->tLogs[0]->tLogLocalities[i] = recr.tLogs[i].locality;
 			}
 		}
-
+		
 		filterLocalityDataForPolicy(logSystem->tLogs[0]->tLogPolicy, &logSystem->tLogs[0]->tLogLocalities);
 
 		// Don't force failure of recovery if it took us a long time to recover. This avoids multiple long running
