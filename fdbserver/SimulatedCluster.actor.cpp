--- conflicted
+++ resolved
@@ -251,11 +251,7 @@
 					NetworkAddress n(ip, listenPort, true, sslEnabled && listenPort == port);
 					futures.push_back(FlowTransport::transport().bind( n, n ));
 				}
-<<<<<<< HEAD
-				Future<Void> fd = fdbd( connFile, localities, processClass, *dataFolder, *coordFolder, 500e6, "", "", -1);
-=======
 				Future<Void> fd = fdbd( connFile, localities, processClass, *dataFolder, *coordFolder, 500e6, "", "", -1, whitelistBinPaths);
->>>>>>> dc59f63d
 				Future<Void> backup = runBackupAgents ? runBackup(connFile) : Future<Void>(Never());
 				Future<Void> dr = runBackupAgents ? runDr(connFile) : Future<Void>(Never());
 
@@ -406,11 +402,7 @@
 				std::string path = joinPath(myFolders[i], "fdb.cluster");
 				Reference<ClusterConnectionFile> clusterFile(useSeedFile ? new ClusterConnectionFile(path, connStr.toString()) : new ClusterConnectionFile(path));
 				const int listenPort = i*listenPerProcess + 1;
-<<<<<<< HEAD
-				processes.push_back(simulatedFDBDRebooter(clusterFile, ips[i], sslEnabled, tlsOptions, listenPort, listenPerProcess, localities, processClass, &myFolders[i], &coordFolders[i], baseFolder, connStr, useSeedFile, runBackupAgents));
-=======
 				processes.push_back(simulatedFDBDRebooter(clusterFile, ips[i], sslEnabled, tlsOptions, listenPort, listenPerProcess, localities, processClass, &myFolders[i], &coordFolders[i], baseFolder, connStr, useSeedFile, runBackupAgents, whitelistBinPaths));
->>>>>>> dc59f63d
 				TraceEvent("SimulatedMachineProcess", randomId).detail("Address", NetworkAddress(ips[i], listenPort, true, false)).detail("ZoneId", localities.zoneId()).detail("DataHall", localities.dataHallId()).detail("Folder", myFolders[i]);
 			}
 
@@ -615,11 +607,7 @@
 ACTOR Future<Void> restartSimulatedSystem(vector<Future<Void>>* systemActors, std::string baseFolder, int* pTesterCount,
                                           Optional<ClusterConnectionString>* pConnString,
                                           Standalone<StringRef>* pStartingConfiguration,
-<<<<<<< HEAD
-                                          Reference<TLSOptions> tlsOptions, int extraDB) {
-=======
                                           Reference<TLSOptions> tlsOptions, int extraDB, std::string whitelistBinPaths) {
->>>>>>> dc59f63d
 	CSimpleIni ini;
 	ini.SetUnicode();
 	ini.LoadFile(joinPath(baseFolder, "restartInfo.ini").c_str());
@@ -717,11 +705,7 @@
 			systemActors->push_back(reportErrors(
 			    simulatedMachine(conn, ipAddrs, usingSSL, tlsOptions, localities, processClass, baseFolder, true,
 			                     i == useSeedForMachine, enableExtraDB,
-<<<<<<< HEAD
-			                     usingSSL && (listenersPerProcess == 1 || processClass == ProcessClass::TesterClass)),
-=======
 			                     usingSSL && (listenersPerProcess == 1 || processClass == ProcessClass::TesterClass), whitelistBinPaths),
->>>>>>> dc59f63d
 			    processClass == ProcessClass::TesterClass ? "SimulatedTesterMachine" : "SimulatedMachine"));
 		}
 
@@ -1300,11 +1284,7 @@
 			LocalityData	localities(Optional<Standalone<StringRef>>(), zoneId, machineId, dcUID);
 			localities.set(LiteralStringRef("data_hall"), dcUID);
 			systemActors->push_back(reportErrors(simulatedMachine(conn, ips, sslEnabled, tlsOptions,
-<<<<<<< HEAD
-				localities, processClass, baseFolder, false, machine == useSeedForMachine, true, sslOnly), "SimulatedMachine"));
-=======
 				localities, processClass, baseFolder, false, machine == useSeedForMachine, true, sslOnly, whitelistBinPaths ), "SimulatedMachine"));
->>>>>>> dc59f63d
 
 			if (extraDB && g_simulator.extraDB->toString() != conn.toString()) {
 				std::vector<IPAddress> extraIps;
@@ -1318,11 +1298,7 @@
 				localities.set(LiteralStringRef("data_hall"), dcUID);
 				systemActors->push_back(reportErrors(simulatedMachine(*g_simulator.extraDB, extraIps, sslEnabled, tlsOptions,
 					localities,
-<<<<<<< HEAD
-					processClass, baseFolder, false, machine == useSeedForMachine, false, sslOnly), "SimulatedMachine"));
-=======
 					processClass, baseFolder, false, machine == useSeedForMachine, false, sslOnly, whitelistBinPaths ), "SimulatedMachine"));
->>>>>>> dc59f63d
 			}
 
 			assignedMachines++;
@@ -1350,11 +1326,7 @@
 		systemActors->push_back( reportErrors( simulatedMachine(
 			conn, ips, sslEnabled, tlsOptions,
 			localities, ProcessClass(ProcessClass::TesterClass, ProcessClass::CommandLineSource),
-<<<<<<< HEAD
-			baseFolder, false, i == useSeedForMachine, false, sslEnabled),
-=======
 			baseFolder, false, i == useSeedForMachine, false, sslEnabled, whitelistBinPaths ),
->>>>>>> dc59f63d
 			"SimulatedTesterMachine") );
 	}
 	*pStartingConfiguration = startingConfigString;
@@ -1410,11 +1382,7 @@
 	ifs.close();
 }
 
-<<<<<<< HEAD
-ACTOR void setupAndRun(std::string dataFolder, const char *testFile, bool rebooting, Reference<TLSOptions> tlsOptions) {
-=======
 ACTOR void setupAndRun(std::string dataFolder, const char *testFile, bool rebooting, bool restoring, std::string whitelistBinPaths, Reference<TLSOptions> tlsOptions) {
->>>>>>> dc59f63d
 	state vector<Future<Void>> systemActors;
 	state Optional<ClusterConnectionString> connFile;
 	state Standalone<StringRef> startingConfiguration;
@@ -1444,12 +1412,6 @@
 	try {
 		//systemActors.push_back( startSystemMonitor(dataFolder) );
 		if (rebooting) {
-<<<<<<< HEAD
-			wait(timeoutError(restartSimulatedSystem(&systemActors, dataFolder, &testerCount, &connFile,
-			                                         &startingConfiguration, tlsOptions, extraDB),
-			                  100.0));
-		} else {
-=======
 			wait( timeoutError( restartSimulatedSystem( &systemActors, dataFolder, &testerCount, &connFile, &startingConfiguration, tlsOptions, extraDB, whitelistBinPaths), 100.0 ) );
 			// FIXME: snapshot restore does not support multi-region restore, hence restore it as single region always
 			if (restoring) {
@@ -1457,7 +1419,6 @@
 			}
 		}
 		else {
->>>>>>> dc59f63d
 			g_expect_full_pointermap = 1;
 			setupSimulatedSystem(&systemActors, dataFolder, &testerCount, &connFile, &startingConfiguration, extraDB,
 			                     minimumReplication, minimumRegions, tlsOptions, whitelistBinPaths);
