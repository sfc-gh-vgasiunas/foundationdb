/*
 * DataDistribution.actor.cpp
 *
 * This source file is part of the FoundationDB open source project
 *
 * Copyright 2013-2018 Apple Inc. and the FoundationDB project authors
 *
 * Licensed under the Apache License, Version 2.0 (the "License");
 * you may not use this file except in compliance with the License.
 * You may obtain a copy of the License at
 *
 *     http://www.apache.org/licenses/LICENSE-2.0
 *
 * Unless required by applicable law or agreed to in writing, software
 * distributed under the License is distributed on an "AS IS" BASIS,
 * WITHOUT WARRANTIES OR CONDITIONS OF ANY KIND, either express or implied.
 * See the License for the specific language governing permissions and
 * limitations under the License.
 */

#include "flow/ActorCollection.h"
#include "fdbserver/DataDistribution.h"
#include "fdbclient/SystemData.h"
#include "fdbclient/DatabaseContext.h"
#include "fdbserver/MoveKeys.h"
#include "fdbserver/Knobs.h"
#include <set>
#include "fdbserver/WaitFailure.h"
#include "fdbserver/ServerDBInfo.h"
#include "fdbserver/IKeyValueStore.h"
#include "fdbclient/ManagementAPI.h"
#include "fdbrpc/Replication.h"
#include "flow/UnitTest.h"
#include "flow/actorcompiler.h"  // This must be the last #include.

class TCTeamInfo;

struct TCServerInfo : public ReferenceCounted<TCServerInfo> {
	UID id;
	StorageServerInterface lastKnownInterface;
	ProcessClass lastKnownClass;
	vector<Reference<TCTeamInfo>> teams;
	Future<Void> tracker;
	int64_t dataInFlightToServer;
	ErrorOr<GetPhysicalMetricsReply> serverMetrics;
	Promise<std::pair<StorageServerInterface, ProcessClass>> interfaceChanged;
	Future<std::pair<StorageServerInterface, ProcessClass>> onInterfaceChanged;
	Promise<Void> removed;
	Future<Void> onRemoved;
	Promise<Void> wakeUpTracker;
	bool inDesiredDC;
	LocalityEntry localityEntry;

	TCServerInfo(StorageServerInterface ssi, ProcessClass processClass, bool inDesiredDC, Reference<LocalitySet> storageServerSet) : id(ssi.id()), lastKnownInterface(ssi), lastKnownClass(processClass), dataInFlightToServer(0), onInterfaceChanged(interfaceChanged.getFuture()), onRemoved(removed.getFuture()), inDesiredDC(inDesiredDC) {
		localityEntry = ((LocalityMap<UID>*) storageServerSet.getPtr())->add(ssi.locality, &id);
	}
};

ACTOR Future<Void> updateServerMetrics( TCServerInfo *server ) {
	state StorageServerInterface ssi = server->lastKnownInterface;
	state Future<ErrorOr<GetPhysicalMetricsReply>> metricsRequest = ssi.getPhysicalMetrics.tryGetReply( GetPhysicalMetricsRequest(), TaskDataDistributionLaunch );
	state Future<Void> resetRequest = Never();
	state Future<std::pair<StorageServerInterface, ProcessClass>> interfaceChanged( server->onInterfaceChanged );
	state Future<Void> serverRemoved( server->onRemoved );

	loop {
		choose {
			when( ErrorOr<GetPhysicalMetricsReply> rep = wait( metricsRequest ) ) {
				if( rep.present() ) {
					server->serverMetrics = rep;
					return Void();
				}
				metricsRequest = Never();
				resetRequest = delay( SERVER_KNOBS->METRIC_DELAY, TaskDataDistributionLaunch );
			}
			when( std::pair<StorageServerInterface,ProcessClass> _ssi = wait( interfaceChanged ) ) {
				ssi = _ssi.first;
				interfaceChanged = server->onInterfaceChanged;
				resetRequest = Void();
			}
			when( wait( serverRemoved ) ) {
				return Void();
			}
			when( wait( resetRequest ) ) { //To prevent a tight spin loop
				if(IFailureMonitor::failureMonitor().getState(ssi.getPhysicalMetrics.getEndpoint()).isFailed()) {
					resetRequest = IFailureMonitor::failureMonitor().onStateEqual(ssi.getPhysicalMetrics.getEndpoint(), FailureStatus(false));
				}
				else {
					resetRequest = Never();
					metricsRequest = ssi.getPhysicalMetrics.tryGetReply( GetPhysicalMetricsRequest(), TaskDataDistributionLaunch );
				}
			}
		}
	}
}

ACTOR Future<Void> updateServerMetrics( Reference<TCServerInfo> server ) {
	wait( updateServerMetrics( server.getPtr() ) );
	return Void();
}

class TCTeamInfo : public ReferenceCounted<TCTeamInfo>, public IDataDistributionTeam {
public:
	vector< Reference<TCServerInfo> > servers;
	vector<UID> serverIDs;
	Future<Void> tracker;
	bool healthy;
	bool wrongConfiguration; //True if any of the servers in the team have the wrong configuration
	int priority;

	TCTeamInfo( vector< Reference<TCServerInfo> > const& servers )
		: servers(servers), healthy(true), priority(PRIORITY_TEAM_HEALTHY), wrongConfiguration(false)
	{
		serverIDs.reserve(servers.size());
		for(int i=0; i<servers.size(); i++)
			serverIDs.push_back(servers[i]->id);
	}
	virtual vector<StorageServerInterface> getLastKnownServerInterfaces() {
		vector<StorageServerInterface> v;
		v.reserve(servers.size());
		for(int i=0; i<servers.size(); i++)
			v.push_back(servers[i]->lastKnownInterface);
		return v;
	}
	virtual int size() { return servers.size(); }
	virtual vector<UID> const& getServerIDs() { return serverIDs; }
	virtual void addDataInFlightToTeam( int64_t delta ) {
		for(int i=0; i<servers.size(); i++)
			servers[i]->dataInFlightToServer += delta;
	}
	virtual int64_t getDataInFlightToTeam() {
		int64_t dataInFlight = 0.0;
		for(int i=0; i<servers.size(); i++)
			dataInFlight += servers[i]->dataInFlightToServer;
		return dataInFlight;
	}

	virtual int64_t getLoadBytes( bool includeInFlight = true, double inflightPenalty = 1.0 ) {
		int64_t physicalBytes = getLoadAverage();
		double minFreeSpaceRatio = getMinFreeSpaceRatio(includeInFlight);
		int64_t inFlightBytes = includeInFlight ? getDataInFlightToTeam() / servers.size() : 0;
		double freeSpaceMultiplier = SERVER_KNOBS->FREE_SPACE_RATIO_CUTOFF / ( std::max( std::min( SERVER_KNOBS->FREE_SPACE_RATIO_CUTOFF, minFreeSpaceRatio ), 0.000001 ) );

		if(freeSpaceMultiplier > 1 && g_random->random01() < 0.001)
			TraceEvent(SevWarn, "DiskNearCapacity").detail("FreeSpaceRatio", minFreeSpaceRatio);

		return (physicalBytes + (inflightPenalty*inFlightBytes)) * freeSpaceMultiplier;
	}

	virtual int64_t getMinFreeSpace( bool includeInFlight = true ) {
		int64_t minFreeSpace = std::numeric_limits<int64_t>::max();
		for(int i=0; i<servers.size(); i++) {
			if( servers[i]->serverMetrics.present() ) {
				auto& replyValue = servers[i]->serverMetrics.get();

				ASSERT(replyValue.free.bytes >= 0);
				ASSERT(replyValue.capacity.bytes >= 0);

				int64_t bytesFree = replyValue.free.bytes;
				if(includeInFlight) {
					bytesFree -= servers[i]->dataInFlightToServer;
				}

				minFreeSpace = std::min(bytesFree, minFreeSpace);
			}
		}

		return minFreeSpace; // Could be negative
	}

	virtual double getMinFreeSpaceRatio( bool includeInFlight = true ) {
		double minRatio = 1.0;
		for(int i=0; i<servers.size(); i++) {
			if( servers[i]->serverMetrics.present() ) {
				auto& replyValue = servers[i]->serverMetrics.get();

				ASSERT(replyValue.free.bytes >= 0);
				ASSERT(replyValue.capacity.bytes >= 0);

				int64_t bytesFree = replyValue.free.bytes;
				if(includeInFlight) {
					bytesFree = std::max((int64_t)0, bytesFree - servers[i]->dataInFlightToServer);
				}

				if(replyValue.capacity.bytes == 0)
					minRatio = 0;
				else
					minRatio = std::min( minRatio, ((double)bytesFree) / replyValue.capacity.bytes );
			}
		}

		return minRatio;
	}

	virtual bool hasHealthyFreeSpace() {
		return getMinFreeSpaceRatio() > SERVER_KNOBS->MIN_FREE_SPACE_RATIO && getMinFreeSpace() > SERVER_KNOBS->MIN_FREE_SPACE;
	}

	virtual Future<Void> updatePhysicalMetrics() {
		return doUpdatePhysicalMetrics( this );
	}

	virtual bool isOptimal() {
		for(int i=0; i<servers.size(); i++) {
			if( servers[i]->lastKnownClass.machineClassFitness( ProcessClass::Storage ) > ProcessClass::UnsetFit ) {
				return false;
			}
		}
		return true;
	}

	virtual bool isWrongConfiguration() { return wrongConfiguration; }
	virtual void setWrongConfiguration(bool wrongConfiguration) { this->wrongConfiguration = wrongConfiguration; }
	virtual bool isHealthy() { return healthy; }
	virtual void setHealthy(bool h) { healthy = h; }
	virtual int getPriority() { return priority; }
	virtual void setPriority(int p) { priority = p; }
	virtual void addref() { ReferenceCounted<TCTeamInfo>::addref(); }
	virtual void delref() { ReferenceCounted<TCTeamInfo>::delref(); }

	virtual void addServers(const vector<UID> & servers) {
		serverIDs.reserve(servers.size());
		for (int i = 0; i < servers.size(); i++) {
			serverIDs.push_back(servers[i]);
		}
	}

private:
	// Calculate an "average" of the metrics replies that we received.  Penalize teams from which we did not receive all replies.
	int64_t getLoadAverage() {
		int64_t bytesSum = 0;
		int added = 0;
		for(int i=0; i<servers.size(); i++)
			if( servers[i]->serverMetrics.present() ) {
				added++;
				bytesSum += servers[i]->serverMetrics.get().load.bytes;
			}

		if( added < servers.size() )
			bytesSum *= 2;

		return added == 0 ? 0 : bytesSum / added;
	}

	// Calculate the max of the metrics replies that we received.


	ACTOR Future<Void> doUpdatePhysicalMetrics( TCTeamInfo* self ) {
		std::vector<Future<Void>> updates;
		for( int i = 0; i< self->servers.size(); i++ )
			updates.push_back( updateServerMetrics( self->servers[i] ) );
		wait( waitForAll( updates ) );
		return Void();
	}
};

struct ServerStatus {
	bool isFailed;
	bool isUndesired;
	bool isWrongConfiguration;
	bool initialized; //AsyncMap erases default constructed objects
	LocalityData locality;
	ServerStatus() : isFailed(true), isUndesired(false), isWrongConfiguration(false), initialized(false) {}
	ServerStatus( bool isFailed, bool isUndesired, LocalityData const& locality ) : isFailed(isFailed), isUndesired(isUndesired), locality(locality), isWrongConfiguration(false), initialized(true) {}
	bool isUnhealthy() const { return isFailed || isUndesired; }
	const char* toString() const { return isFailed ? "Failed" : isUndesired ? "Undesired" : "Healthy"; }

	bool operator == (ServerStatus const& r) const { return isFailed == r.isFailed && isUndesired == r.isUndesired && isWrongConfiguration == r.isWrongConfiguration && locality == r.locality && initialized == r.initialized; }

	//If a process has reappeared without the storage server that was on it (isFailed == true), we don't need to exclude it
	//We also don't need to exclude processes who are in the wrong configuration (since those servers will be removed)
	bool excludeOnRecruit() { return !isFailed && !isWrongConfiguration; }
};
typedef AsyncMap<UID, ServerStatus> ServerStatusMap;

ACTOR Future<Void> waitForAllDataRemoved( Database cx, UID serverID, Version addedVersion ) {
	state Transaction tr(cx);
	loop {
		try {
			tr.setOption(FDBTransactionOptions::PRIORITY_SYSTEM_IMMEDIATE);
			Version ver = wait( tr.getReadVersion() );

			//we cannot remove a server immediately after adding it, because a perfectly timed master recovery could cause us to not store the mutations sent to the short lived storage server.
			if(ver > addedVersion + SERVER_KNOBS->MAX_READ_TRANSACTION_LIFE_VERSIONS) {
				bool canRemove = wait( canRemoveStorageServer( &tr, serverID ) );
				if (canRemove) {
					return Void();
				}
			}

			// Wait for any change to the serverKeys for this server
			wait( delay(SERVER_KNOBS->ALL_DATA_REMOVED_DELAY, TaskDataDistribution) );
			//Void _ = tr.waitForChanges( KeyRangeRef( serverKeysPrefixFor(serverID),
			//										 serverKeysPrefixFor(serverID).toString() + allKeys.end.toString() ) );
			tr.reset();
		} catch (Error& e) {
			wait( tr.onError(e) );
		}
	}
}

<<<<<<< HEAD
ACTOR Future<Void> storageServerFailureTracker(
	Database cx,
	StorageServerInterface server,
	ServerStatusMap *statusMap,
	ServerStatus *status,
	Debouncer* restartRecruiting,
	int64_t *unhealthyServers,
	UID masterId,
	Version addedVersion )
{
	loop {
		if( statusMap->get(server.id()).initialized ) {
			bool unhealthy = statusMap->get(server.id()).isUnhealthy();
			if(unhealthy && !status->isUnhealthy()) {
				(*unhealthyServers)--;
			}
			if(!unhealthy && status->isUnhealthy()) {
				(*unhealthyServers)++;
			}
		} else if(status->isUnhealthy()) {
			(*unhealthyServers)++;
		}

		statusMap->set( server.id(), *status );
		if( status->isFailed )
			restartRecruiting->trigger();

		state double startTime = now();
		choose {
			when ( wait( status->isFailed
				? IFailureMonitor::failureMonitor().onStateEqual( server.waitFailure.getEndpoint(), FailureStatus(false) )
				: waitFailureClient(server.waitFailure, SERVER_KNOBS->DATA_DISTRIBUTION_FAILURE_REACTION_TIME, 0, TaskDataDistribution) ) )
			{
				double elapsed = now() - startTime;
				if(!status->isFailed && elapsed < SERVER_KNOBS->DATA_DISTRIBUTION_FAILURE_REACTION_TIME) {
					wait(delay(SERVER_KNOBS->DATA_DISTRIBUTION_FAILURE_REACTION_TIME - elapsed));
				}
				status->isFailed = !status->isFailed;
				TraceEvent("StatusMapChange", masterId).detail("ServerID", server.id()).detail("Status", status->toString())
					.detail("Available", IFailureMonitor::failureMonitor().getState(server.waitFailure.getEndpoint()).isAvailable());
			}
			when ( wait( status->isUnhealthy() ? waitForAllDataRemoved(cx, server.id(), addedVersion) : Never() ) ) { break; }
		}
	}

	return Void();
}

=======
>>>>>>> ebac7008
// Read keyservers, return unique set of teams
ACTOR Future<Reference<InitialDataDistribution>> getInitialDataDistribution( Database cx, UID masterId, MoveKeysLock moveKeysLock, std::vector<Optional<Key>> remoteDcIds ) {
	state Reference<InitialDataDistribution> result = Reference<InitialDataDistribution>(new InitialDataDistribution);
	state Key beginKey = allKeys.begin;

	state bool succeeded;

	state Transaction tr( cx );

	state std::map<UID, Optional<Key>> server_dc;
	state std::map<vector<UID>, std::pair<vector<UID>, vector<UID>>> team_cache;

	//Get the server list in its own try/catch block since it modifies result.  We don't want a subsequent failure causing entries to be duplicated
	loop {
		server_dc.clear();
		succeeded = false;
		try {
			result->mode = 1;
			tr.setOption(FDBTransactionOptions::PRIORITY_SYSTEM_IMMEDIATE);
			Optional<Value> mode = wait( tr.get( dataDistributionModeKey ) );
			if (mode.present()) {
				BinaryReader rd( mode.get(), Unversioned() );
				rd >> result->mode;
			}
			if(!result->mode)
				return result;


			state Future<vector<ProcessData>> workers = getWorkers(&tr);
			state Future<Standalone<RangeResultRef>> serverList = tr.getRange( serverListKeys, CLIENT_KNOBS->TOO_MANY );
			wait( success(workers) && success(serverList) );
			ASSERT( !serverList.get().more && serverList.get().size() < CLIENT_KNOBS->TOO_MANY );

			std::map<Optional<Standalone<StringRef>>, ProcessData> id_data;
			for( int i = 0; i < workers.get().size(); i++ )
				id_data[workers.get()[i].locality.processId()] = workers.get()[i];

			succeeded = true;

			for( int i = 0; i < serverList.get().size(); i++ ) {
				auto ssi = decodeServerListValue( serverList.get()[i].value );
				result->allServers.push_back( std::make_pair(ssi, id_data[ssi.locality.processId()].processClass) );
				server_dc[ssi.id()] = ssi.locality.dcId();
			}

			break;
		}
		catch(Error &e) {
			wait( tr.onError(e) );

			ASSERT(!succeeded); //We shouldn't be retrying if we have already started modifying result in this loop
			TraceEvent("GetInitialTeamsRetry", masterId);
		}
	}

	//If keyServers is too large to read in a single transaction, then we will have to break this process up into multiple transactions.
	//In that case, each iteration should begin where the previous left off
	while(beginKey < allKeys.end) {
		TEST(beginKey > allKeys.begin); //Multi-transactional getInitialDataDistribution
		loop {
			succeeded = false;
			try {
				tr.setOption(FDBTransactionOptions::PRIORITY_SYSTEM_IMMEDIATE);
				wait(checkMoveKeysLockReadOnly(&tr, moveKeysLock));
				Standalone<RangeResultRef> keyServers = wait(krmGetRanges(&tr, keyServersPrefix, KeyRangeRef(beginKey, allKeys.end), SERVER_KNOBS->MOVE_KEYS_KRM_LIMIT, SERVER_KNOBS->MOVE_KEYS_KRM_LIMIT_BYTES));
				succeeded = true;

				vector<UID> src, dest, last;

				// for each range
				for(int i = 0; i < keyServers.size() - 1; i++) {
					DDShardInfo info( keyServers[i].key );
					decodeKeyServersValue( keyServers[i].value, src, dest );
					if(remoteDcIds.size()) {
						auto srcIter = team_cache.find(src);
						if(srcIter == team_cache.end()) {
							for(auto& id : src) {
								auto& dc = server_dc[id];
								if(std::find(remoteDcIds.begin(), remoteDcIds.end(), dc) != remoteDcIds.end()) {
									info.remoteSrc.push_back(id);
								} else {
									info.primarySrc.push_back(id);
								}
							}
							result->primaryTeams.insert( info.primarySrc );
							result->remoteTeams.insert( info.remoteSrc );
							team_cache[src] = std::make_pair(info.primarySrc, info.remoteSrc);
						} else {
							info.primarySrc = srcIter->second.first;
							info.remoteSrc = srcIter->second.second;
						}
						if(dest.size()) {
							info.hasDest = true;
							auto destIter = team_cache.find(dest);
							if(destIter == team_cache.end()) {
								for(auto& id : dest) {
									auto& dc = server_dc[id];
									if(std::find(remoteDcIds.begin(), remoteDcIds.end(), dc) != remoteDcIds.end()) {
										info.remoteDest.push_back(id);
									} else {
										info.primaryDest.push_back(id);
									}
								}
								result->primaryTeams.insert( info.primaryDest );
								result->remoteTeams.insert( info.remoteDest );
								team_cache[dest] = std::make_pair(info.primaryDest, info.remoteDest);
							} else {
								info.primaryDest = destIter->second.first;
								info.remoteDest = destIter->second.second;
							}
						}
					} else {
						info.primarySrc = src;
						auto srcIter = team_cache.find(src);
						if(srcIter == team_cache.end()) {
							result->primaryTeams.insert( src );
							team_cache[src] = std::pair<vector<UID>, vector<UID>>();
						}
						if (dest.size()) {
							info.hasDest = true;
							info.primaryDest = dest;
							auto destIter = team_cache.find(dest);
							if(destIter == team_cache.end()) {
								result->primaryTeams.insert( dest );
								team_cache[dest] = std::pair<vector<UID>, vector<UID>>();
							}
						}
					}
					result->shards.push_back( info );
				}

				ASSERT(keyServers.size() > 0);
				beginKey = keyServers.end()[-1].key;
				break;
			} catch (Error& e) {
				wait( tr.onError(e) );

				ASSERT(!succeeded); //We shouldn't be retrying if we have already started modifying result in this loop
				TraceEvent("GetInitialTeamsKeyServersRetry", masterId);
			}
		}

		tr.reset();
	}

	// a dummy shard at the end with no keys or servers makes life easier for trackInitialShards()
	result->shards.push_back( DDShardInfo(allKeys.end) );

	return result;
}

Future<Void> storageServerTracker(
	struct DDTeamCollection* const& self,
	Database const& cx,
	TCServerInfo* const& server,
	ServerStatusMap* const& statusMap,
	MoveKeysLock const& lock,
	UID const& masterId,
	std::map<UID, Reference<TCServerInfo>>* const& other_servers,
	Optional<PromiseStream< std::pair<UID, Optional<StorageServerInterface>> >> const& changes,
	Promise<Void> const& errorOut,
	Version const& addedVersion);

Future<Void> teamTracker( struct DDTeamCollection* const& self, Reference<TCTeamInfo> const& team, bool const& badTeam );

struct DDTeamCollection : ReferenceCounted<DDTeamCollection> {
	enum { REQUESTING_WORKER = 0, GETTING_WORKER = 1, GETTING_STORAGE = 2 };

	PromiseStream<Future<Void>> addActor;
	Database cx;
	UID masterId;
	DatabaseConfiguration configuration;

	bool doBuildTeams;
	Future<Void> teamBuilder;
	AsyncTrigger restartTeamBuilder;

	MoveKeysLock lock;
	PromiseStream<RelocateShard> output;
	vector<UID> allServers;
	ServerStatusMap server_status;
	int64_t unhealthyServers;
	std::map<int,int> priority_teams;
	std::map<UID, Reference<TCServerInfo>> server_info;
	vector<Reference<TCTeamInfo>> teams;
	vector<Reference<TCTeamInfo>> badTeams;
	Reference<ShardsAffectedByTeamFailure> shardsAffectedByTeamFailure;
	PromiseStream<UID> removedServers;
	std::set<UID> recruitingIds; // The IDs of the SS which are being recruited
	std::set<NetworkAddress> recruitingLocalities;
	Optional<PromiseStream< std::pair<UID, Optional<StorageServerInterface>> >> serverChanges;
	Future<Void> initialFailureReactionDelay;
	Future<Void> initializationDoneActor;
	Promise<Void> serverTrackerErrorOut;
	AsyncVar<int> recruitingStream;
	Debouncer restartRecruiting;

	int healthyTeamCount;
	Reference<AsyncVar<bool>> zeroHealthyTeams;

	int optimalTeamCount;
	AsyncVar<bool> zeroOptimalTeams;

	AsyncMap< AddressExclusion, bool > excludedServers;  // true if an address is in the excluded list in the database.  Updated asynchronously (eventually)

	std::vector<Optional<Key>> includedDCs;
	Optional<std::vector<Optional<Key>>> otherTrackedDCs;
	bool primary;
	Reference<AsyncVar<bool>> processingUnhealthy;
	Future<Void> readyToStart;
	Future<Void> checkTeamDelay;
	Promise<Void> addSubsetComplete;
	Future<Void> badTeamRemover;

	Reference<LocalitySet> storageServerSet;
	std::vector<LocalityEntry> forcedEntries, resultEntries;

	std::vector<DDTeamCollection*> teamCollections;

	void resetLocalitySet() {
		storageServerSet = Reference<LocalitySet>(new LocalityMap<UID>());
		LocalityMap<UID>* storageServerMap = (LocalityMap<UID>*) storageServerSet.getPtr();

		for( auto& it : server_info ) {
			it.second->localityEntry = storageServerMap->add(it.second->lastKnownInterface.locality, &it.second->id);
		}
	}

	bool satisfiesPolicy(const std::vector<Reference<TCServerInfo>>& team, int amount = -1) {
		forcedEntries.clear();
		resultEntries.clear();
		if(amount == -1) {
			amount = team.size();
		}

		for(int i = 0; i < amount; i++) {
			forcedEntries.push_back(team[i]->localityEntry);
		}

		bool result = storageServerSet->selectReplicas(configuration.storagePolicy, forcedEntries, resultEntries);
		return result && resultEntries.size() == 0;
	}

	DDTeamCollection(
		Database const& cx,
		UID masterId,
		MoveKeysLock const& lock,
		PromiseStream<RelocateShard> const& output,
		Reference<ShardsAffectedByTeamFailure> const& shardsAffectedByTeamFailure,
		DatabaseConfiguration configuration,
		std::vector<Optional<Key>> includedDCs,
		Optional<std::vector<Optional<Key>>> otherTrackedDCs,
		Optional<PromiseStream< std::pair<UID, Optional<StorageServerInterface>> >> const& serverChanges,
		Future<Void> readyToStart, Reference<AsyncVar<bool>> zeroHealthyTeams, bool primary,
		Reference<AsyncVar<bool>> processingUnhealthy)
		:cx(cx), masterId(masterId), lock(lock), output(output), shardsAffectedByTeamFailure(shardsAffectedByTeamFailure), doBuildTeams(true), teamBuilder( Void() ), badTeamRemover( Void() ),
		 configuration(configuration), serverChanges(serverChanges), readyToStart(readyToStart), checkTeamDelay( delay( SERVER_KNOBS->CHECK_TEAM_DELAY, TaskDataDistribution) ),
		 initialFailureReactionDelay( delayed( readyToStart, SERVER_KNOBS->INITIAL_FAILURE_REACTION_DELAY, TaskDataDistribution ) ), healthyTeamCount( 0 ), storageServerSet(new LocalityMap<UID>()),
		 initializationDoneActor(logOnCompletion(readyToStart && initialFailureReactionDelay, this)), optimalTeamCount( 0 ), recruitingStream(0), restartRecruiting( SERVER_KNOBS->DEBOUNCE_RECRUITING_DELAY ),
		 unhealthyServers(0), includedDCs(includedDCs), otherTrackedDCs(otherTrackedDCs), zeroHealthyTeams(zeroHealthyTeams), zeroOptimalTeams(true), primary(primary), processingUnhealthy(processingUnhealthy)
	{
		if(!primary || configuration.usableRegions == 1) {
			TraceEvent("DDTrackerStarting", masterId)
				.detail( "State", "Inactive" )
				.trackLatest( "DDTrackerStarting" );
		}
	}

	~DDTeamCollection() {
		// The following kills a reference cycle between the teamTracker actor and the TCTeamInfo that both holds and is held by the actor
		// It also ensures that the trackers are done fiddling with healthyTeamCount before we free this
		for(int i=0; i < teams.size(); i++) {
			teams[i]->tracker.cancel();
		}
		for(int i=0; i < badTeams.size(); i++) {
			badTeams[i]->tracker.cancel();
		}
		// The following makes sure that, even if a reference to a team is held in the DD Queue, the tracker will be stopped
		//  before the server_status map to which it has a pointer, is destroyed.
		for(auto it = server_info.begin(); it != server_info.end(); ++it) {
			it->second->tracker.cancel();
		}

		teamBuilder.cancel();
	}

<<<<<<< HEAD
	ACTOR static Future<Void> logOnCompletion( Future<Void> signal, DDTeamCollection *self ) {
		wait(signal);
		wait(delay(SERVER_KNOBS->LOG_ON_COMPLETION_DELAY, TaskDataDistribution));
=======
	ACTOR static Future<Void> logOnCompletion( Future<Void> signal, DDTeamCollection* self ) {
		Void _ = wait(signal);
		Void _ = wait(delay(SERVER_KNOBS->LOG_ON_COMPLETION_DELAY, TaskDataDistribution));
>>>>>>> ebac7008

		if(!self->primary || self->configuration.usableRegions == 1) {
			TraceEvent("DDTrackerStarting", self->masterId)
				.detail( "State", "Active" )
				.trackLatest( "DDTrackerStarting" );
		}

		return Void();
	}

	ACTOR static Future<Void> interruptableBuildTeams( DDTeamCollection* self ) {
		if(!self->addSubsetComplete.isSet()) {
			Void _ = wait( addSubsetOfEmergencyTeams(self) );
			self->addSubsetComplete.send(Void());
		}

		loop {
			choose {
				when( Void _ = wait( self->buildTeams( self ) ) ) {
					return Void();
				}
				when( Void _ = wait( self->restartTeamBuilder.onTrigger() ) ) {}
			}
		}
	}

<<<<<<< HEAD
		wait( self->checkTeamDelay );
=======
	ACTOR static Future<Void> checkBuildTeams( DDTeamCollection* self ) {
		Void _ = wait( self->checkTeamDelay );
>>>>>>> ebac7008
		while( !self->teamBuilder.isReady() )
			wait( self->teamBuilder );

		if( self->doBuildTeams && self->readyToStart.isReady() ) {
			self->doBuildTeams = false;
<<<<<<< HEAD
			try {
				loop {
					Promise<Void> oldRestart = restart;
					restart = Promise<Void>();
					self->teamBuilder = self->buildTeams( self ) || restart.getFuture();
					oldRestart.send( Void() );
					choose {
						when( wait( self->teamBuilder ) ) { break; }
						when( wait( self->restartTeamBuilder.onTrigger() ) ) {}
					}
				}
			}
			catch(Error &e) {
				if(!restart.isSet()) {
					restart.send(Void());
				}
				throw;
			}
=======
			self->teamBuilder = self->interruptableBuildTeams( self );
			Void _ = wait( self->teamBuilder );
>>>>>>> ebac7008
		}

		return Void();
	}

	// SOMEDAY: Make bestTeam better about deciding to leave a shard where it is (e.g. in PRIORITY_TEAM_HEALTHY case)
	//		    use keys, src, dest, metrics, priority, system load, etc.. to decide...
	ACTOR static Future<Void> getTeam( DDTeamCollection* self, GetTeamRequest req ) {
		try {
			wait( self->checkBuildTeams( self ) );

			// Select the best team
			// Currently the metric is minimum used disk space (adjusted for data in flight)
			// Only healthy teams may be selected. The team has to be healthy at the moment we update
			//   shardsAffectedByTeamFailure or we could be dropping a shard on the floor (since team
			//   tracking is "edge triggered")
			// SOMEDAY: Account for capacity, load (when shardMetrics load is high)

			if( !self->teams.size() ) {
				req.reply.send( Optional<Reference<IDataDistributionTeam>>() );
				return Void();
			}

			int64_t bestLoadBytes = 0;
			Optional<Reference<IDataDistributionTeam>> bestOption;
			std::vector<std::pair<int, Reference<IDataDistributionTeam>>> randomTeams;
			std::set< UID > sources;

			if( !req.wantsNewServers ) {
				std::vector<Reference<IDataDistributionTeam>> similarTeams;
				bool foundExact = false;

				for( int i = 0; i < req.sources.size(); i++ )
					sources.insert( req.sources[i] );

				for( int i = 0; i < req.sources.size(); i++ ) {
					if( !self->server_info.count( req.sources[i] ) ) {
						TEST( true ); // GetSimilarTeams source server now unknown
					}
					else {
						auto& teamList = self->server_info[ req.sources[i] ]->teams;
						for( int j = 0; j < teamList.size(); j++ ) {
							if( teamList[j]->isHealthy() && (!req.preferLowerUtilization || teamList[j]->hasHealthyFreeSpace())) {
								int sharedMembers = 0;
								for( int k = 0; k < teamList[j]->serverIDs.size(); k++ )
									if( sources.count( teamList[j]->serverIDs[k] ) )
										sharedMembers++;

								if( !foundExact && sharedMembers == teamList[j]->serverIDs.size() ) {
									foundExact = true;
									bestOption = Optional<Reference<IDataDistributionTeam>>();
									similarTeams.clear();
								}

								if( (sharedMembers == teamList[j]->serverIDs.size()) || (!foundExact && req.wantsTrueBest) ) {
									int64_t loadBytes = SOME_SHARED * teamList[j]->getLoadBytes(true, req.inflightPenalty);
									if( !bestOption.present() || ( req.preferLowerUtilization && loadBytes < bestLoadBytes ) || ( !req.preferLowerUtilization && loadBytes > bestLoadBytes ) ) {
										bestLoadBytes = loadBytes;
										bestOption = teamList[j];
									}
								}
								else if( !req.wantsTrueBest && !foundExact )
									similarTeams.push_back( teamList[j] );
							}
						}
					}
				}

				if( foundExact || (req.wantsTrueBest && bestOption.present() ) ) {
					ASSERT( bestOption.present() );
					req.reply.send( bestOption );
					return Void();
				}

				if( !req.wantsTrueBest ) {
					while( similarTeams.size() && randomTeams.size() < SERVER_KNOBS->BEST_TEAM_OPTION_COUNT ) {
						int randomTeam = g_random->randomInt( 0, similarTeams.size() );
						randomTeams.push_back( std::make_pair( SOME_SHARED, similarTeams[randomTeam] ) );
						swapAndPop( &similarTeams, randomTeam );
					}
				}
			}

			if( req.wantsTrueBest ) {
				ASSERT( !bestOption.present() );
				for( int i = 0; i < self->teams.size(); i++ ) {
					if( self->teams[i]->isHealthy() && (!req.preferLowerUtilization || self->teams[i]->hasHealthyFreeSpace()) ) {
						int64_t loadBytes = NONE_SHARED * self->teams[i]->getLoadBytes(true, req.inflightPenalty);
						if( !bestOption.present() || ( req.preferLowerUtilization && loadBytes < bestLoadBytes ) || ( !req.preferLowerUtilization && loadBytes > bestLoadBytes ) ) {
							bestLoadBytes = loadBytes;
							bestOption = self->teams[i];
						}
					}
				}
			}
			else {
				int nTries = 0;
				while( randomTeams.size() < SERVER_KNOBS->BEST_TEAM_OPTION_COUNT && nTries < SERVER_KNOBS->BEST_TEAM_MAX_TEAM_TRIES ) {
					Reference<IDataDistributionTeam> dest = g_random->randomChoice(self->teams);

					bool ok = dest->isHealthy() && (!req.preferLowerUtilization || dest->hasHealthyFreeSpace());
					for(int i=0; ok && i<randomTeams.size(); i++)
						if (randomTeams[i].second->getServerIDs() == dest->getServerIDs())
							ok = false;

					if (ok)
						randomTeams.push_back( std::make_pair( NONE_SHARED, dest ) );
					else
						nTries++;
				}

				for( int i = 0; i < randomTeams.size(); i++ ) {
					int64_t loadBytes = randomTeams[i].first * randomTeams[i].second->getLoadBytes(true, req.inflightPenalty);
					if( !bestOption.present() || ( req.preferLowerUtilization && loadBytes < bestLoadBytes ) || ( !req.preferLowerUtilization && loadBytes > bestLoadBytes ) ) {
						bestLoadBytes = loadBytes;
						bestOption = randomTeams[i].second;
					}
				}
			}

			if(!bestOption.present() && self->zeroHealthyTeams->get()) {
				//Attempt to find the unhealthy source server team and return it
				std::set<UID> completeSources;
				for( int i = 0; i < req.completeSources.size(); i++ ) {
					completeSources.insert( req.completeSources[i] );
				}

				int bestSize = 0;
				for( int i = 0; i < req.completeSources.size(); i++ ) {
					if( self->server_info.count( req.completeSources[i] ) ) {
						auto& teamList = self->server_info[ req.completeSources[i] ]->teams;
						for( int j = 0; j < teamList.size(); j++ ) {
							bool found = true;
							for( int k = 0; k < teamList[j]->serverIDs.size(); k++ ) {
								if( !completeSources.count( teamList[j]->serverIDs[k] ) ) {
									found = false;
									break;
								}
							}
							if(found && teamList[j]->serverIDs.size() > bestSize) {
								bestOption = teamList[j];
								bestSize = teamList[j]->serverIDs.size();
							}
						}
						break;
					}
				}
			}

			req.reply.send( bestOption );
			return Void();
		} catch( Error &e ) {
			if( e.code() != error_code_actor_cancelled)
				req.reply.sendError( e );
			throw;
		}
	}

	int64_t getDebugTotalDataInFlight() {
		int64_t total = 0;
		for(auto itr = server_info.begin(); itr != server_info.end(); ++itr)
			total += itr->second->dataInFlightToServer;
		return total;
	}

	ACTOR static Future<Void> addSubsetOfEmergencyTeams( DDTeamCollection* self ) {
		state int idx = 0;
		state std::vector<Reference<TCServerInfo>> servers;
		state std::vector<UID> serverIds;
		state Reference<LocalitySet> tempSet = Reference<LocalitySet>(new LocalityMap<UID>());
		state LocalityMap<UID>* tempMap = (LocalityMap<UID>*) tempSet.getPtr();

		for(; idx < self->badTeams.size(); idx++ ) {
			servers.clear();
			for(auto server : self->badTeams[idx]->servers) {
				if(server->inDesiredDC && !self->server_status.get(server->id).isUnhealthy()) {
					servers.push_back(server);
				}
			}

			if(servers.size() >= self->configuration.storageTeamSize) {
				bool foundTeam = false;
				for( int j = 0; j < servers.size() - self->configuration.storageTeamSize + 1 && !foundTeam; j++ ) {
					auto& serverTeams = servers[j]->teams;
					for( int k = 0; k < serverTeams.size(); k++ ) {
						auto &testTeam = serverTeams[k]->getServerIDs();
						bool allInTeam = true;
						for( int l = 0; l < testTeam.size(); l++ ) {
							bool foundServer = false;
							for( auto it : servers ) {
								if( it->id == testTeam[l] ) {
									foundServer = true;
									break;
								}
							}
							if(!foundServer) {
								allInTeam = false;
								break;
							}
						}
						if( allInTeam ) {
							foundTeam = true;
							break;
						}
					}
				}
				if( !foundTeam ) {
					if( self->satisfiesPolicy(servers) ) {
						if(servers.size() == self->configuration.storageTeamSize || self->satisfiesPolicy(servers, self->configuration.storageTeamSize)) {
							servers.resize(self->configuration.storageTeamSize);
							self->addTeam(servers);
						} else {
							tempSet->clear();
							for( auto it : servers ) {
								tempMap->add(it->lastKnownInterface.locality, &it->id);
							}

							self->resultEntries.clear();
							self->forcedEntries.clear();
							bool result = tempSet->selectReplicas(self->configuration.storagePolicy, self->forcedEntries, self->resultEntries);
							ASSERT(result && self->resultEntries.size() == self->configuration.storageTeamSize);

							serverIds.clear();
							for(auto& it : self->resultEntries) {
								serverIds.push_back(*tempMap->getObject(it));
							}
							self->addTeam(serverIds.begin(), serverIds.end());
						}
					} else {
						serverIds.clear();
						for(auto it : servers) {
							serverIds.push_back(it->id);
						}
						TraceEvent(SevWarnAlways, "CannotAddSubset", self->masterId).detail("Servers", describe(serverIds));
					}
				}
			}
			wait( yield() );
		}
		return Void();
	}

	ACTOR static Future<Void> init( DDTeamCollection* self, Reference<InitialDataDistribution> initTeams ) {
		// SOMEDAY: If some servers have teams and not others (or some servers have more data than others) and there is an address/locality collision, should
		// we preferentially mark the least used server as undesirable?
		for (auto i = initTeams->allServers.begin(); i != initTeams->allServers.end(); ++i) {
			if (self->shouldHandleServer(i->first)) {
				self->addServer(i->first, i->second, self->serverTrackerErrorOut, 0);
			}
		}

		state std::set<std::vector<UID>>::iterator teamIter = self->primary ? initTeams->primaryTeams.begin() : initTeams->remoteTeams.begin();
		state std::set<std::vector<UID>>::iterator teamIterEnd = self->primary ? initTeams->primaryTeams.end() : initTeams->remoteTeams.end();
		for(; teamIter != teamIterEnd; ++teamIter) {
			self->addTeam(teamIter->begin(), teamIter->end() );
			wait( yield() );
		}

		return Void();
	}

	void evaluateTeamQuality() {
		int teamCount = teams.size(), serverCount = allServers.size();
		double teamsPerServer = (double)teamCount * configuration.storageTeamSize / serverCount;

		ASSERT( serverCount == server_info.size() );

		int minTeams = 100000, maxTeams = 0;
		double varTeams = 0;

		std::map<Optional<Standalone<StringRef>>, int> machineTeams;
		for(auto s = server_info.begin(); s != server_info.end(); ++s) {
			if(!server_status.get(s->first).isUnhealthy()) {
				int stc = s->second->teams.size();
				minTeams = std::min(minTeams, stc);
				maxTeams = std::max(maxTeams, stc);
				varTeams += (stc - teamsPerServer)*(stc - teamsPerServer);
				machineTeams[s->second->lastKnownInterface.locality.zoneId()] += stc;
			}
		}
		varTeams /= teamsPerServer*teamsPerServer;

		int minMachineTeams = 100000, maxMachineTeams = 0;
		for( auto m = machineTeams.begin(); m != machineTeams.end(); ++m ) {
			minMachineTeams = std::min( minMachineTeams, m->second );
			maxMachineTeams = std::max( maxMachineTeams, m->second );
		}

		TraceEvent(
			minTeams>0 ? SevInfo : SevWarn,
			"DataDistributionTeamQuality", masterId)
			.detail("Servers", serverCount)
			.detail("Teams", teamCount)
			.detail("TeamsPerServer", teamsPerServer)
			.detail("Variance", varTeams/serverCount)
			.detail("ServerMinTeams", minTeams)
			.detail("ServerMaxTeams", maxTeams)
			.detail("MachineMinTeams", minMachineTeams)
			.detail("MachineMaxTeams", maxMachineTeams);
	}

	bool teamExists( vector<UID> &team ) {
		bool exists = false;
		for (int i=0;i<teams.size();i++){
			if (teams[i]->getServerIDs() == team) {
				exists = true;
				break;
			}
		}
		return exists;
	}

	void addTeam( const vector<Reference<TCServerInfo>>& newTeamServers ) {
		Reference<TCTeamInfo> teamInfo( new TCTeamInfo( newTeamServers ) );

		bool badTeam = !satisfiesPolicy(teamInfo->servers) || teamInfo->servers.size() != configuration.storageTeamSize;
		teamInfo->tracker = teamTracker( this, teamInfo, badTeam );
		if( badTeam ) {
			badTeams.push_back( teamInfo );
		} else {
			teams.push_back( teamInfo );
			for (int i=0;i<newTeamServers.size();i++) {
				newTeamServers[i]->teams.push_back( teamInfo );
			}
		}
	}

	template<class InputIt>
	void addTeam( InputIt begin, InputIt end) {
		vector< Reference<TCServerInfo> > newTeamServers;
		for (auto i = begin; i != end; ++i) {
			if (server_info.find(*i) != server_info.end()) {
				newTeamServers.push_back(server_info[*i]);
			}
		}

		addTeam( newTeamServers );
	}

	void addTeam( std::set<UID> const& team ) {
		addTeam(team.begin(), team.end());
	}

<<<<<<< HEAD
	ACTOR Future<Void> addAllTeams( DDTeamCollection *self, int location, vector<LocalityEntry>* history, Reference<LocalityMap<UID>> processes, vector<std::vector<UID>>* output, int teamLimit, int* addedTeams ) {
		wait( yield( TaskDataDistributionLaunch ) );
=======
	ACTOR Future<Void> addAllTeams( DDTeamCollection* self, int location, vector<LocalityEntry>* history, Reference<LocalityMap<UID>> processes, vector<std::vector<UID>>* output, int teamLimit, int* addedTeams ) {
		Void _ = wait( yield( TaskDataDistributionLaunch ) );
>>>>>>> ebac7008

		// Add team, if valid
		if(history->size() == self->configuration.storageTeamSize) {
			auto valid = self->configuration.storagePolicy->validate(*history, processes);
			if(!valid) {
				return Void();
			}
			std::vector<UID> team;
			for(auto it = history->begin(); it != history->end(); it++) {
				team.push_back(*processes->getObject(*it));
			}

			if( !self->teamExists(team) && *addedTeams < teamLimit ) {
				output->push_back(team);
				(*addedTeams)++;
			}
			return Void();
		}

		//loop through remaining potential team members, add one and recursively call function
		for(; location < processes->size(); location++) {
			history->push_back(processes->getEntry(location));
			state int depth = history->size();
			wait( self->addAllTeams( self, location + 1, history, processes, output, teamLimit, addedTeams ) );
			ASSERT( history->size() == depth); // the "stack" should be unchanged by this call
			history->pop_back();
			if(*addedTeams > teamLimit)
				break;
		}

		return Void();
	}

	ACTOR Future<int> addAllTeams( DDTeamCollection* self, vector<UID> input, vector<std::vector<UID>>* output, int teamLimit ) {
		state int addedTeams = 0;
		state vector<LocalityEntry> history;
		state Reference<LocalityMap<UID>> processes(new LocalityMap<UID>());
		for(auto it = input.begin(); it != input.end(); it++) {
			if(self->server_info[*it]) {
				processes->add(self->server_info[*it]->lastKnownInterface.locality, &*it);
			}
		}
		wait( self->addAllTeams( self, 0, &history, processes, output, teamLimit, &addedTeams ) );
		return addedTeams;
	}

	int addTeamsBestOf( int teamsToBuild ) {
		int addedTeams = 0;

		LocalityMap<UID> totalServers;

		for(auto i = server_info.begin(); i != server_info.end(); ++i) {
			if (!server_status.get(i->first).isUnhealthy()) {
				auto& id = i->first;
				auto& locality = i->second->lastKnownInterface.locality;
				totalServers.add(locality, &id);
			}
		}

		if(totalServers.size() < configuration.storageTeamSize ) {
			TraceEvent(SevWarn, "DataDistributionBuildTeams", masterId).detail("Reason","Not enough servers for a team").detail("Servers",totalServers.size()).detail("TeamSize", configuration.storageTeamSize);
			return addedTeams;
		}

		int loopCount = 0;
		// add teams
		while( addedTeams < teamsToBuild ) {
			std::vector<LocalityEntry> leastUsedServers;
			int minTeamCount = CLIENT_KNOBS->TOO_MANY;
			for(int i = 0; i < totalServers.size(); i++) {
				LocalityEntry process = totalServers.getEntry(i);
				UID id = *totalServers.getObject(process);
				int teamCount = server_info[id]->teams.size();
				if(teamCount < minTeamCount) {
					leastUsedServers.clear();
					minTeamCount = teamCount;
				}
				if(teamCount <= minTeamCount) {
					leastUsedServers.push_back(process);
				}
			}

			std::vector<UID*> team;
			std::vector<LocalityEntry> forcedAttributes;

			if (leastUsedServers.size()) {
				forcedAttributes.push_back(g_random->randomChoice(leastUsedServers));
			}

			std::vector<UID*> bestTeam;
			int bestScore = CLIENT_KNOBS->TOO_MANY;

			int maxAttempts = SERVER_KNOBS->BEST_OF_AMT;
			for( int i = 0; i < maxAttempts && i < 100; i++) {
				team.clear();
				auto success = totalServers.selectReplicas(configuration.storagePolicy, forcedAttributes, team);
				if(!success) {
					break;
				}

				if(forcedAttributes.size() > 0) {
					team.push_back((UID*)totalServers.getObject(forcedAttributes[0]));
				}
				if( team.size() != configuration.storageTeamSize) {
					maxAttempts += 1;
				}

				int score = 0;
				for(auto process = team.begin(); process != team.end(); process++) {
					score += server_info[**process]->teams.size();
				}

				if(score < bestScore) {
					bestTeam = team;
					bestScore = score;
				}
			}

			if( bestTeam.size() == configuration.storageTeamSize) {
				vector<UID> processIDs;

				for (auto process = bestTeam.begin(); process < bestTeam.end(); process++) {
					processIDs.push_back(**process);
				}

				std::sort(processIDs.begin(), processIDs.end());

				if( !teamExists( processIDs ) ) {
					addTeam(processIDs.begin(), processIDs.end());
					addedTeams++;
				}
			}
			else {
				TraceEvent(SevWarn, "DataDistributionBuildTeams", masterId).detail("Reason","Unable to make desiredTeams");
				break;
			}
			if(++loopCount > 2*teamsToBuild*(configuration.storageTeamSize+1) ) {
				break;
			}
		}
		return addedTeams;
	}

	// Use the current set of known processes (from server_info) to compute an optimized set of storage server teams.
	// The following are guarantees of the process:
	//   - Each newly-built team will meet the replication policy
	//   - All newly-built teams will have exactly teamSize machines
	//
	// buildTeams() only ever adds teams to the list of teams. Teams are only removed from the list when all data has been removed.
	//
	// buildTeams will not count teams larger than teamSize against the desired teams.
<<<<<<< HEAD
	ACTOR Future<Void> buildTeams( DDTeamCollection* self ) {
		if(!self->addSubsetComplete) {
			self->addSubsetComplete = true;
			wait( addSubsetOfEmergencyTeams(self) );
		}

=======
	ACTOR static Future<Void> buildTeams( DDTeamCollection* self ) {
>>>>>>> ebac7008
		state int desiredTeams;
		int serverCount = 0;
		int uniqueDataCenters = 0;
		int uniqueMachines = 0;
		std::set<Optional<Standalone<StringRef>>> machines;

		for(auto i = self->server_info.begin(); i != self->server_info.end(); ++i) {
			if (!self->server_status.get(i->first).isUnhealthy()) {
				++serverCount;
				LocalityData& serverLocation = i->second->lastKnownInterface.locality;
				machines.insert( serverLocation.zoneId() );
			}
		}
		uniqueMachines = machines.size();

		// If there are too few machines to even build teams or there are too few represented datacenters, build no new teams
		if( uniqueMachines >= self->configuration.storageTeamSize ) {
			desiredTeams = SERVER_KNOBS->DESIRED_TEAMS_PER_SERVER*serverCount;
			int maxTeams = SERVER_KNOBS->MAX_TEAMS_PER_SERVER*serverCount;

			// Count only properly sized teams against the desired number of teams. This is to prevent "emergency" merged teams (see MoveKeys)
			//  from overwhelming the team count (since we really did not want that team in the first place). These larger teams will not be
			//  returned from getRandomTeam() (as used by bestTeam to find a new home for a shard).
			// Also exclude teams who have members in the wrong configuration, since we don't want these teams either
			int teamCount = 0;
			int totalTeamCount = 0;
			for(int i = 0; i < self->teams.size(); i++) {
				if( self->teams[i]->getServerIDs().size() == self->configuration.storageTeamSize && !self->teams[i]->isWrongConfiguration() ) {
					if( self->teams[i]->isHealthy() ) {
						teamCount++;
					}
					totalTeamCount++;
				}
			}

			TraceEvent("BuildTeamsBegin", self->masterId).detail("DesiredTeams", desiredTeams).detail("MaxTeams", maxTeams).detail("BadTeams", self->badTeams.size())
				.detail("UniqueMachines", uniqueMachines).detail("TeamSize", self->configuration.storageTeamSize).detail("Servers", serverCount)
				.detail("CurrentTrackedTeams", self->teams.size()).detail("HealthyTeamCount", teamCount).detail("TotalTeamCount", totalTeamCount);

			teamCount = std::max(teamCount, desiredTeams + totalTeamCount - maxTeams );

			if( desiredTeams > teamCount ) {
				std::set<UID> desiredServerSet;
				for(auto i = self->server_info.begin(); i != self->server_info.end(); ++i)
					if (!self->server_status.get(i->first).isUnhealthy())
						desiredServerSet.insert(i->second->id);

				vector<UID> desiredServerVector( desiredServerSet.begin(), desiredServerSet.end() );

				state int teamsToBuild = desiredTeams - teamCount;

				state vector<std::vector<UID>> builtTeams;

				if( self->configuration.storageTeamSize > 3) {
					int addedTeams = self->addTeamsBestOf( teamsToBuild );
					TraceEvent("AddTeamsBestOf", self->masterId).detail("CurrentTeams", self->teams.size()).detail("AddedTeams", addedTeams);
				} else {
					int addedTeams = wait( self->addAllTeams( self, desiredServerVector, &builtTeams, teamsToBuild ) );

					if( addedTeams < teamsToBuild ) {
						for( int i = 0; i < builtTeams.size(); i++ ) {
							std::sort(builtTeams[i].begin(), builtTeams[i].end());
							self->addTeam( builtTeams[i].begin(), builtTeams[i].end() );
						}
						TraceEvent("AddAllTeams", self->masterId).detail("CurrentTeams", self->teams.size()).detail("AddedTeams", builtTeams.size());
					}
					else {
						int addedTeams = self->addTeamsBestOf( teamsToBuild );
						TraceEvent("AddTeamsBestOf", self->masterId).detail("CurrentTeams", self->teams.size()).detail("AddedTeams", addedTeams);
					}
				}
			}
		}

		self->evaluateTeamQuality();

		//Building teams can cause servers to become undesired, which can make teams unhealthy.
		//Let all of these changes get worked out before responding to the get team request
		wait( delay(0, TaskDataDistributionLaunch) );

		return Void();
	}

	void noHealthyTeams() {
		std::set<UID> desiredServerSet;
		std::string desc;
		for(auto i = server_info.begin(); i != server_info.end(); ++i) {
			ASSERT(i->first == i->second->id);
			if (!server_status.get(i->first).isFailed) {
				desiredServerSet.insert(i->first);
				desc += i->first.shortString() + " (" + i->second->lastKnownInterface.toString() + "), ";
			}
		}
		vector<UID> desiredServerVector( desiredServerSet.begin(), desiredServerSet.end() );

		TraceEvent(SevWarn, "NoHealthyTeams", masterId)
			.detail("CurrentTeamCount", teams.size())
			.detail("ServerCount", server_info.size())
			.detail("NonFailedServerCount", desiredServerVector.size());
	}

	bool shouldHandleServer(const StorageServerInterface &newServer) {
		return (includedDCs.empty() || std::find(includedDCs.begin(), includedDCs.end(), newServer.locality.dcId()) != includedDCs.end() || (otherTrackedDCs.present() && std::find(otherTrackedDCs.get().begin(), otherTrackedDCs.get().end(), newServer.locality.dcId()) == otherTrackedDCs.get().end()));
	}

	void addServer( StorageServerInterface newServer, ProcessClass processClass, Promise<Void> errorOut, Version addedVersion ) {
		if (!shouldHandleServer(newServer)) {
			return;
		}
		allServers.push_back( newServer.id() );

		TraceEvent("AddedStorageServer", masterId).detail("ServerID", newServer.id()).detail("ProcessClass", processClass.toString()).detail("WaitFailureToken", newServer.waitFailure.getEndpoint().token).detail("Address", newServer.waitFailure.getEndpoint().address);
		auto &r = server_info[newServer.id()] = Reference<TCServerInfo>( new TCServerInfo( newServer, processClass, includedDCs.empty() || std::find(includedDCs.begin(), includedDCs.end(), newServer.locality.dcId()) != includedDCs.end(), storageServerSet ) );
		r->tracker = storageServerTracker( this, cx, r.getPtr(), &server_status, lock, masterId, &server_info, serverChanges, errorOut, addedVersion );
		restartTeamBuilder.trigger();
	}

	bool removeTeam( Reference<TCTeamInfo> team ) {
		TraceEvent("RemovedTeam", masterId).detail("Team", team->getDesc());
		bool found = false;
		for(int t=0; t<teams.size(); t++) {
			if( teams[t] == team ) {
				teams[t--] = teams.back();
				teams.pop_back();
				found = true;
				break;
			}
		}

		for(auto& server : team->servers) {
			for(int t = 0; t<server->teams.size(); t++) {
				if( server->teams[t] == team ) {
					ASSERT(found);
					server->teams[t--] = server->teams.back();
					server->teams.pop_back();
					break;
				}
			}
		}

		team->tracker.cancel();
		return found;
	}

	void removeServer( UID removedServer ) {
		TraceEvent("RemovedStorageServer", masterId).detail("ServerID", removedServer);
		// ASSERT( !shardsAffectedByTeamFailure->getServersForTeam( t ) for all t in teams that contain removedServer )

		// Find all servers with which the removedServer shares teams
		std::set<UID> serversWithAjoiningTeams;
		auto& sharedTeams = server_info[ removedServer ]->teams;
		for( int i = 0; i < sharedTeams.size(); i++ ) {
			auto& teamIds = sharedTeams[i]->getServerIDs();
			serversWithAjoiningTeams.insert( teamIds.begin(), teamIds.end() );
		}
		serversWithAjoiningTeams.erase( removedServer );

		// For each server in a team with the removedServer, erase shared teams from the list of teams in that other server
		for( auto it = serversWithAjoiningTeams.begin(); it != serversWithAjoiningTeams.end(); ++it ) {
			auto& teams = server_info[ *it ]->teams;
			for( int t = 0; t < teams.size(); t++ ) {
				auto& serverIds = teams[t]->getServerIDs();
				if ( std::count( serverIds.begin(), serverIds.end(), removedServer ) ) {
					teams[t--] = teams.back();
					teams.pop_back();
				}
			}
		}

		// remove removedServer from allServers, server_info
		for(int s=0; s<allServers.size(); s++) {
			if (allServers[s] == removedServer) {
				allServers[s--] = allServers.back();
				allServers.pop_back();
			}
		}
		server_info.erase( removedServer );

		if(server_status.get(removedServer).initialized && server_status.get(removedServer).isUnhealthy()) {
			unhealthyServers--;
		}
		server_status.clear( removedServer );

		//FIXME: add remove support to localitySet so we do not have to recreate it
		resetLocalitySet();

		// remove all teams that contain removedServer
		// SOMEDAY: can we avoid walking through all teams, since we have an index of teams in which removedServer participated
		for(int t=0; t<teams.size(); t++) {
			if ( std::count( teams[t]->getServerIDs().begin(), teams[t]->getServerIDs().end(), removedServer ) ) {
				teams[t]->tracker.cancel();
				teams[t--] = teams.back();
				teams.pop_back();
			}
		}

		doBuildTeams = true;
		restartTeamBuilder.trigger();

		TraceEvent("DataDistributionTeamCollectionUpdate", masterId)
			.detail("Teams", teams.size())
			.detail("Servers", allServers.size());
	}
};

// Track a team and issue RelocateShards when the level of degradation changes
ACTOR Future<Void> teamTracker( DDTeamCollection* self, Reference<TCTeamInfo> team, bool badTeam ) {
	state int lastServersLeft = team->getServerIDs().size();
	state bool lastAnyUndesired = false;
	state bool logTeamEvents = g_network->isSimulated() || !badTeam;
	state bool lastReady = false;
	state bool lastHealthy;
	state bool lastOptimal;
	state bool lastWrongConfiguration = team->isWrongConfiguration();
	state bool lastZeroHealthy = self->zeroHealthyTeams->get();
	state bool firstCheck = true;

<<<<<<< HEAD
	wait( yield() );
	if(!wrongSize) {
=======
	if(logTeamEvents) {
>>>>>>> ebac7008
		TraceEvent("TeamTrackerStarting", self->masterId).detail("Reason", "Initial wait complete (sc)").detail("Team", team->getDesc());
	}
	self->priority_teams[team->getPriority()]++;

	try {
		loop {
			// Check if the number of degraded machines has changed
			state vector<Future<Void>> change;
			auto servers = team->getServerIDs();
			bool anyUndesired = false;
			bool anyWrongConfiguration = false;
			int serversLeft = 0;

			for(auto s = servers.begin(); s != servers.end(); ++s) {
				change.push_back( self->server_status.onChange( *s ) );
				auto& status = self->server_status.get(*s);
				if (!status.isFailed) {
					serversLeft++;
				}
				if (status.isUndesired) {
					anyUndesired = true;
				}
				if (status.isWrongConfiguration) {
					anyWrongConfiguration = true;
				}
			}

			if( !self->initialFailureReactionDelay.isReady() ) {
				change.push_back( self->initialFailureReactionDelay );
			}
			change.push_back( self->zeroHealthyTeams->onChange() );

			bool healthy = !badTeam && !anyUndesired && serversLeft == self->configuration.storageTeamSize;
			team->setHealthy( healthy );	// Unhealthy teams won't be chosen by bestTeam
			bool optimal = team->isOptimal() && healthy;
			bool recheck = !healthy && (lastReady != self->initialFailureReactionDelay.isReady() || (lastZeroHealthy && !self->zeroHealthyTeams->get()));
			lastReady = self->initialFailureReactionDelay.isReady();
			lastZeroHealthy = self->zeroHealthyTeams->get();

			if (firstCheck) {
				firstCheck = false;
				if (healthy) {
					self->healthyTeamCount++;
					self->zeroHealthyTeams->set(false);
				}
				lastHealthy = healthy;

				if (optimal) {
					self->optimalTeamCount++;
					self->zeroOptimalTeams.set(false);
				}
				lastOptimal = optimal;
			}

			if( serversLeft != lastServersLeft || anyUndesired != lastAnyUndesired || anyWrongConfiguration != lastWrongConfiguration || recheck ) {
				if(logTeamEvents) {
					TraceEvent("TeamHealthChanged", self->masterId)
						.detail("Team", team->getDesc()).detail("ServersLeft", serversLeft)
						.detail("LastServersLeft", lastServersLeft).detail("ContainsUndesiredServer", anyUndesired)
						.detail("HealthyTeamsCount", self->healthyTeamCount).detail("IsWrongConfiguration", anyWrongConfiguration);
				}

				team->setWrongConfiguration( anyWrongConfiguration );

				if( optimal != lastOptimal ) {
					lastOptimal = optimal;
					self->optimalTeamCount += optimal ? 1 : -1;

					ASSERT( self->optimalTeamCount >= 0 );
					self->zeroOptimalTeams.set(self->optimalTeamCount == 0);
				}

				if( lastHealthy != healthy ) {
					lastHealthy = healthy;
					self->healthyTeamCount += healthy ? 1 : -1;

					ASSERT( self->healthyTeamCount >= 0 );
					self->zeroHealthyTeams->set(self->healthyTeamCount == 0);

					if( self->healthyTeamCount == 0 ) {
						TraceEvent(SevWarn, "ZeroTeamsHealthySignalling", self->masterId).detail("SignallingTeam", team->getDesc());
					}

					TraceEvent("TeamHealthDifference", self->masterId)
						.detail("LastOptimal", lastOptimal)
						.detail("LastHealthy", lastHealthy)
						.detail("Optimal", optimal)
						.detail("OptimalTeamCount", self->optimalTeamCount);
				}

				lastServersLeft = serversLeft;
				lastAnyUndesired = anyUndesired;
				lastWrongConfiguration = anyWrongConfiguration;

				state int lastPriority = team->getPriority();
				if( serversLeft < self->configuration.storageTeamSize ) {
					if( serversLeft == 0 )
						team->setPriority( PRIORITY_TEAM_0_LEFT );
					else if( serversLeft == 1 )
						team->setPriority( PRIORITY_TEAM_1_LEFT );
					else if( serversLeft == 2 )
						team->setPriority( PRIORITY_TEAM_2_LEFT );
					else
						team->setPriority( PRIORITY_TEAM_UNHEALTHY );
				}
				else if ( badTeam || anyWrongConfiguration )
					team->setPriority( PRIORITY_TEAM_UNHEALTHY );
				else if( anyUndesired )
					team->setPriority( PRIORITY_TEAM_CONTAINS_UNDESIRED_SERVER );
				else
					team->setPriority( PRIORITY_TEAM_HEALTHY );

				if(lastPriority != team->getPriority()) {
					self->priority_teams[lastPriority]--;
					self->priority_teams[team->getPriority()]++;
				}

				if(logTeamEvents) {
					TraceEvent("TeamPriorityChange", self->masterId).detail("Priority", team->getPriority());
				}

				lastZeroHealthy = self->zeroHealthyTeams->get(); //set this again in case it changed from this teams health changing
				if( self->initialFailureReactionDelay.isReady() && !self->zeroHealthyTeams->get() ) {
					vector<KeyRange> shards = self->shardsAffectedByTeamFailure->getShardsFor( ShardsAffectedByTeamFailure::Team(team->getServerIDs(), self->primary) );

					for(int i=0; i<shards.size(); i++) {
						int maxPriority = team->getPriority();
						int maxOtherPriority = maxPriority;
						if(maxPriority < PRIORITY_TEAM_0_LEFT) {
							auto teams = self->shardsAffectedByTeamFailure->getTeamsFor( shards[i] );
							for( int t=0; t<teams.size(); t++) {
								if( teams[t].servers.size() ) {
									bool foundServer = false;
									for(auto tc : self->teamCollections) {
										if( tc->server_info.count( teams[t].servers[0] ) ) {
											ASSERT(!foundServer);
											foundServer = true;
											auto& info = tc->server_info[teams[t].servers[0]];

											bool found = false;
											for( int i = 0; i < info->teams.size(); i++ ) {
												if( info->teams[i]->serverIDs == teams[t].servers ) {
													if(teams[t].primary == self->primary) {
														maxPriority = std::max( maxPriority, info->teams[i]->getPriority() );
													} else {
														maxOtherPriority = std::max( maxOtherPriority, info->teams[i]->getPriority() );
													}
													found = true;
													break;
												}
											}

											TEST(!found); // A removed team is still associated with a shard in SABTF
										}
									}
									TEST(!foundServer); // A removed server is still associated with a team in SABTF
								}
							}
						}

						if( maxPriority == team->getPriority() || lastPriority > maxPriority ) {
							RelocateShard rs;
							rs.keys = shards[i];
							rs.priority = std::max(maxPriority,maxOtherPriority);

							self->output.send(rs);
							if(g_random->random01() < 0.01) {
								TraceEvent("SendRelocateToDDQx100", self->masterId)
									.detail("Team", team->getDesc())
									.detail("KeyBegin", printable(rs.keys.begin))
									.detail("KeyEnd", printable(rs.keys.end))
									.detail("Priority", rs.priority)
									.detail("TeamFailedMachines", team->getServerIDs().size()-serversLeft)
									.detail("TeamOKMachines", serversLeft);
							}
						} else {
							TraceEvent("RelocationNotSentToDDQ", self->masterId)
								.detail("Team", team->getDesc());
						}
					}
				} else {
					if(logTeamEvents) {
						TraceEvent("TeamHealthNotReady", self->masterId).detail("HealthyTeamCount", self->healthyTeamCount);
					}
				}
			}

			// Wait for any of the machines to change status
			wait( quorum( change, 1 ) );
			wait( yield() );
		}
	} catch(Error& e) {
		self->priority_teams[team->getPriority()]--;
		if( team->isHealthy() ) {
			self->healthyTeamCount--;
			ASSERT( self->healthyTeamCount >= 0 );

			if( self->healthyTeamCount == 0 ) {
				TraceEvent(SevWarn, "ZeroTeamsHealthySignalling", self->masterId).detail("SignallingTeam", team->getDesc());
				self->zeroHealthyTeams->set(true);
			}
		}
		throw;
	}
}

ACTOR Future<Void> trackExcludedServers( DDTeamCollection* self ) {
	loop {
		// Fetch the list of excluded servers
		state Transaction tr(self->cx);
		state Optional<Value> lastChangeID;
		loop {
			try {
				state Future<Standalone<RangeResultRef>> fresults = tr.getRange( excludedServersKeys, CLIENT_KNOBS->TOO_MANY );
				state Future<Optional<Value>> fchid = tr.get( excludedServersVersionKey );
				wait( success(fresults) && success(fchid) );

				Standalone<RangeResultRef> results = fresults.get();
				lastChangeID = fchid.get();
				ASSERT( !results.more && results.size() < CLIENT_KNOBS->TOO_MANY );

				std::set<AddressExclusion> excluded;
				for(auto r = results.begin(); r != results.end(); ++r) {
					AddressExclusion addr = decodeExcludedServersKey(r->key);
					if (addr.isValid())
						excluded.insert( addr );
				}

				TraceEvent("DDExcludedServersChanged", self->masterId).detail("Rows", results.size()).detail("Exclusions", excluded.size());

				// Reset and reassign self->excludedServers based on excluded, but weonly
				// want to trigger entries that are different
				auto old = self->excludedServers.getKeys();
				for(auto& o : old)
					if (!excluded.count(o))
						self->excludedServers.set(o, false);
				for(auto& n : excluded)
					self->excludedServers.set(n, true);
				self->restartRecruiting.trigger();
				break;
			} catch (Error& e) {
				wait( tr.onError(e) );
			}
		}

		// Wait for a change in the list of excluded servers
		loop {
			try {
				Optional<Value> nchid = wait( tr.get( excludedServersVersionKey ) );
				if (nchid != lastChangeID)
					break;

<<<<<<< HEAD
				wait( delay( SERVER_KNOBS->SERVER_LIST_DELAY, TaskDataDistribution ) );  // FIXME: make this tr.watch( excludedServersVersionKey ) instead
				tr = Transaction(cx);
=======
				Void _ = wait( delay( SERVER_KNOBS->SERVER_LIST_DELAY, TaskDataDistribution ) );  // FIXME: make this tr.watch( excludedServersVersionKey ) instead
				tr = Transaction(self->cx);
>>>>>>> ebac7008
			} catch (Error& e) {
				wait( tr.onError(e) );
			}
		}
	}
}

ACTOR Future<vector<std::pair<StorageServerInterface, ProcessClass>>> getServerListAndProcessClasses( Transaction *tr ) {
	state Future<vector<ProcessData>> workers = getWorkers(tr);
	state Future<Standalone<RangeResultRef>> serverList = tr->getRange( serverListKeys, CLIENT_KNOBS->TOO_MANY );
	wait( success(workers) && success(serverList) );
	ASSERT( !serverList.get().more && serverList.get().size() < CLIENT_KNOBS->TOO_MANY );

	std::map<Optional<Standalone<StringRef>>, ProcessData> id_data;
	for( int i = 0; i < workers.get().size(); i++ )
		id_data[workers.get()[i].locality.processId()] = workers.get()[i];

	vector<std::pair<StorageServerInterface, ProcessClass>> results;
	for( int i = 0; i < serverList.get().size(); i++ ) {
		auto ssi = decodeServerListValue( serverList.get()[i].value );
		results.push_back( std::make_pair(ssi, id_data[ssi.locality.processId()].processClass) );
	}

	return results;
}

ACTOR Future<Void> waitServerListChange( DDTeamCollection* self, FutureStream<Void> serverRemoved ) {
	state Future<Void> checkSignal = delay(SERVER_KNOBS->SERVER_LIST_DELAY);
	state Future<vector<std::pair<StorageServerInterface, ProcessClass>>> serverListAndProcessClasses = Never();
	state bool isFetchingResults = false;
	state Transaction tr(self->cx);
	loop {
		try {
			choose {
				when( wait( checkSignal ) ) {
					checkSignal = Never();
					isFetchingResults = true;
					serverListAndProcessClasses = getServerListAndProcessClasses(&tr);
				}
				when( vector<std::pair<StorageServerInterface, ProcessClass>> results = wait( serverListAndProcessClasses ) ) {
					serverListAndProcessClasses = Never();
					isFetchingResults = false;

					for( int i = 0; i < results.size(); i++ ) {
						UID serverId = results[i].first.id();
						StorageServerInterface const& ssi = results[i].first;
						ProcessClass const& processClass = results[i].second;
						if (!self->shouldHandleServer(ssi)) {
							continue;
						}
						else if( self->server_info.count( serverId ) ) {
							auto& serverInfo = self->server_info[ serverId ];
							if (ssi.getValue.getEndpoint() != serverInfo->lastKnownInterface.getValue.getEndpoint() || processClass != serverInfo->lastKnownClass.classType()) {
								Promise<std::pair<StorageServerInterface, ProcessClass>> currentInterfaceChanged = serverInfo->interfaceChanged;
								serverInfo->interfaceChanged = Promise<std::pair<StorageServerInterface, ProcessClass>>();
								serverInfo->onInterfaceChanged = Future<std::pair<StorageServerInterface, ProcessClass>>( serverInfo->interfaceChanged.getFuture() );
								currentInterfaceChanged.send( std::make_pair(ssi,processClass) );
							}
						} else if( !self->recruitingIds.count(ssi.id()) ) {
							self->addServer( ssi, processClass, self->serverTrackerErrorOut, tr.getReadVersion().get() );
							self->doBuildTeams = true;
						}
					}

					tr = Transaction(self->cx);
					checkSignal = delay(SERVER_KNOBS->SERVER_LIST_DELAY);
				}
				when( waitNext( serverRemoved ) ) {
					if( isFetchingResults ) {
						tr = Transaction(self->cx);
						serverListAndProcessClasses = getServerListAndProcessClasses(&tr);
					}
				}
			}
		} catch(Error& e) {
			wait( tr.onError(e) );
			serverListAndProcessClasses = Never();
			isFetchingResults = false;
			checkSignal = Void();
		}
	}
}

ACTOR Future<Void> serverMetricsPolling( TCServerInfo *server) {
	state double lastUpdate = now();
	loop {
		wait( updateServerMetrics( server ) );
		wait( delayUntil( lastUpdate + SERVER_KNOBS->STORAGE_METRICS_POLLING_DELAY + SERVER_KNOBS->STORAGE_METRICS_RANDOM_DELAY * g_random->random01(), TaskDataDistributionLaunch ) );
		lastUpdate = now();
	}
}

//Returns the KeyValueStoreType of server if it is different from self->storeType
ACTOR Future<KeyValueStoreType> keyValueStoreTypeTracker(DDTeamCollection* self, TCServerInfo *server) {
	state KeyValueStoreType type = wait(brokenPromiseToNever(server->lastKnownInterface.getKeyValueStoreType.getReplyWithTaskID<KeyValueStoreType>(TaskDataDistribution)));
	if(type == self->configuration.storageServerStoreType && (self->includedDCs.empty() || std::find(self->includedDCs.begin(), self->includedDCs.end(), server->lastKnownInterface.locality.dcId()) != self->includedDCs.end()) )
		wait(Future<Void>(Never()));

	return type;
}

ACTOR Future<Void> removeBadTeams(DDTeamCollection* self) {
	Void _ = wait(self->initialFailureReactionDelay);
	loop {
		while(self->zeroHealthyTeams->get() || self->processingUnhealthy->get()) {
			Void _ = wait(self->zeroHealthyTeams->onChange() || self->processingUnhealthy->onChange());
		}
		Void _ = wait(delay(FLOW_KNOBS->PREVENT_FAST_SPIN_DELAY, TaskLowPriority)); //After the team trackers wait on the initial failure reaction delay, they yield. We want to make sure every tracker has had the opportunity to send their relocations to the queue.
		if(!self->zeroHealthyTeams->get() && !self->processingUnhealthy->get()) {
			break;
		}
	}
	Void _ = wait(self->addSubsetComplete.getFuture());
	TraceEvent("DDRemovingBadTeams", self->masterId);
	for(auto it : self->badTeams) {
		it->tracker.cancel();
	}
	self->badTeams.clear();
	return Void();
}

ACTOR Future<Void> storageServerFailureTracker(
	DDTeamCollection* self,
	TCServerInfo *server,
	Database cx,
	ServerStatusMap *statusMap,
	ServerStatus *status,
	Version addedVersion )
{
	state StorageServerInterface interf = server->lastKnownInterface;
	loop {
		if( statusMap->get(interf.id()).initialized ) {
			bool unhealthy = statusMap->get(interf.id()).isUnhealthy();
			if(unhealthy && !status->isUnhealthy()) {
				self->unhealthyServers--;
			}
			if(!unhealthy && status->isUnhealthy()) {
				self->unhealthyServers++;
			}
		} else if(status->isUnhealthy()) {
			self->unhealthyServers++;
		}

		statusMap->set( interf.id(), *status );
		if( status->isFailed )
			self->restartRecruiting.trigger();

		state double startTime = now();
		choose {
			when ( Void _ = wait( status->isFailed
				? IFailureMonitor::failureMonitor().onStateEqual( interf.waitFailure.getEndpoint(), FailureStatus(false) )
				: waitFailureClient(interf.waitFailure, SERVER_KNOBS->DATA_DISTRIBUTION_FAILURE_REACTION_TIME, 0, TaskDataDistribution) ) )
			{
				double elapsed = now() - startTime;
				if(!status->isFailed && elapsed < SERVER_KNOBS->DATA_DISTRIBUTION_FAILURE_REACTION_TIME) {
					Void _ = wait(delay(SERVER_KNOBS->DATA_DISTRIBUTION_FAILURE_REACTION_TIME - elapsed));
				}
				status->isFailed = !status->isFailed;
				if(!status->isFailed && !server->teams.size()) {
					self->doBuildTeams = true;
				}

				TraceEvent("StatusMapChange", self->masterId).detail("ServerID", interf.id()).detail("Status", status->toString())
					.detail("Available", IFailureMonitor::failureMonitor().getState(interf.waitFailure.getEndpoint()).isAvailable());
			}
			when ( Void _ = wait( status->isUnhealthy() ? waitForAllDataRemoved(cx, interf.id(), addedVersion) : Never() ) ) { break; }
		}
	}

	return Void();
}

ACTOR Future<Void> storageServerTracker(
	DDTeamCollection* self,
	Database cx,
	TCServerInfo *server, //This actor is owned by this TCServerInfo
	ServerStatusMap *statusMap,
	MoveKeysLock lock,
	UID masterId,
	std::map<UID, Reference<TCServerInfo>>* other_servers,
	Optional<PromiseStream< std::pair<UID, Optional<StorageServerInterface>> >> changes,
	Promise<Void> errorOut,
	Version addedVersion)
{
	state Future<Void> failureTracker;
	state ServerStatus status( false, false, server->lastKnownInterface.locality );
	state bool lastIsUnhealthy = false;
	state Future<Void> metricsTracker = serverMetricsPolling( server );
	state Future<std::pair<StorageServerInterface, ProcessClass>> interfaceChanged = server->onInterfaceChanged;

	state Future<KeyValueStoreType> storeTracker = keyValueStoreTypeTracker( self, server );
	state bool hasWrongStoreTypeOrDC = false;

	if(changes.present()) {
		changes.get().send( std::make_pair(server->id, server->lastKnownInterface) );
	}

	try {
		loop {
			status.isUndesired = false;
			status.isWrongConfiguration = false;

			// If there is any other server on this exact NetworkAddress, this server is undesired and will eventually be eliminated
			state std::vector<Future<Void>> otherChanges;
			std::vector<Promise<Void>> wakeUpTrackers;
			for(auto i = other_servers->begin(); i != other_servers->end(); ++i) {
				if (i->second.getPtr() != server && i->second->lastKnownInterface.address() == server->lastKnownInterface.address()) {
					auto& statusInfo = statusMap->get( i->first );
					TraceEvent("SameAddress", masterId)
						.detail("Failed", statusInfo.isFailed)
						.detail("Undesired", statusInfo.isUndesired)
						.detail("Server", server->id).detail("OtherServer", i->second->id)
						.detail("Address", server->lastKnownInterface.address())
						.detail("NumShards", self->shardsAffectedByTeamFailure->getNumberOfShards(server->id))
						.detail("OtherNumShards", self->shardsAffectedByTeamFailure->getNumberOfShards(i->second->id))
						.detail("OtherHealthy", !statusMap->get( i->second->id ).isUnhealthy());
					otherChanges.push_back( statusMap->onChange( i->second->id ) );
					if(!statusMap->get( i->second->id ).isUnhealthy()) {
						if(self->shardsAffectedByTeamFailure->getNumberOfShards(i->second->id) >= self->shardsAffectedByTeamFailure->getNumberOfShards(server->id))
						{
							TraceEvent(SevWarn, "UndesiredStorageServer", masterId)
								.detail("Server", server->id)
								.detail("Address", server->lastKnownInterface.address())
								.detail("OtherServer", i->second->id)
								.detail("NumShards", self->shardsAffectedByTeamFailure->getNumberOfShards(server->id))
								.detail("OtherNumShards", self->shardsAffectedByTeamFailure->getNumberOfShards(i->second->id));

							status.isUndesired = true;
						}
						else
							wakeUpTrackers.push_back(i->second->wakeUpTracker);
					}
				}
			}

			for(auto& p : wakeUpTrackers) {
				if( !p.isSet() )
					p.send(Void());
			}

			if( server->lastKnownClass.machineClassFitness( ProcessClass::Storage ) > ProcessClass::UnsetFit ) {
				if( self->optimalTeamCount > 0 ) {
					TraceEvent(SevWarn, "UndesiredStorageServer", masterId).detail("Server", server->id).detail("OptimalTeamCount", self->optimalTeamCount);
					status.isUndesired = true;
				}
				otherChanges.push_back( self->zeroOptimalTeams.onChange() );
			}

			//If this storage server has the wrong key-value store type, then mark it undesired so it will be replaced with a server having the correct type
			if(hasWrongStoreTypeOrDC) {
				TraceEvent(SevWarn, "UndesiredStorageServer", masterId).detail("Server", server->id).detail("StoreType", "?");
				status.isUndesired = true;
				status.isWrongConfiguration = true;
			}

			// If the storage server is in the excluded servers list, it is undesired
			NetworkAddress a = server->lastKnownInterface.address();
			AddressExclusion addr( a.ip, a.port );
			AddressExclusion ipaddr( a.ip );
			if (self->excludedServers.get( addr ) || self->excludedServers.get( ipaddr )) {
				TraceEvent(SevWarn, "UndesiredStorageServer", masterId).detail("Server", server->id)
					.detail("Excluded", self->excludedServers.get( addr ) ? addr.toString() : ipaddr.toString());
				status.isUndesired = true;
				status.isWrongConfiguration = true;
			}
			otherChanges.push_back( self->excludedServers.onChange( addr ) );
			otherChanges.push_back( self->excludedServers.onChange( ipaddr ) );

			failureTracker = storageServerFailureTracker( self, server, cx, statusMap, &status, addedVersion );

			//We need to recruit new storage servers if the key value store type has changed
			if(hasWrongStoreTypeOrDC)
				self->restartRecruiting.trigger();

			if( lastIsUnhealthy && !status.isUnhealthy() && !server->teams.size() )
				self->doBuildTeams = true;
			lastIsUnhealthy = status.isUnhealthy();

			choose {
				when( wait( failureTracker ) ) {
					// The server is failed AND all data has been removed from it, so permanently remove it.
					TraceEvent("StatusMapChange", masterId).detail("ServerID", server->id).detail("Status", "Removing");
					if(changes.present()) {
						changes.get().send( std::make_pair(server->id, Optional<StorageServerInterface>()) );
					}

					// Remove server from FF/serverList
					wait( removeStorageServer( cx, server->id, lock ) );

					TraceEvent("StatusMapChange", masterId).detail("ServerID", server->id).detail("Status", "Removed");
					// Sets removeSignal (alerting dataDistributionTeamCollection to remove the storage server from its own data structures)
					server->removed.send( Void() );
					self->removedServers.send( server->id );
					return Void();
				}
				when( std::pair<StorageServerInterface, ProcessClass> newInterface = wait( interfaceChanged ) ) {
					bool restartRecruiting =  newInterface.first.waitFailure.getEndpoint().address != server->lastKnownInterface.waitFailure.getEndpoint().address;
					bool localityChanged = server->lastKnownInterface.locality != newInterface.first.locality;
					TraceEvent("StorageServerInterfaceChanged", masterId).detail("ServerID", server->id)
						.detail("NewWaitFailureToken", newInterface.first.waitFailure.getEndpoint().token)
						.detail("OldWaitFailureToken", server->lastKnownInterface.waitFailure.getEndpoint().token)
						.detail("LocalityChanged", localityChanged);

					server->lastKnownInterface = newInterface.first;
					server->lastKnownClass = newInterface.second;
					if(localityChanged) {
						server->inDesiredDC = (self->includedDCs.empty() || std::find(self->includedDCs.begin(), self->includedDCs.end(), server->lastKnownInterface.locality.dcId()) != self->includedDCs.end());
						self->resetLocalitySet();
						vector<Reference<TCTeamInfo>> newBadTeams;
						bool addedNewBadTeam = false;
						for(auto it : server->teams) {
							if(!self->satisfiesPolicy(it->servers)) {
								newBadTeams.push_back(it);
							}
						}
						for(auto it : newBadTeams) {
							if( self->removeTeam(it) ) {
								self->addTeam(it->servers);
								addedNewBadTeam = true;
							}
						}
						if(addedNewBadTeam && self->badTeamRemover.isReady()) {
							self->badTeamRemover = removeBadTeams(self);
							self->addActor.send(self->badTeamRemover);
						}
					}

					interfaceChanged = server->onInterfaceChanged;
					if(changes.present()) {
						changes.get().send( std::make_pair(server->id, server->lastKnownInterface) );
					}
					// We rely on the old failureTracker being actorCancelled since the old actor now has a pointer to an invalid location
					status = ServerStatus( status.isFailed, status.isUndesired, server->lastKnownInterface.locality );

					//Restart the storeTracker for the new interface
					storeTracker = keyValueStoreTypeTracker(self, server);
					hasWrongStoreTypeOrDC = false;
					self->restartTeamBuilder.trigger();
					if(restartRecruiting)
						self->restartRecruiting.trigger();
				}
				when( wait( otherChanges.empty() ? Never() : quorum( otherChanges, 1 ) ) ) {
					TraceEvent("SameAddressChangedStatus", masterId).detail("ServerID", server->id);
				}
				when( KeyValueStoreType type = wait( storeTracker ) ) {
					TraceEvent("KeyValueStoreTypeChanged", masterId)
						.detail("ServerID", server->id)
						.detail("StoreType", type.toString())
						.detail("DesiredType", self->configuration.storageServerStoreType.toString());
					TEST(true); //KeyValueStore type changed

					storeTracker = Never();
					hasWrongStoreTypeOrDC = true;
				}
				when( wait( server->wakeUpTracker.getFuture() ) ) {
					server->wakeUpTracker = Promise<Void>();
				}
			}
		}
	} catch( Error &e ) {
		if (e.code() != error_code_actor_cancelled)
			errorOut.sendError(e);
		throw;
	}
}

//Monitor whether or not storage servers are being recruited.  If so, then a database cannot be considered quiet
ACTOR Future<Void> monitorStorageServerRecruitment(DDTeamCollection* self) {
	state bool recruiting = false;
	TraceEvent("StorageServerRecruitment", self->masterId)
		.detail("State", "Idle")
		.trackLatest(("StorageServerRecruitment_" + self->masterId.toString()).c_str());
	loop {
		if( !recruiting ) {
			while(self->recruitingStream.get() == 0) {
				wait( self->recruitingStream.onChange() );
			}
			TraceEvent("StorageServerRecruitment", self->masterId)
				.detail("State", "Recruiting")
				.trackLatest(("StorageServerRecruitment_" + self->masterId.toString()).c_str());
			recruiting = true;
		} else {
			loop {
				choose {
					when( wait( self->recruitingStream.onChange() ) ) {}
					when( wait( self->recruitingStream.get() == 0 ? delay(SERVER_KNOBS->RECRUITMENT_IDLE_DELAY, TaskDataDistribution) : Future<Void>(Never()) ) ) { break; }
				}
			}
			TraceEvent("StorageServerRecruitment", self->masterId)
				.detail("State", "Idle")
				.trackLatest(("StorageServerRecruitment_" + self->masterId.toString()).c_str());
			recruiting = false;
		}
	}
}

ACTOR Future<Void> initializeStorage( DDTeamCollection* self, RecruitStorageReply candidateWorker ) {
	// SOMEDAY: Cluster controller waits for availability, retry quickly if a server's Locality changes
	self->recruitingStream.set(self->recruitingStream.get()+1);

	state UID interfaceId = g_random->randomUniqueID();
	InitializeStorageRequest isr;
	isr.storeType = self->configuration.storageServerStoreType;
	isr.seedTag = invalidTag;
	isr.reqId = g_random->randomUniqueID();
	isr.interfaceId = interfaceId;

	TraceEvent("DDRecruiting").detail("State", "Sending request to worker").detail("WorkerID", candidateWorker.worker.id())
		.detail("WorkerLocality", candidateWorker.worker.locality.toString()).detail("Interf", interfaceId).detail("Addr", candidateWorker.worker.address());

	self->recruitingIds.insert(interfaceId);
	self->recruitingLocalities.insert(candidateWorker.worker.address());
	state ErrorOr<InitializeStorageReply> newServer = wait( candidateWorker.worker.storage.tryGetReply( isr, TaskDataDistribution ) );
	if(newServer.isError()) {
		TraceEvent(SevWarn, "DDRecruitmentError").error(newServer.getError());
		if( !newServer.isError( error_code_recruitment_failed ) && !newServer.isError( error_code_request_maybe_delivered ) )
			throw newServer.getError();
		wait( delay(SERVER_KNOBS->STORAGE_RECRUITMENT_DELAY, TaskDataDistribution) );
	}
	self->recruitingIds.erase(interfaceId);
	self->recruitingLocalities.erase(candidateWorker.worker.address());

	self->recruitingStream.set(self->recruitingStream.get()-1);

	TraceEvent("DDRecruiting").detail("State", "Finished request").detail("WorkerID", candidateWorker.worker.id())
		.detail("WorkerLocality", candidateWorker.worker.locality.toString()).detail("Interf", interfaceId).detail("Addr", candidateWorker.worker.address());

	if( newServer.present() ) {
		if( !self->server_info.count( newServer.get().interf.id() ) )
			self->addServer( newServer.get().interf, candidateWorker.processClass, self->serverTrackerErrorOut, newServer.get().addedVersion );
		else
			TraceEvent(SevWarn, "DDRecruitmentError").detail("Reason", "Server ID already recruited");

		self->doBuildTeams = true;
		if( self->healthyTeamCount == 0 ) {
			wait( self->checkBuildTeams( self ) );
		}
	}

	self->restartRecruiting.trigger();

	return Void();
}

ACTOR Future<Void> storageRecruiter( DDTeamCollection* self, Reference<AsyncVar<struct ServerDBInfo>> db ) {
	state Future<RecruitStorageReply> fCandidateWorker;
	state RecruitStorageRequest lastRequest;
	loop {
		try {
			RecruitStorageRequest rsr;
			std::set<AddressExclusion> exclusions;
			for(auto s = self->server_info.begin(); s != self->server_info.end(); ++s) {
				auto serverStatus = self->server_status.get( s->second->lastKnownInterface.id() );
				if( serverStatus.excludeOnRecruit() ) {
					TraceEvent(SevDebug, "DDRecruitExcl1").detail("Excluding", s->second->lastKnownInterface.address());
					auto addr = s->second->lastKnownInterface.address();
					exclusions.insert( AddressExclusion( addr.ip, addr.port ) );
				}
			}
			for(auto addr : self->recruitingLocalities) {
				exclusions.insert( AddressExclusion(addr.ip, addr.port));
			}

			auto excl = self->excludedServers.getKeys();
			for(auto& s : excl)
				if (self->excludedServers.get(s)) {
					TraceEvent(SevDebug, "DDRecruitExcl2").detail("Excluding", s.toString());
					exclusions.insert( s );
				}
			rsr.criticalRecruitment = self->healthyTeamCount == 0;
			for(auto it : exclusions) {
				rsr.excludeAddresses.push_back(it);
			}

			rsr.includeDCs = self->includedDCs;

			TraceEvent(rsr.criticalRecruitment ? SevWarn : SevInfo, "DDRecruiting").detail("State", "Sending request to CC")
			.detail("Exclusions", rsr.excludeAddresses.size()).detail("Critical", rsr.criticalRecruitment);

			if( rsr.criticalRecruitment ) {
				TraceEvent(SevWarn, "DDRecruitingEmergency", self->masterId);
			}

			if(!fCandidateWorker.isValid() || fCandidateWorker.isReady() || rsr.excludeAddresses != lastRequest.excludeAddresses || rsr.criticalRecruitment != lastRequest.criticalRecruitment) {
				lastRequest = rsr;
				fCandidateWorker = brokenPromiseToNever( db->get().clusterInterface.recruitStorage.getReply( rsr, TaskDataDistribution ) );
			}

			choose {
				when( RecruitStorageReply candidateWorker = wait( fCandidateWorker ) ) {
					self->addActor.send(initializeStorage(self, candidateWorker));
				}
				when( wait( db->onChange() ) ) { // SOMEDAY: only if clusterInterface changes?
					fCandidateWorker = Future<RecruitStorageReply>();
				}
				when( wait( self->restartRecruiting.onTrigger() ) ) {}
			}
			wait( delay(FLOW_KNOBS->PREVENT_FAST_SPIN_DELAY) );
		} catch( Error &e ) {
			if(e.code() != error_code_timed_out) {
				throw;
			}
			TEST(true); //Storage recruitment timed out
		}
	}
}

ACTOR Future<Void> updateReplicasKey(DDTeamCollection* self, Optional<Key> dcId) {
	wait(self->initialFailureReactionDelay);
	loop {
		while(self->zeroHealthyTeams->get() || self->processingUnhealthy->get()) {
			TraceEvent("DDUpdatingStalled", self->masterId).detail("DcId", printable(dcId)).detail("ZeroHealthy", self->zeroHealthyTeams->get()).detail("ProcessingUnhealthy", self->processingUnhealthy->get());
			wait(self->zeroHealthyTeams->onChange() || self->processingUnhealthy->onChange());
		}
		wait(delay(FLOW_KNOBS->PREVENT_FAST_SPIN_DELAY, TaskLowPriority)); //After the team trackers wait on the initial failure reaction delay, they yield. We want to make sure every tracker has had the opportunity to send their relocations to the queue.
		if(!self->zeroHealthyTeams->get() && !self->processingUnhealthy->get()) {
			break;
		}
	}
	TraceEvent("DDUpdatingReplicas", self->masterId).detail("DcId", printable(dcId)).detail("Replicas", self->configuration.storageTeamSize);
	state Transaction tr(self->cx);
	loop {
		try {
			Optional<Value> val = wait( tr.get(datacenterReplicasKeyFor(dcId)) );
			state int oldReplicas = val.present() ? decodeDatacenterReplicasValue(val.get()) : 0;
			if(oldReplicas == self->configuration.storageTeamSize) {
				TraceEvent("DDUpdatedAlready", self->masterId).detail("DcId", printable(dcId)).detail("Replicas", self->configuration.storageTeamSize);
				return Void();
			}
			if(oldReplicas < self->configuration.storageTeamSize) {
				tr.set(rebootWhenDurableKey, StringRef());
			}
			tr.set(datacenterReplicasKeyFor(dcId), datacenterReplicasValue(self->configuration.storageTeamSize));
<<<<<<< HEAD
			wait( tr.commit() );
			TraceEvent("DDUpdatedReplicas", self->masterId).detail("DcId", printable(dcId)).detail("Replicas", self->configuration.storageTeamSize);
=======
			Void _ = wait( tr.commit() );
			TraceEvent("DDUpdatedReplicas", self->masterId).detail("DcId", printable(dcId)).detail("Replicas", self->configuration.storageTeamSize).detail("OldReplicas", oldReplicas);
>>>>>>> ebac7008
			return Void();
		} catch( Error &e ) {
			wait( tr.onError(e) );
		}
	}
}

ACTOR Future<Void> serverGetTeamRequests(TeamCollectionInterface tci, DDTeamCollection* self) {
	loop {
		GetTeamRequest req = waitNext(tci.getTeam.getFuture());
		self->addActor.send( self->getTeam( self, req ) );
	}
}

// Keep track of servers and teams -- serves requests for getRandomTeam
ACTOR Future<Void> dataDistributionTeamCollection(
	Reference<DDTeamCollection> teamCollection,
	std::vector<DDTeamCollection*> teamCollections,
	Reference<InitialDataDistribution> initData,
	TeamCollectionInterface tci,
	Reference<AsyncVar<struct ServerDBInfo>> db)
{
	state DDTeamCollection* self = teamCollection.getPtr();
	state Future<Void> loggingTrigger = Void();
	state PromiseStream<Void> serverRemoved;
	state Future<Void> error = actorCollection( self->addActor.getFuture() );

	self->teamCollections = teamCollections;

	try {
<<<<<<< HEAD
		wait( self.init( &self, initData ) );
		initData = Reference<InitialDataDistribution>();
		self.addActor.send(serverGetTeamRequests(tci, &self));

		TraceEvent("DDTeamCollectionBegin", masterId).detail("Primary", primary);
		wait( readyToStart || error );
		TraceEvent("DDTeamCollectionReadyToStart", masterId).detail("Primary", primary);
		
		self.addActor.send(storageRecruiter( &self, db ));
		self.addActor.send(monitorStorageServerRecruitment( &self ));
		self.addActor.send(waitServerListChange( &self, cx, serverRemoved.getFuture() ));
		self.addActor.send(trackExcludedServers( &self, cx ));
		
		if(includedDCs.size()) {
			self.addActor.send(updateReplicasKey(&self, includedDCs[0]));
=======
		Void _ = wait( DDTeamCollection::init( self, initData ) );
		initData = Reference<InitialDataDistribution>();
		self->addActor.send(serverGetTeamRequests(tci, self));

		TraceEvent("DDTeamCollectionBegin", self->masterId).detail("Primary", self->primary);
		Void _ = wait( self->readyToStart || error );
		TraceEvent("DDTeamCollectionReadyToStart", self->masterId).detail("Primary", self->primary);

		self->addActor.send(storageRecruiter( self, db ));
		self->addActor.send(monitorStorageServerRecruitment( self ));
		self->addActor.send(waitServerListChange( self, serverRemoved.getFuture() ));
		self->addActor.send(trackExcludedServers( self ));

		if(self->badTeamRemover.isReady()) {
			self->badTeamRemover = removeBadTeams(self);
			self->addActor.send(self->badTeamRemover);
		}

		if(self->includedDCs.size()) {
			self->addActor.send(updateReplicasKey(self, self->includedDCs[0]));
>>>>>>> ebac7008
		}
		// SOMEDAY: Monitor FF/serverList for (new) servers that aren't in allServers and add or remove them

		loop choose {
			when( UID removedServer = waitNext( self->removedServers.getFuture() ) ) {
				TEST(true);  // Storage server removed from database
				self->removeServer( removedServer );
				serverRemoved.send( Void() );

				self->restartRecruiting.trigger();
			}
<<<<<<< HEAD
			when( wait( self.zeroHealthyTeams->onChange() ) ) {
				if(self.zeroHealthyTeams->get()) {
					self.restartRecruiting.trigger();
					self.noHealthyTeams();
=======
			when( Void _ = wait( self->zeroHealthyTeams->onChange() ) ) {
				if(self->zeroHealthyTeams->get()) {
					self->restartRecruiting.trigger();
					self->noHealthyTeams();
>>>>>>> ebac7008
				}
			}
			when( wait( loggingTrigger ) ) {
				int highestPriority = 0;
				for(auto it : self->priority_teams) {
					if(it.second > 0) {
						highestPriority = std::max(highestPriority, it.first);
					}
				}
				TraceEvent("TotalDataInFlight", self->masterId).detail("Primary", self->primary).detail("TotalBytes", self->getDebugTotalDataInFlight()).detail("UnhealthyServers", self->unhealthyServers)
					.detail("HighestPriority", highestPriority).trackLatest( self->primary ? "TotalDataInFlight" : "TotalDataInFlightRemote" );
				loggingTrigger = delay( SERVER_KNOBS->DATA_DISTRIBUTION_LOGGING_INTERVAL );
			}
<<<<<<< HEAD
			when( wait( self.serverTrackerErrorOut.getFuture() ) ) {} // Propagate errors from storageServerTracker
			when( wait( error ) ) {}
=======
			when( Void _ = wait( self->serverTrackerErrorOut.getFuture() ) ) {} // Propagate errors from storageServerTracker
			when( Void _ = wait( error ) ) {}
>>>>>>> ebac7008
		}
	} catch (Error& e) {
		if (e.code() != error_code_movekeys_conflict)
			TraceEvent(SevError, "DataDistributionTeamCollectionError", self->masterId).error(e);
		throw e;
	}
}

ACTOR Future<Void> waitForDataDistributionEnabled( Database cx ) {
	state Transaction tr(cx);
	loop {
		wait(delay(SERVER_KNOBS->DD_ENABLED_CHECK_DELAY, TaskDataDistribution));

		try {
			Optional<Value> mode = wait( tr.get( dataDistributionModeKey ) );
			if (!mode.present()) return Void();
			if (mode.present()) {
				BinaryReader rd( mode.get(), Unversioned() );
				int m;
				rd >> m;
				if (m) return Void();
			}

			tr.reset();
		} catch (Error& e) {
			wait( tr.onError(e) );
		}
	}
}

ACTOR Future<bool> isDataDistributionEnabled( Database cx ) {
	state Transaction tr(cx);
	loop {
		try {
			Optional<Value> mode = wait( tr.get( dataDistributionModeKey ) );
			if (!mode.present()) return true;
			if (mode.present()) {
				BinaryReader rd( mode.get(), Unversioned() );
				int m;
				rd >> m;
				if (m) return true;
			}
			// SOMEDAY: Write a wrapper in MoveKeys.h
			Optional<Value> readVal = wait( tr.get( moveKeysLockOwnerKey ) );
			UID currentOwner = readVal.present() ? BinaryReader::fromStringRef<UID>(readVal.get(), Unversioned()) : UID();
			if( currentOwner != dataDistributionModeLock )
				return true;
			return false;
		} catch (Error& e) {
			wait( tr.onError(e) );
		}
	}
}

//Ensures that the serverKeys key space is properly coalesced
//This method is only used for testing and is not implemented in a manner that is safe for large databases
ACTOR Future<Void> debugCheckCoalescing(Database cx) {
	state Transaction tr(cx);
	loop {
		try {
			state Standalone<RangeResultRef> serverList = wait(tr.getRange(serverListKeys, CLIENT_KNOBS->TOO_MANY));
			ASSERT( !serverList.more && serverList.size() < CLIENT_KNOBS->TOO_MANY);

			state int i;
			for(i = 0; i < serverList.size(); i++) {
				state UID id = decodeServerListValue(serverList[i].value).id();
				Standalone<RangeResultRef> ranges = wait(krmGetRanges(&tr, serverKeysPrefixFor(id), allKeys));
				ASSERT(ranges.end()[-1].key == allKeys.end);

				for(int j = 0; j < ranges.size() - 2; j++)
					if(ranges[j].value == ranges[j + 1].value)
						TraceEvent(SevError, "UncoalescedValues", id).detail("Key1", printable(ranges[j].key)).detail("Key2", printable(ranges[j + 1].key)).detail("Value", printable(ranges[j].value));
			}

			TraceEvent("DoneCheckingCoalescing");
			return Void();
		}
		catch(Error &e){
			wait( tr.onError(e) );
		}
	}
}

static std::set<int> const& normalDDQueueErrors() {
	static std::set<int> s;
	if (s.empty()) {
		s.insert( error_code_movekeys_conflict );
		s.insert( error_code_broken_promise );
	}
	return s;
}

ACTOR Future<Void> pollMoveKeysLock( Database cx, MoveKeysLock lock ) {
	loop {
		wait(delay(SERVER_KNOBS->MOVEKEYS_LOCK_POLLING_DELAY));
		state Transaction tr(cx);
		loop {
			try {
				wait( checkMoveKeysLockReadOnly(&tr, lock) );
				break;
			} catch( Error &e ) {
				wait( tr.onError(e) );
			}
		}
	}
}

ACTOR Future<Void> dataDistribution(
		Reference<AsyncVar<struct ServerDBInfo>> db,
		MasterInterface mi, DatabaseConfiguration configuration,
		PromiseStream< std::pair<UID, Optional<StorageServerInterface>> > serverChanges,
		Reference<ILogSystem> logSystem,
		Version recoveryCommitVersion,
		std::vector<Optional<Key>> primaryDcId,
		std::vector<Optional<Key>> remoteDcIds,
		double* lastLimited,
		Future<Void> remoteRecovered)
{
	state Database cx = openDBOnServer(db, TaskDataDistributionLaunch, true, true);
	cx->locationCacheSize = SERVER_KNOBS->DD_LOCATION_CACHE_SIZE;

	state Transaction tr(cx);
	loop {
		try {
			tr.setOption( FDBTransactionOptions::ACCESS_SYSTEM_KEYS );
			tr.setOption( FDBTransactionOptions::PRIORITY_SYSTEM_IMMEDIATE );

			Standalone<RangeResultRef> replicaKeys = wait(tr.getRange(datacenterReplicasKeys, CLIENT_KNOBS->TOO_MANY));

			for(auto& kv : replicaKeys) {
				auto dcId = decodeDatacenterReplicasKey(kv.key);
				auto replicas = decodeDatacenterReplicasValue(kv.value);
				if((primaryDcId.size() && primaryDcId[0] == dcId) || (remoteDcIds.size() && remoteDcIds[0] == dcId && configuration.usableRegions > 1)) {
					if(replicas > configuration.storageTeamSize) {
						tr.set(kv.key, datacenterReplicasValue(configuration.storageTeamSize));
					}
				} else {
					tr.clear(kv.key);
				}
			}

			wait(tr.commit());
			break;
		}
		catch(Error &e) {
			wait(tr.onError(e));
		}
	}


	//cx->setOption( FDBDatabaseOptions::LOCATION_CACHE_SIZE, StringRef((uint8_t*) &SERVER_KNOBS->DD_LOCATION_CACHE_SIZE, 8) );
	//ASSERT( cx->locationCacheSize == SERVER_KNOBS->DD_LOCATION_CACHE_SIZE );

	//wait(debugCheckCoalescing(cx));

	loop {
		try {
			loop {
				TraceEvent("DDInitTakingMoveKeysLock", mi.id());
				state MoveKeysLock lock = wait( takeMoveKeysLock( cx, mi.id() ) );
				TraceEvent("DDInitTookMoveKeysLock", mi.id());
				state Reference<InitialDataDistribution> initData = wait( getInitialDataDistribution(cx, mi.id(), lock, configuration.usableRegions > 1 ? remoteDcIds : std::vector<Optional<Key>>() ) );
				if(initData->shards.size() > 1) {
					TraceEvent("DDInitGotInitialDD", mi.id()).detail("B", printable(initData->shards.end()[-2].key)).detail("E", printable(initData->shards.end()[-1].key)).detail("Src", describe(initData->shards.end()[-2].primarySrc)).detail("Dest", describe(initData->shards.end()[-2].primaryDest)).trackLatest("InitialDD");
				} else {
					TraceEvent("DDInitGotInitialDD", mi.id()).detail("B","").detail("E", "").detail("Src", "[no items]").detail("Dest", "[no items]").trackLatest("InitialDD");
				}

				if (initData->mode) break;
				TraceEvent("DataDistributionDisabled", mi.id());

				TraceEvent("MovingData", mi.id())
					.detail( "InFlight", 0 )
					.detail( "InQueue", 0 )
					.detail( "AverageShardSize", -1 )
					.detail( "LowPriorityRelocations", 0 )
					.detail( "HighPriorityRelocations", 0 )
					.detail( "HighestPriority", 0 )
					.trackLatest( "MovingData" );

				TraceEvent("TotalDataInFlight", mi.id()).detail("Primary", true).detail("TotalBytes", 0).detail("UnhealthyServers", 0).detail("HighestPriority", 0).trackLatest("TotalDataInFlight");
				TraceEvent("TotalDataInFlight", mi.id()).detail("Primary", false).detail("TotalBytes", 0).detail("UnhealthyServers", 0).detail("HighestPriority", configuration.usableRegions > 1 ? 0 : -1).trackLatest("TotalDataInFlightRemote");

				wait( waitForDataDistributionEnabled(cx) );
				TraceEvent("DataDistributionEnabled");
			}

			// When/If this assertion fails, Evan owes Ben a pat on the back for his foresight
			ASSERT(configuration.storageTeamSize > 0);

			state PromiseStream<RelocateShard> output;
			state PromiseStream<RelocateShard> input;
			state PromiseStream<Promise<int64_t>> getAverageShardBytes;
			state PromiseStream<GetMetricsRequest> getShardMetrics;
			state Reference<AsyncVar<bool>> processingUnhealthy( new AsyncVar<bool>(false) );
			state Promise<Void> readyToStart;
			state Reference<ShardsAffectedByTeamFailure> shardsAffectedByTeamFailure( new ShardsAffectedByTeamFailure );

			state int shard = 0;
			for(; shard<initData->shards.size() - 1; shard++) {
				KeyRangeRef keys = KeyRangeRef(initData->shards[shard].key, initData->shards[shard+1].key);
				shardsAffectedByTeamFailure->defineShard(keys);
				std::vector<ShardsAffectedByTeamFailure::Team> teams;
				teams.push_back(ShardsAffectedByTeamFailure::Team(initData->shards[shard].primarySrc, true));
				if(configuration.usableRegions > 1) {
					teams.push_back(ShardsAffectedByTeamFailure::Team(initData->shards[shard].remoteSrc, false));
				}
				shardsAffectedByTeamFailure->moveShard(keys, teams);
				if(initData->shards[shard].hasDest) {
					// This shard is already in flight.  Ideally we should use dest in sABTF and generate a dataDistributionRelocator directly in
					// DataDistributionQueue to track it, but it's easier to just (with low priority) schedule it for movement.
					bool unhealthy = initData->shards[shard].primarySrc.size() != configuration.storageTeamSize;
					if(!unhealthy && configuration.usableRegions > 1) {
						unhealthy = initData->shards[shard].remoteSrc.size() != configuration.storageTeamSize;
					}
					output.send( RelocateShard( keys, unhealthy ? PRIORITY_TEAM_UNHEALTHY : PRIORITY_RECOVER_MOVE ) );
				}
				wait( yield(TaskDataDistribution) );
			}

			vector<TeamCollectionInterface> tcis;

			Reference<AsyncVar<bool>> anyZeroHealthyTeams;
			vector<Reference<AsyncVar<bool>>> zeroHealthyTeams;
			tcis.push_back(TeamCollectionInterface());
			zeroHealthyTeams.push_back(Reference<AsyncVar<bool>>( new AsyncVar<bool>(true) ));
			int storageTeamSize = configuration.storageTeamSize;

			vector<Future<Void>> actors;
			if (configuration.usableRegions > 1) {
				tcis.push_back(TeamCollectionInterface());
				storageTeamSize = 2*configuration.storageTeamSize;

				zeroHealthyTeams.push_back( Reference<AsyncVar<bool>>( new AsyncVar<bool>(true) ) );
				anyZeroHealthyTeams = Reference<AsyncVar<bool>>( new AsyncVar<bool>(true) );
				actors.push_back( anyTrue(zeroHealthyTeams, anyZeroHealthyTeams) );
			} else {
				anyZeroHealthyTeams = zeroHealthyTeams[0];
			}

			actors.push_back( pollMoveKeysLock(cx, lock) );
			actors.push_back( reportErrorsExcept( dataDistributionTracker( initData, cx, output, shardsAffectedByTeamFailure, getShardMetrics, getAverageShardBytes.getFuture(), readyToStart, anyZeroHealthyTeams, mi.id() ), "DDTracker", mi.id(), &normalDDQueueErrors() ) );
			actors.push_back( reportErrorsExcept( dataDistributionQueue( cx, output, input.getFuture(), getShardMetrics, processingUnhealthy, tcis, shardsAffectedByTeamFailure, lock, getAverageShardBytes, mi, storageTeamSize, lastLimited, recoveryCommitVersion ), "DDQueue", mi.id(), &normalDDQueueErrors() ) );

			vector<Reference<DDTeamCollection>> teamCollections;
			teamCollections.push_back( Reference<DDTeamCollection>( new DDTeamCollection(cx, mi.id(), lock, output, shardsAffectedByTeamFailure, configuration, primaryDcId, configuration.usableRegions > 1 ? remoteDcIds : std::vector<Optional<Key>>(), serverChanges, readyToStart.getFuture(), zeroHealthyTeams[0], true, processingUnhealthy) ) );
			if (configuration.usableRegions > 1) {
				teamCollections.push_back( Reference<DDTeamCollection>( new DDTeamCollection(cx, mi.id(), lock, output, shardsAffectedByTeamFailure, configuration, remoteDcIds, Optional<std::vector<Optional<Key>>>(), serverChanges, readyToStart.getFuture() && remoteRecovered, zeroHealthyTeams[1], false, processingUnhealthy) ) );
			}

			vector<DDTeamCollection*> teamCollectionsPtrs;
			for(auto it : teamCollections) {
				teamCollectionsPtrs.push_back(it.getPtr());
			}

			actors.push_back( reportErrorsExcept( dataDistributionTeamCollection( teamCollections[0], teamCollectionsPtrs, initData, tcis[0], db ), "DDTeamCollectionPrimary", mi.id(), &normalDDQueueErrors() ) );
			if (configuration.usableRegions > 1) {
				actors.push_back( reportErrorsExcept( dataDistributionTeamCollection( teamCollections[1], teamCollectionsPtrs, initData, tcis[1], db ), "DDTeamCollectionSecondary", mi.id(), &normalDDQueueErrors() ) );
			}
			actors.push_back(yieldPromiseStream(output.getFuture(), input));

			wait( waitForAll( actors ) );
			return Void();
		}
		catch( Error &e ) {
			state Error err = e;
			if( e.code() != error_code_movekeys_conflict )
				throw err;
			bool ddEnabled = wait( isDataDistributionEnabled(cx) );
			TraceEvent("DataDistributionMoveKeysConflict").detail("DataDistributionEnabled", ddEnabled);
			if( ddEnabled )
				throw err;
		}
	}
}

DDTeamCollection* testTeamCollection(int teamSize, IRepPolicyRef policy, int processCount) {
	Database database = DatabaseContext::create(
		Reference<AsyncVar<ClientDBInfo>>(new AsyncVar<ClientDBInfo>()),
		Never(),
		LocalityData(),
		false
	);

	DatabaseConfiguration conf;
	conf.storageTeamSize = teamSize;
	conf.storagePolicy = policy;

	DDTeamCollection* collection = new DDTeamCollection(
		database,
		UID(0, 0),
		MoveKeysLock(),
		PromiseStream<RelocateShard>(),
		Reference<ShardsAffectedByTeamFailure>(new ShardsAffectedByTeamFailure()),
		conf,
		{},
		{},
		PromiseStream<std::pair<UID, Optional<StorageServerInterface>>>(),
		Future<Void>(Void()),
		Reference<AsyncVar<bool>>( new AsyncVar<bool>(true) ),
		true,
		Reference<AsyncVar<bool>>( new AsyncVar<bool>(false) )
	);

	for(int id = 1; id <= processCount; id++) {
		UID uid(id, 0);
		StorageServerInterface interface;
		interface.uniqueID = uid;
	 	interface.locality.set(LiteralStringRef("machineid"), Standalone<StringRef>(std::to_string(id)));
		interface.locality.set(LiteralStringRef("zoneid"), Standalone<StringRef>(std::to_string(id % 5)));
		interface.locality.set(LiteralStringRef("data_hall"), Standalone<StringRef>(std::to_string(id % 3)));
		collection->server_info[uid] = Reference<TCServerInfo>(new TCServerInfo(interface, ProcessClass(), true, collection->storageServerSet));
		collection->server_status.set(uid, ServerStatus(false, false, interface.locality));
	}

	return collection;
}

TEST_CASE("/DataDistribution/AddAllTeams/isExhaustive") {
	IRepPolicyRef policy = IRepPolicyRef(new PolicyAcross(3, "zoneid", IRepPolicyRef(new PolicyOne())));
	state DDTeamCollection* collection = testTeamCollection(3, policy, 10);

	vector<UID> processes;
	for(auto process = collection->server_info.begin(); process != collection->server_info.end(); process++) {
		processes.push_back(process->first);
	}

	state vector<vector<UID>> teams;
	int result = wait(collection->addAllTeams(collection, processes, &teams, 200));
	delete(collection);

	for(int i = 0; i < teams.size(); i++) {
		auto team = teams[i];
	}
	ASSERT(result == 80);
	ASSERT(teams[0] == std::vector<UID>({ UID(1,0), UID(2,0), UID(3,0) }));
	ASSERT(teams[1] == std::vector<UID>({ UID(1,0), UID(2,0), UID(4,0) }));
	ASSERT(teams[2] == std::vector<UID>({ UID(1,0), UID(2,0), UID(5,0) }));
	ASSERT(teams[3] == std::vector<UID>({ UID(1,0), UID(2,0), UID(8,0) }));
	ASSERT(teams[4] == std::vector<UID>({ UID(1,0), UID(2,0), UID(9,0) }));
	ASSERT(teams[5] == std::vector<UID>({ UID(1,0), UID(2,0), UID(10,0) }));
	ASSERT(teams[6] == std::vector<UID>({ UID(1,0), UID(3,0), UID(4,0) }));
	ASSERT(teams[7] == std::vector<UID>({ UID(1,0), UID(3,0), UID(5,0) }));
	ASSERT(teams[8] == std::vector<UID>({ UID(1,0), UID(3,0), UID(7,0) }));
	ASSERT(teams[9] == std::vector<UID>({ UID(1,0), UID(3,0), UID(9,0) }));
	ASSERT(teams[10] == std::vector<UID>({ UID(1,0), UID(3,0), UID(10,0) }));
	ASSERT(teams[79] == std::vector<UID>({ UID(8,0), UID(9,0), UID(10,0) }));

	return Void();
}

TEST_CASE("/DataDistribution/AddAllTeams/withLimit") {
	IRepPolicyRef policy = IRepPolicyRef(new PolicyAcross(3, "zoneid", IRepPolicyRef(new PolicyOne())));
	state DDTeamCollection* collection = testTeamCollection(3, policy, 10);

	vector<UID> processes;
	for(auto process = collection->server_info.begin(); process != collection->server_info.end(); process++) {
		processes.push_back(process->first);
	}

	state vector<vector<UID>> teams;
	int result = wait(collection->addAllTeams(collection, processes, &teams, 10));
	delete(collection);

	for(int i = 0; i < teams.size(); i++) {
		auto team = teams[i];
	}
	ASSERT(result == 10);
	ASSERT(teams[0] == std::vector<UID>({ UID(1,0), UID(2,0), UID(3,0) }));
	ASSERT(teams[1] == std::vector<UID>({ UID(1,0), UID(2,0), UID(4,0) }));
	ASSERT(teams[2] == std::vector<UID>({ UID(1,0), UID(2,0), UID(5,0) }));
	ASSERT(teams[3] == std::vector<UID>({ UID(1,0), UID(2,0), UID(8,0) }));
	ASSERT(teams[4] == std::vector<UID>({ UID(1,0), UID(2,0), UID(9,0) }));
	ASSERT(teams[5] == std::vector<UID>({ UID(1,0), UID(2,0), UID(10,0) }));
	ASSERT(teams[6] == std::vector<UID>({ UID(1,0), UID(3,0), UID(4,0) }));
	ASSERT(teams[7] == std::vector<UID>({ UID(1,0), UID(3,0), UID(5,0) }));
	ASSERT(teams[8] == std::vector<UID>({ UID(1,0), UID(3,0), UID(7,0) }));
	ASSERT(teams[9] == std::vector<UID>({ UID(1,0), UID(3,0), UID(9,0) }));

	return Void();
}

TEST_CASE("/DataDistribution/AddTeamsBestOf/SkippingBusyServers") {
	wait(Future<Void>(Void()));
	IRepPolicyRef policy = IRepPolicyRef(new PolicyAcross(3, "zoneid", IRepPolicyRef(new PolicyOne())));
	state DDTeamCollection* collection = testTeamCollection(3, policy, 10);

	collection->addTeam(std::set<UID>({ UID(1,0), UID(2,0), UID(3,0) }));
	collection->addTeam(std::set<UID>({ UID(1,0), UID(3,0), UID(4,0) }));

	int result = collection->addTeamsBestOf(8);

	ASSERT(result == 8);

	for(auto process = collection->server_info.begin(); process != collection->server_info.end(); process++) {
		auto teamCount = process->second->teams.size();
		ASSERT(teamCount >= 1);
		ASSERT(teamCount <= 5);
	}

	delete(collection);

	return Void();
}

TEST_CASE("/DataDistribution/AddTeamsBestOf/NotEnoughServers") {
	wait(Future<Void>(Void()));

	IRepPolicyRef policy = IRepPolicyRef(new PolicyAcross(3, "zoneid", IRepPolicyRef(new PolicyOne())));
	state DDTeamCollection* collection = testTeamCollection(3, policy, 5);

	collection->addTeam(std::set<UID>({ UID(1,0), UID(2,0), UID(3,0) }));
	collection->addTeam(std::set<UID>({ UID(1,0), UID(3,0), UID(4,0) }));

	int result = collection->addTeamsBestOf(10);
	delete(collection);

	ASSERT(result == 8);

	return Void();
}<|MERGE_RESOLUTION|>--- conflicted
+++ resolved
@@ -299,57 +299,6 @@
 	}
 }
 
-<<<<<<< HEAD
-ACTOR Future<Void> storageServerFailureTracker(
-	Database cx,
-	StorageServerInterface server,
-	ServerStatusMap *statusMap,
-	ServerStatus *status,
-	Debouncer* restartRecruiting,
-	int64_t *unhealthyServers,
-	UID masterId,
-	Version addedVersion )
-{
-	loop {
-		if( statusMap->get(server.id()).initialized ) {
-			bool unhealthy = statusMap->get(server.id()).isUnhealthy();
-			if(unhealthy && !status->isUnhealthy()) {
-				(*unhealthyServers)--;
-			}
-			if(!unhealthy && status->isUnhealthy()) {
-				(*unhealthyServers)++;
-			}
-		} else if(status->isUnhealthy()) {
-			(*unhealthyServers)++;
-		}
-
-		statusMap->set( server.id(), *status );
-		if( status->isFailed )
-			restartRecruiting->trigger();
-
-		state double startTime = now();
-		choose {
-			when ( wait( status->isFailed
-				? IFailureMonitor::failureMonitor().onStateEqual( server.waitFailure.getEndpoint(), FailureStatus(false) )
-				: waitFailureClient(server.waitFailure, SERVER_KNOBS->DATA_DISTRIBUTION_FAILURE_REACTION_TIME, 0, TaskDataDistribution) ) )
-			{
-				double elapsed = now() - startTime;
-				if(!status->isFailed && elapsed < SERVER_KNOBS->DATA_DISTRIBUTION_FAILURE_REACTION_TIME) {
-					wait(delay(SERVER_KNOBS->DATA_DISTRIBUTION_FAILURE_REACTION_TIME - elapsed));
-				}
-				status->isFailed = !status->isFailed;
-				TraceEvent("StatusMapChange", masterId).detail("ServerID", server.id()).detail("Status", status->toString())
-					.detail("Available", IFailureMonitor::failureMonitor().getState(server.waitFailure.getEndpoint()).isAvailable());
-			}
-			when ( wait( status->isUnhealthy() ? waitForAllDataRemoved(cx, server.id(), addedVersion) : Never() ) ) { break; }
-		}
-	}
-
-	return Void();
-}
-
-=======
->>>>>>> ebac7008
 // Read keyservers, return unique set of teams
 ACTOR Future<Reference<InitialDataDistribution>> getInitialDataDistribution( Database cx, UID masterId, MoveKeysLock moveKeysLock, std::vector<Optional<Key>> remoteDcIds ) {
 	state Reference<InitialDataDistribution> result = Reference<InitialDataDistribution>(new InitialDataDistribution);
@@ -636,15 +585,9 @@
 		teamBuilder.cancel();
 	}
 
-<<<<<<< HEAD
-	ACTOR static Future<Void> logOnCompletion( Future<Void> signal, DDTeamCollection *self ) {
+	ACTOR static Future<Void> logOnCompletion( Future<Void> signal, DDTeamCollection* self ) {
 		wait(signal);
 		wait(delay(SERVER_KNOBS->LOG_ON_COMPLETION_DELAY, TaskDataDistribution));
-=======
-	ACTOR static Future<Void> logOnCompletion( Future<Void> signal, DDTeamCollection* self ) {
-		Void _ = wait(signal);
-		Void _ = wait(delay(SERVER_KNOBS->LOG_ON_COMPLETION_DELAY, TaskDataDistribution));
->>>>>>> ebac7008
 
 		if(!self->primary || self->configuration.usableRegions == 1) {
 			TraceEvent("DDTrackerStarting", self->masterId)
@@ -657,54 +600,29 @@
 
 	ACTOR static Future<Void> interruptableBuildTeams( DDTeamCollection* self ) {
 		if(!self->addSubsetComplete.isSet()) {
-			Void _ = wait( addSubsetOfEmergencyTeams(self) );
+			wait( addSubsetOfEmergencyTeams(self) );
 			self->addSubsetComplete.send(Void());
 		}
 
 		loop {
 			choose {
-				when( Void _ = wait( self->buildTeams( self ) ) ) {
+				when( wait( self->buildTeams( self ) ) ) {
 					return Void();
 				}
-				when( Void _ = wait( self->restartTeamBuilder.onTrigger() ) ) {}
-			}
-		}
-	}
-
-<<<<<<< HEAD
+				when( wait( self->restartTeamBuilder.onTrigger() ) ) {}
+			}
+		}
+	}
+
+	ACTOR static Future<Void> checkBuildTeams( DDTeamCollection* self ) {
 		wait( self->checkTeamDelay );
-=======
-	ACTOR static Future<Void> checkBuildTeams( DDTeamCollection* self ) {
-		Void _ = wait( self->checkTeamDelay );
->>>>>>> ebac7008
 		while( !self->teamBuilder.isReady() )
 			wait( self->teamBuilder );
 
 		if( self->doBuildTeams && self->readyToStart.isReady() ) {
 			self->doBuildTeams = false;
-<<<<<<< HEAD
-			try {
-				loop {
-					Promise<Void> oldRestart = restart;
-					restart = Promise<Void>();
-					self->teamBuilder = self->buildTeams( self ) || restart.getFuture();
-					oldRestart.send( Void() );
-					choose {
-						when( wait( self->teamBuilder ) ) { break; }
-						when( wait( self->restartTeamBuilder.onTrigger() ) ) {}
-					}
-				}
-			}
-			catch(Error &e) {
-				if(!restart.isSet()) {
-					restart.send(Void());
-				}
-				throw;
-			}
-=======
 			self->teamBuilder = self->interruptableBuildTeams( self );
-			Void _ = wait( self->teamBuilder );
->>>>>>> ebac7008
+			wait( self->teamBuilder );
 		}
 
 		return Void();
@@ -1048,13 +966,8 @@
 		addTeam(team.begin(), team.end());
 	}
 
-<<<<<<< HEAD
-	ACTOR Future<Void> addAllTeams( DDTeamCollection *self, int location, vector<LocalityEntry>* history, Reference<LocalityMap<UID>> processes, vector<std::vector<UID>>* output, int teamLimit, int* addedTeams ) {
+	ACTOR Future<Void> addAllTeams( DDTeamCollection* self, int location, vector<LocalityEntry>* history, Reference<LocalityMap<UID>> processes, vector<std::vector<UID>>* output, int teamLimit, int* addedTeams ) {
 		wait( yield( TaskDataDistributionLaunch ) );
-=======
-	ACTOR Future<Void> addAllTeams( DDTeamCollection* self, int location, vector<LocalityEntry>* history, Reference<LocalityMap<UID>> processes, vector<std::vector<UID>>* output, int teamLimit, int* addedTeams ) {
-		Void _ = wait( yield( TaskDataDistributionLaunch ) );
->>>>>>> ebac7008
 
 		// Add team, if valid
 		if(history->size() == self->configuration.storageTeamSize) {
@@ -1206,16 +1119,7 @@
 	// buildTeams() only ever adds teams to the list of teams. Teams are only removed from the list when all data has been removed.
 	//
 	// buildTeams will not count teams larger than teamSize against the desired teams.
-<<<<<<< HEAD
-	ACTOR Future<Void> buildTeams( DDTeamCollection* self ) {
-		if(!self->addSubsetComplete) {
-			self->addSubsetComplete = true;
-			wait( addSubsetOfEmergencyTeams(self) );
-		}
-
-=======
 	ACTOR static Future<Void> buildTeams( DDTeamCollection* self ) {
->>>>>>> ebac7008
 		state int desiredTeams;
 		int serverCount = 0;
 		int uniqueDataCenters = 0;
@@ -1433,12 +1337,7 @@
 	state bool lastZeroHealthy = self->zeroHealthyTeams->get();
 	state bool firstCheck = true;
 
-<<<<<<< HEAD
-	wait( yield() );
-	if(!wrongSize) {
-=======
 	if(logTeamEvents) {
->>>>>>> ebac7008
 		TraceEvent("TeamTrackerStarting", self->masterId).detail("Reason", "Initial wait complete (sc)").detail("Team", team->getDesc());
 	}
 	self->priority_teams[team->getPriority()]++;
@@ -1691,13 +1590,8 @@
 				if (nchid != lastChangeID)
 					break;
 
-<<<<<<< HEAD
 				wait( delay( SERVER_KNOBS->SERVER_LIST_DELAY, TaskDataDistribution ) );  // FIXME: make this tr.watch( excludedServersVersionKey ) instead
-				tr = Transaction(cx);
-=======
-				Void _ = wait( delay( SERVER_KNOBS->SERVER_LIST_DELAY, TaskDataDistribution ) );  // FIXME: make this tr.watch( excludedServersVersionKey ) instead
 				tr = Transaction(self->cx);
->>>>>>> ebac7008
 			} catch (Error& e) {
 				wait( tr.onError(e) );
 			}
@@ -1800,17 +1694,17 @@
 }
 
 ACTOR Future<Void> removeBadTeams(DDTeamCollection* self) {
-	Void _ = wait(self->initialFailureReactionDelay);
+	wait(self->initialFailureReactionDelay);
 	loop {
 		while(self->zeroHealthyTeams->get() || self->processingUnhealthy->get()) {
-			Void _ = wait(self->zeroHealthyTeams->onChange() || self->processingUnhealthy->onChange());
-		}
-		Void _ = wait(delay(FLOW_KNOBS->PREVENT_FAST_SPIN_DELAY, TaskLowPriority)); //After the team trackers wait on the initial failure reaction delay, they yield. We want to make sure every tracker has had the opportunity to send their relocations to the queue.
+			wait(self->zeroHealthyTeams->onChange() || self->processingUnhealthy->onChange());
+		}
+		wait(delay(FLOW_KNOBS->PREVENT_FAST_SPIN_DELAY, TaskLowPriority)); //After the team trackers wait on the initial failure reaction delay, they yield. We want to make sure every tracker has had the opportunity to send their relocations to the queue.
 		if(!self->zeroHealthyTeams->get() && !self->processingUnhealthy->get()) {
 			break;
 		}
 	}
-	Void _ = wait(self->addSubsetComplete.getFuture());
+	wait(self->addSubsetComplete.getFuture());
 	TraceEvent("DDRemovingBadTeams", self->masterId);
 	for(auto it : self->badTeams) {
 		it->tracker.cancel();
@@ -1847,13 +1741,13 @@
 
 		state double startTime = now();
 		choose {
-			when ( Void _ = wait( status->isFailed
+			when ( wait( status->isFailed
 				? IFailureMonitor::failureMonitor().onStateEqual( interf.waitFailure.getEndpoint(), FailureStatus(false) )
 				: waitFailureClient(interf.waitFailure, SERVER_KNOBS->DATA_DISTRIBUTION_FAILURE_REACTION_TIME, 0, TaskDataDistribution) ) )
 			{
 				double elapsed = now() - startTime;
 				if(!status->isFailed && elapsed < SERVER_KNOBS->DATA_DISTRIBUTION_FAILURE_REACTION_TIME) {
-					Void _ = wait(delay(SERVER_KNOBS->DATA_DISTRIBUTION_FAILURE_REACTION_TIME - elapsed));
+					wait(delay(SERVER_KNOBS->DATA_DISTRIBUTION_FAILURE_REACTION_TIME - elapsed));
 				}
 				status->isFailed = !status->isFailed;
 				if(!status->isFailed && !server->teams.size()) {
@@ -1863,7 +1757,7 @@
 				TraceEvent("StatusMapChange", self->masterId).detail("ServerID", interf.id()).detail("Status", status->toString())
 					.detail("Available", IFailureMonitor::failureMonitor().getState(interf.waitFailure.getEndpoint()).isAvailable());
 			}
-			when ( Void _ = wait( status->isUnhealthy() ? waitForAllDataRemoved(cx, interf.id(), addedVersion) : Never() ) ) { break; }
+			when ( wait( status->isUnhealthy() ? waitForAllDataRemoved(cx, interf.id(), addedVersion) : Never() ) ) { break; }
 		}
 	}
 
@@ -2231,13 +2125,8 @@
 				tr.set(rebootWhenDurableKey, StringRef());
 			}
 			tr.set(datacenterReplicasKeyFor(dcId), datacenterReplicasValue(self->configuration.storageTeamSize));
-<<<<<<< HEAD
 			wait( tr.commit() );
-			TraceEvent("DDUpdatedReplicas", self->masterId).detail("DcId", printable(dcId)).detail("Replicas", self->configuration.storageTeamSize);
-=======
-			Void _ = wait( tr.commit() );
 			TraceEvent("DDUpdatedReplicas", self->masterId).detail("DcId", printable(dcId)).detail("Replicas", self->configuration.storageTeamSize).detail("OldReplicas", oldReplicas);
->>>>>>> ebac7008
 			return Void();
 		} catch( Error &e ) {
 			wait( tr.onError(e) );
@@ -2268,29 +2157,12 @@
 	self->teamCollections = teamCollections;
 
 	try {
-<<<<<<< HEAD
-		wait( self.init( &self, initData ) );
-		initData = Reference<InitialDataDistribution>();
-		self.addActor.send(serverGetTeamRequests(tci, &self));
-
-		TraceEvent("DDTeamCollectionBegin", masterId).detail("Primary", primary);
-		wait( readyToStart || error );
-		TraceEvent("DDTeamCollectionReadyToStart", masterId).detail("Primary", primary);
-		
-		self.addActor.send(storageRecruiter( &self, db ));
-		self.addActor.send(monitorStorageServerRecruitment( &self ));
-		self.addActor.send(waitServerListChange( &self, cx, serverRemoved.getFuture() ));
-		self.addActor.send(trackExcludedServers( &self, cx ));
-		
-		if(includedDCs.size()) {
-			self.addActor.send(updateReplicasKey(&self, includedDCs[0]));
-=======
-		Void _ = wait( DDTeamCollection::init( self, initData ) );
+		wait( DDTeamCollection::init( self, initData ) );
 		initData = Reference<InitialDataDistribution>();
 		self->addActor.send(serverGetTeamRequests(tci, self));
 
 		TraceEvent("DDTeamCollectionBegin", self->masterId).detail("Primary", self->primary);
-		Void _ = wait( self->readyToStart || error );
+		wait( self->readyToStart || error );
 		TraceEvent("DDTeamCollectionReadyToStart", self->masterId).detail("Primary", self->primary);
 
 		self->addActor.send(storageRecruiter( self, db ));
@@ -2305,7 +2177,6 @@
 
 		if(self->includedDCs.size()) {
 			self->addActor.send(updateReplicasKey(self, self->includedDCs[0]));
->>>>>>> ebac7008
 		}
 		// SOMEDAY: Monitor FF/serverList for (new) servers that aren't in allServers and add or remove them
 
@@ -2317,17 +2188,10 @@
 
 				self->restartRecruiting.trigger();
 			}
-<<<<<<< HEAD
-			when( wait( self.zeroHealthyTeams->onChange() ) ) {
-				if(self.zeroHealthyTeams->get()) {
-					self.restartRecruiting.trigger();
-					self.noHealthyTeams();
-=======
-			when( Void _ = wait( self->zeroHealthyTeams->onChange() ) ) {
+			when( wait( self->zeroHealthyTeams->onChange() ) ) {
 				if(self->zeroHealthyTeams->get()) {
 					self->restartRecruiting.trigger();
 					self->noHealthyTeams();
->>>>>>> ebac7008
 				}
 			}
 			when( wait( loggingTrigger ) ) {
@@ -2341,13 +2205,8 @@
 					.detail("HighestPriority", highestPriority).trackLatest( self->primary ? "TotalDataInFlight" : "TotalDataInFlightRemote" );
 				loggingTrigger = delay( SERVER_KNOBS->DATA_DISTRIBUTION_LOGGING_INTERVAL );
 			}
-<<<<<<< HEAD
-			when( wait( self.serverTrackerErrorOut.getFuture() ) ) {} // Propagate errors from storageServerTracker
+			when( wait( self->serverTrackerErrorOut.getFuture() ) ) {} // Propagate errors from storageServerTracker
 			when( wait( error ) ) {}
-=======
-			when( Void _ = wait( self->serverTrackerErrorOut.getFuture() ) ) {} // Propagate errors from storageServerTracker
-			when( Void _ = wait( error ) ) {}
->>>>>>> ebac7008
 		}
 	} catch (Error& e) {
 		if (e.code() != error_code_movekeys_conflict)
