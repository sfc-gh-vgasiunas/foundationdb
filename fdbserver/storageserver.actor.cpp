/*
 * storageserver.actor.cpp
 *
 * This source file is part of the FoundationDB open source project
 *
 * Copyright 2013-2018 Apple Inc. and the FoundationDB project authors
 *
 * Licensed under the Apache License, Version 2.0 (the "License");
 * you may not use this file except in compliance with the License.
 * You may obtain a copy of the License at
 *
 *     http://www.apache.org/licenses/LICENSE-2.0
 *
 * Unless required by applicable law or agreed to in writing, software
 * distributed under the License is distributed on an "AS IS" BASIS,
 * WITHOUT WARRANTIES OR CONDITIONS OF ANY KIND, either express or implied.
 * See the License for the specific language governing permissions and
 * limitations under the License.
 */

#include <cinttypes>
#include <functional>
#include <type_traits>
#include <unordered_map>

#include "fdbrpc/fdbrpc.h"
#include "fdbrpc/LoadBalance.h"
#include "flow/ActorCollection.h"
#include "flow/Arena.h"
#include "flow/Hash3.h"
#include "flow/Histogram.h"
#include "flow/IRandom.h"
#include "flow/IndexedSet.h"
#include "flow/SystemMonitor.h"
#include "flow/Tracing.h"
#include "flow/Util.h"
#include "fdbclient/Atomic.h"
#include "fdbclient/DatabaseContext.h"
#include "fdbclient/KeyRangeMap.h"
#include "fdbclient/CommitProxyInterface.h"
#include "fdbclient/KeyBackedTypes.h"
#include "fdbclient/NativeAPI.actor.h"
#include "fdbclient/Notified.h"
#include "fdbclient/StatusClient.h"
#include "fdbclient/SystemData.h"
#include "fdbclient/VersionedMap.h"
#include "fdbserver/FDBExecHelper.actor.h"
#include "fdbserver/IKeyValueStore.h"
#include "fdbserver/Knobs.h"
#include "fdbserver/LatencyBandConfig.h"
#include "fdbserver/LogProtocolMessage.h"
#include "fdbserver/SpanContextMessage.h"
#include "fdbserver/LogSystem.h"
#include "fdbserver/MoveKeys.actor.h"
#include "fdbserver/MutationTracking.h"
#include "fdbserver/RecoveryState.h"
#include "fdbserver/StorageMetrics.h"
#include "fdbserver/ServerDBInfo.h"
#include "fdbserver/TLogInterface.h"
#include "fdbserver/WaitFailure.h"
#include "fdbserver/MockLogSystem.h"
#include "fdbserver/WorkerInterface.actor.h"
#include "fdbrpc/sim_validation.h"
#include "fdbrpc/Smoother.h"
#include "fdbrpc/Stats.h"
#include "flow/TDMetric.actor.h"
#include "flow/genericactors.actor.h"
#include "fdbserver/MockPeekCursor.h"

#include "flow/actorcompiler.h" // This must be the last #include.

#ifndef __INTEL_COMPILER
#pragma region Data Structures
#endif

#define SHORT_CIRCUT_ACTUAL_STORAGE 0

namespace {
bool canReplyWith(Error e) {
	switch (e.code()) {
	case error_code_transaction_too_old:
	case error_code_future_version:
	case error_code_wrong_shard_server:
	case error_code_process_behind:
	case error_code_watch_cancelled:
		// case error_code_all_alternatives_failed:
		return true;
	default:
		return false;
	};
}
} // namespace

struct AddingShard : NonCopyable {
	KeyRange keys;
	Future<Void> fetchClient; // holds FetchKeys() actor
	Promise<Void> fetchComplete;
	Promise<Void> readWrite;

	// During the Fetching phase, it saves newer mutations whose version is greater or equal to fetchClient's
	// fetchVersion, while the shard is still busy catching up with fetchClient. It applies these updates after fetching
	// completes.
	std::deque<Standalone<VerUpdateRef>> updates;

	struct StorageServer* server;
	Version transferredVersion;

	// To learn more details of the phase transitions, see function fetchKeys(). The phases below are sorted in
	// chronological order and do not go back.
	enum Phase {
		WaitPrevious,
		// During Fetching phase, it fetches data before fetchVersion and write it to storage, then let updater know it
		// is ready to update the deferred updates` (see the comment of member variable `updates` above).
		Fetching,
		// During Waiting phase, it sends updater the deferred updates, and wait until they are durable.
		Waiting
		// The shard's state is changed from adding to readWrite then.
	};

	Phase phase;

	AddingShard(StorageServer* server, KeyRangeRef const& keys);

	// When fetchKeys "partially completes" (splits an adding shard in two), this is used to construct the left half
	AddingShard(AddingShard* prev, KeyRange const& keys)
	  : keys(keys), fetchClient(prev->fetchClient), server(prev->server), transferredVersion(prev->transferredVersion),
	    phase(prev->phase) {}
	~AddingShard() {
		if (!fetchComplete.isSet())
			fetchComplete.send(Void());
		if (!readWrite.isSet())
			readWrite.send(Void());
	}

	void addMutation(Version version, MutationRef const& mutation);

	bool isTransferred() const { return phase == Waiting; }
};

class ShardInfo : public ReferenceCounted<ShardInfo>, NonCopyable {
	ShardInfo(KeyRange keys, std::unique_ptr<AddingShard>&& adding, StorageServer* readWrite)
	  : adding(std::move(adding)), readWrite(readWrite), keys(keys) {}

public:
	// A shard has 3 mutual exclusive states: adding, readWrite and notAssigned.
	std::unique_ptr<AddingShard> adding;
	struct StorageServer* readWrite;
	KeyRange keys;
	uint64_t changeCounter;

	static ShardInfo* newNotAssigned(KeyRange keys) { return new ShardInfo(keys, nullptr, nullptr); }
	static ShardInfo* newReadWrite(KeyRange keys, StorageServer* data) { return new ShardInfo(keys, nullptr, data); }
	static ShardInfo* newAdding(StorageServer* data, KeyRange keys) {
		return new ShardInfo(keys, std::make_unique<AddingShard>(data, keys), nullptr);
	}
	static ShardInfo* addingSplitLeft(KeyRange keys, AddingShard* oldShard) {
		return new ShardInfo(keys, std::make_unique<AddingShard>(oldShard, keys), nullptr);
	}

	bool isReadable() const { return readWrite != nullptr; }
	bool notAssigned() const { return !readWrite && !adding; }
	bool assigned() const { return readWrite || adding; }
	bool isInVersionedData() const { return readWrite || (adding && adding->isTransferred()); }
	void addMutation(Version version, MutationRef const& mutation);
	bool isFetched() const { return readWrite || (adding && adding->fetchComplete.isSet()); }

	const char* debugDescribeState() const {
		if (notAssigned())
			return "NotAssigned";
		else if (adding && !adding->isTransferred())
			return "AddingFetching";
		else if (adding)
			return "AddingTransferred";
		else
			return "ReadWrite";
	}
};

struct StorageServerDisk {
	explicit StorageServerDisk(struct StorageServer* data, IKeyValueStore* storage) : data(data), storage(storage) {}

	void makeNewStorageServerDurable();
	bool makeVersionMutationsDurable(Version& prevStorageVersion, Version newStorageVersion, int64_t& bytesLeft);
	void makeVersionDurable(Version version);
	void makeTssQuarantineDurable();
	Future<bool> restoreDurableState();

	void changeLogProtocol(Version version, ProtocolVersion protocol);

	void writeMutation(MutationRef mutation);
	void writeKeyValue(KeyValueRef kv);
	void clearRange(KeyRangeRef keys);

	Future<Void> getError() { return storage->getError(); }
	Future<Void> init() { return storage->init(); }
	Future<Void> commit() { return storage->commit(); }

	// SOMEDAY: Put readNextKeyInclusive in IKeyValueStore
	Future<Key> readNextKeyInclusive(KeyRef key) { return readFirstKey(storage, KeyRangeRef(key, allKeys.end)); }
	Future<Optional<Value>> readValue(KeyRef key, Optional<UID> debugID = Optional<UID>()) {
		return storage->readValue(key, debugID);
	}
	Future<Optional<Value>> readValuePrefix(KeyRef key, int maxLength, Optional<UID> debugID = Optional<UID>()) {
		return storage->readValuePrefix(key, maxLength, debugID);
	}
	Future<RangeResult> readRange(KeyRangeRef keys, int rowLimit = 1 << 30, int byteLimit = 1 << 30) {
		return storage->readRange(keys, rowLimit, byteLimit);
	}

	KeyValueStoreType getKeyValueStoreType() const { return storage->getType(); }
	StorageBytes getStorageBytes() const { return storage->getStorageBytes(); }
	std::tuple<size_t, size_t, size_t> getSize() const { return storage->getSize(); }

private:
	struct StorageServer* data;
	IKeyValueStore* storage;

	void writeMutations(const VectorRef<MutationRef>& mutations, Version debugVersion, const char* debugContext);

	ACTOR static Future<Key> readFirstKey(IKeyValueStore* storage, KeyRangeRef range) {
		RangeResult r = wait(storage->readRange(range, 1));
		if (r.size())
			return r[0].key;
		else
			return range.end;
	}
};

struct UpdateEagerReadInfo {
	std::vector<KeyRef> keyBegin;
	std::vector<Key> keyEnd; // these are for ClearRange

	std::vector<std::pair<KeyRef, int>> keys;
	std::vector<Optional<Value>> value;

	Arena arena;

	void addMutations(VectorRef<MutationRef> const& mutations) {
		for (auto& m : mutations)
			addMutation(m);
	}

	void addMutation(MutationRef const& m) {
		// SOMEDAY: Theoretically we can avoid a read if there is an earlier overlapping ClearRange
		if (m.type == MutationRef::ClearRange && !m.param2.startsWith(systemKeys.end))
			keyBegin.push_back(m.param2);
		else if (m.type == MutationRef::CompareAndClear) {
			keyBegin.push_back(keyAfter(m.param1, arena));
			if (keys.size() > 0 && keys.back().first == m.param1) {
				// Don't issue a second read, if the last read was equal to the current key.
				// CompareAndClear is likely to be used after another atomic operation on same key.
				keys.back().second = std::max(keys.back().second, m.param2.size() + 1);
			} else {
				keys.emplace_back(m.param1, m.param2.size() + 1);
			}
		} else if ((m.type == MutationRef::AppendIfFits) || (m.type == MutationRef::ByteMin) ||
		           (m.type == MutationRef::ByteMax))
			keys.emplace_back(m.param1, CLIENT_KNOBS->VALUE_SIZE_LIMIT);
		else if (isAtomicOp((MutationRef::Type)m.type))
			keys.emplace_back(m.param1, m.param2.size());
	}

	void finishKeyBegin() {
		std::sort(keyBegin.begin(), keyBegin.end());
		keyBegin.resize(std::unique(keyBegin.begin(), keyBegin.end()) - keyBegin.begin());
		std::sort(keys.begin(), keys.end(), [](const std::pair<KeyRef, int>& lhs, const std::pair<KeyRef, int>& rhs) {
			return (lhs.first < rhs.first) || (lhs.first == rhs.first && lhs.second > rhs.second);
		});
		keys.resize(std::unique(keys.begin(),
		                        keys.end(),
		                        [](const std::pair<KeyRef, int>& lhs, const std::pair<KeyRef, int>& rhs) {
			                        return lhs.first == rhs.first;
		                        }) -
		            keys.begin());
		// value gets populated in doEagerReads
	}

	Optional<Value>& getValue(KeyRef key) {
		int i = std::lower_bound(keys.begin(),
		                         keys.end(),
		                         std::pair<KeyRef, int>(key, 0),
		                         [](const std::pair<KeyRef, int>& lhs, const std::pair<KeyRef, int>& rhs) {
			                         return lhs.first < rhs.first;
		                         }) -
		        keys.begin();
		ASSERT(i < keys.size() && keys[i].first == key);
		return value[i];
	}

	KeyRef getKeyEnd(KeyRef key) {
		int i = std::lower_bound(keyBegin.begin(), keyBegin.end(), key) - keyBegin.begin();
		ASSERT(i < keyBegin.size() && keyBegin[i] == key);
		return keyEnd[i];
	}
};

const int VERSION_OVERHEAD =
    64 + sizeof(Version) + sizeof(Standalone<VerUpdateRef>) + // mutationLog, 64b overhead for map
    2 * (64 + sizeof(Version) +
         sizeof(Reference<VersionedMap<KeyRef, ValueOrClearToRef>::PTreeT>)); // versioned map [ x2 for
                                                                              // createNewVersion(version+1) ], 64b
                                                                              // overhead for map
// For both the mutation log and the versioned map.
static int mvccStorageBytes(MutationRef const& m) {
	return VersionedMap<KeyRef, ValueOrClearToRef>::overheadPerItem * 2 +
	       (MutationRef::OVERHEAD_BYTES + m.param1.size() + m.param2.size()) * 2;
}

struct FetchInjectionInfo {
	Arena arena;
	vector<VerUpdateRef> changes;
};

class ServerWatchMetadata : public ReferenceCounted<ServerWatchMetadata> {
public:
	Key key;
	Optional<Value> value;
	Version version;
	Future<Version> watch_impl;
	Promise<Version> versionPromise;
	Optional<TagSet> tags;
	Optional<UID> debugID;

	ServerWatchMetadata(Key key, Optional<Value> value, Version version, Optional<TagSet> tags, Optional<UID> debugID)
	  : key(key), value(value), version(version), tags(tags), debugID(debugID) {}
};

struct StorageServer {
	typedef VersionedMap<KeyRef, ValueOrClearToRef> VersionedData;

private:
	// versionedData contains sets and clears.

	// * Nonoverlapping: No clear overlaps a set or another clear, or adjoins another clear.
	// ~ Clears are maximal: If versionedData.at(v) contains a clear [b,e) then
	//      there is a key data[e]@v, or e==allKeys.end, or a shard boundary or former boundary at e

	// * Reads are possible: When k is in a readable shard, for any v in [storageVersion, version.get()],
	//      storage[k] + versionedData.at(v)[k] = database[k] @ v    (storage[k] might be @ any version in
	//      [durableVersion, storageVersion])

	// * Transferred shards are partially readable: When k is in an adding, transferred shard, for any v in
	// [transferredVersion, version.get()],
	//      storage[k] + versionedData.at(v)[k] = database[k] @ v

	// * versionedData contains versions [storageVersion(), version.get()].  It might also contain version
	// (version.get()+1), in which changeDurableVersion may be deleting ghosts, and/or it might
	//      contain later versions if applyUpdate is on the stack.

	// * Old shards are erased: versionedData.atLatest() has entries (sets or intersecting clears) only for keys in
	// readable or adding,transferred shards.
	//   Earlier versions may have extra entries for shards that *were* readable or adding,transferred when those
	//   versions were the latest, but they eventually are forgotten.

	// * Old mutations are erased: All items in versionedData.atLatest() have insertVersion() > durableVersion(), but
	// views
	//   at older versions may contain older items which are also in storage (this is OK because of idempotency)

	VersionedData versionedData;
	std::map<Version, Standalone<VerUpdateRef>> mutationLog; // versions (durableVersion, version]
	std::unordered_map<KeyRef, Reference<ServerWatchMetadata>> watchMap; // keep track of server watches

public:
public:
	// Histograms
	struct FetchKeysHistograms {
		const Reference<Histogram> latency;
		const Reference<Histogram> bytes;
		const Reference<Histogram> bandwidth;

		FetchKeysHistograms()
		  : latency(Histogram::getHistogram(STORAGESERVER_HISTOGRAM_GROUP,
		                                    FETCH_KEYS_LATENCY_HISTOGRAM,
		                                    Histogram::Unit::microseconds)),
		    bytes(Histogram::getHistogram(STORAGESERVER_HISTOGRAM_GROUP,
		                                  FETCH_KEYS_BYTES_HISTOGRAM,
		                                  Histogram::Unit::bytes)),
		    bandwidth(Histogram::getHistogram(STORAGESERVER_HISTOGRAM_GROUP,
		                                      FETCH_KEYS_BYTES_PER_SECOND_HISTOGRAM,
		                                      Histogram::Unit::bytes_per_second)) {}
	} fetchKeysHistograms;

	// watch map operations
	Reference<ServerWatchMetadata> getWatchMetadata(KeyRef key) const;
	KeyRef setWatchMetadata(Reference<ServerWatchMetadata> metadata);
	void deleteWatchMetadata(KeyRef key);
	void clearWatchMetadata();

	class CurrentRunningFetchKeys {
		std::unordered_map<UID, double> startTimeMap;
		std::unordered_map<UID, KeyRange> keyRangeMap;

		static const StringRef emptyString;
		static const KeyRangeRef emptyKeyRange;

	public:
		void recordStart(const UID id, const KeyRange& keyRange) {
			startTimeMap[id] = now();
			keyRangeMap[id] = keyRange;
		}

		void recordFinish(const UID id) {
			startTimeMap.erase(id);
			keyRangeMap.erase(id);
		}

		std::pair<double, KeyRange> longestTime() const {
			if (numRunning() == 0) {
				return { -1, emptyKeyRange };
			}

			const double currentTime = now();
			double longest = 0;
			UID UIDofLongest;
			for (const auto& kv : startTimeMap) {
				const double currentRunningTime = currentTime - kv.second;
				if (longest <= currentRunningTime) {
					longest = currentRunningTime;
					UIDofLongest = kv.first;
				}
			}
			if (BUGGIFY) {
				UIDofLongest = deterministicRandom()->randomUniqueID();
			}
			auto it = keyRangeMap.find(UIDofLongest);
			if (it != keyRangeMap.end()) {
				return { longest, it->second };
			}
			return { -1, emptyKeyRange };
		}

		int numRunning() const { return startTimeMap.size(); }
	} currentRunningFetchKeys;

	Tag tag;
	vector<std::pair<Version, Tag>> history;
	vector<std::pair<Version, Tag>> allHistory;
	Version poppedAllAfter;
	std::map<Version, Arena>
	    freeable; // for each version, an Arena that must be held until that version is < oldestVersion
	Arena lastArena;
	double cpuUsage;
	double diskUsage;

	std::map<Version, Standalone<VerUpdateRef>> const& getMutationLog() const { return mutationLog; }
	std::map<Version, Standalone<VerUpdateRef>>& getMutableMutationLog() { return mutationLog; }
	VersionedData const& data() const { return versionedData; }
	VersionedData& mutableData() { return versionedData; }

	double old_rate = 1.0;
	double currentRate() {
		auto versionLag = version.get() - durableVersion.get();
		double res;
		if (versionLag >= SERVER_KNOBS->STORAGE_DURABILITY_LAG_HARD_MAX) {
			res = 0.0;
		} else if (versionLag > SERVER_KNOBS->STORAGE_DURABILITY_LAG_SOFT_MAX) {
			res =
			    1.0 -
			    (double(versionLag - SERVER_KNOBS->STORAGE_DURABILITY_LAG_SOFT_MAX) /
			     double(SERVER_KNOBS->STORAGE_DURABILITY_LAG_HARD_MAX - SERVER_KNOBS->STORAGE_DURABILITY_LAG_SOFT_MAX));
		} else {
			res = 1.0;
		}
		if (res != old_rate) {
			TraceEvent(SevDebug, "LocalRatekeeperChange", thisServerID)
			    .detail("Old", old_rate)
			    .detail("New", res)
			    .detail("NonDurableVersions", versionLag);
			old_rate = res;
		}
		return res;
	}

	void addMutationToMutationLogOrStorage(
	    Version ver,
	    MutationRef m); // Appends m to mutationLog@ver, or to storage if ver==invalidVersion

	// Update the byteSample, and write the updates to the mutation log@ver, or to storage if ver==invalidVersion
	void byteSampleApplyMutation(MutationRef const& m, Version ver);
	void byteSampleApplySet(KeyValueRef kv, Version ver);
	void byteSampleApplyClear(KeyRangeRef range, Version ver);

	void popVersion(Version v, bool popAllTags = false) {
		if (logSystem && !isTss()) {
			if (v > poppedAllAfter) {
				popAllTags = true;
				poppedAllAfter = std::numeric_limits<Version>::max();
			}

			vector<std::pair<Version, Tag>>* hist = &history;
			vector<std::pair<Version, Tag>> allHistoryCopy;
			if (popAllTags) {
				allHistoryCopy = allHistory;
				hist = &allHistoryCopy;
			}

			while (hist->size() && v > hist->back().first) {
				logSystem->pop(v, hist->back().second);
				hist->pop_back();
			}
			if (hist->size()) {
				logSystem->pop(v, hist->back().second);
			} else {
				logSystem->pop(v, tag);
			}
		}
	}

	Standalone<VerUpdateRef>& addVersionToMutationLog(Version v) {
		// return existing version...
		auto m = mutationLog.find(v);
		if (m != mutationLog.end())
			return m->second;

		// ...or create a new one
		auto& u = mutationLog[v];
		u.version = v;
		if (lastArena.getSize() >= 65536)
			lastArena = Arena(4096);
		u.arena() = lastArena;
		counters.bytesInput += VERSION_OVERHEAD;
		return u;
	}

	MutationRef addMutationToMutationLog(Standalone<VerUpdateRef>& mLV, MutationRef const& m) {
		byteSampleApplyMutation(m, mLV.version);
		counters.bytesInput += mvccStorageBytes(m);
		return mLV.push_back_deep(mLV.arena(), m);
	}

	void setTssPair(UID pairId) {
		tssPairID = Optional<UID>(pairId);

		// Set up tss fault injection here, only if we are in simulated mode and with fault injection.
		// With fault injection enabled, the tss will start acting normal for a bit, then after the specified delay
		// start behaving incorrectly.
		if (g_network->isSimulated() && !g_simulator.speedUpSimulation &&
		    g_simulator.tssMode >= ISimulator::TSSMode::EnabledAddDelay) {
			tssFaultInjectTime = now() + deterministicRandom()->randomInt(60, 300);
			TraceEvent(SevWarnAlways, "TSSInjectFaultEnabled", thisServerID)
			    .detail("Mode", g_simulator.tssMode)
			    .detail("At", tssFaultInjectTime.get());
		}
	}

	// If a TSS is "in quarantine", it means it has incorrect data. It is effectively in a "zombie" state where it
	// rejects all read requests and ignores all non-private mutations and data movements, but otherwise is still part
	// of the cluster. The purpose of this state is to "freeze" the TSS state after a mismatch so a human operator can
	// investigate, but preventing a new storage process from replacing the TSS on the worker. It will still get removed
	// from the cluster if it falls behind on the mutation stream, or if its tss pair gets removed and its tag is no
	// longer valid.
	bool isTSSInQuarantine() { return tssPairID.present() && tssInQuarantine; }

	void startTssQuarantine() {
		if (!tssInQuarantine) {
			// persist quarantine so it's still quarantined if rebooted
			storage.makeTssQuarantineDurable();
		}
		tssInQuarantine = true;
	}

	StorageServerDisk storage;

	KeyRangeMap<Reference<ShardInfo>> shards;
	uint64_t shardChangeCounter; // max( shards->changecounter )

	KeyRangeMap<bool> cachedRangeMap; // indicates if a key-range is being cached

	// newestAvailableVersion[k]
	//   == invalidVersion -> k is unavailable at all versions
	//   <= storageVersion -> k is unavailable at all versions (but might be read anyway from storage if we are in the
	//   process of committing makeShardDurable)
	//   == v              -> k is readable (from storage+versionedData) @ [storageVersion,v], and not being updated
	//   when version increases
	//   == latestVersion  -> k is readable (from storage+versionedData) @ [storageVersion,version.get()], and thus
	//   stays available when version increases
	CoalescedKeyRangeMap<Version> newestAvailableVersion;

	CoalescedKeyRangeMap<Version> newestDirtyVersion; // Similar to newestAvailableVersion, but includes (only) keys
	                                                  // that were only partly available (due to cancelled fetchKeys)

	// The following are in rough order from newest to oldest
	Version lastTLogVersion, lastVersionWithData, restoredVersion;
	NotifiedVersion version;
	NotifiedVersion desiredOldestVersion; // We can increase oldestVersion (and then durableVersion) to this version
	                                      // when the disk permits
	NotifiedVersion oldestVersion; // See also storageVersion()
	NotifiedVersion durableVersion; // At least this version will be readable from storage after a power failure
	Version rebootAfterDurableVersion;
	int8_t primaryLocality;

	Deque<std::pair<Version, Version>> recoveryVersionSkips;
	int64_t versionLag; // An estimate for how many versions it takes for the data to move from the logs to this storage
	                    // server

	Optional<UID> sourceTLogID; // the tLog from which the latest batch of versions were fetched

	ProtocolVersion logProtocol;

	Reference<ILogSystem> logSystem;
	Reference<ILogSystem::IPeekCursor> logCursor;

	UID thisServerID;
	Optional<UID> tssPairID; // if this server is a tss, this is the id of its (ss) pair
	Optional<UID> ssPairID; // if this server is an ss, this is the id of its (tss) pair
	Optional<double> tssFaultInjectTime;
	bool tssInQuarantine;

	Key sk;
	Reference<AsyncVar<ServerDBInfo>> db;
	Database cx;
	ActorCollection actors;

	StorageServerMetrics metrics;
	CoalescedKeyRangeMap<bool, int64_t, KeyBytesMetric<int64_t>> byteSampleClears;
	AsyncVar<bool> byteSampleClearsTooLarge;
	Future<Void> byteSampleRecovery;
	Future<Void> durableInProgress;

	AsyncMap<Key, bool> watches;
	int64_t watchBytes;
	int64_t numWatches;
	AsyncVar<bool> noRecentUpdates;
	double lastUpdate;

	Int64MetricHandle readQueueSizeMetric;

	std::string folder;

	// defined only during splitMutations()/addMutation()
	UpdateEagerReadInfo* updateEagerReads;

	FlowLock durableVersionLock;
	FlowLock fetchKeysParallelismLock;
	vector<Promise<FetchInjectionInfo*>> readyFetchKeys;

	int64_t instanceID;

	Promise<Void> otherError;
	Promise<Void> coreStarted;
	bool shuttingDown;

	bool behind;
	bool versionBehind;

	bool debug_inApplyUpdate;
	double debug_lastValidateTime;

	int maxQueryQueue;
	int getAndResetMaxQueryQueueSize() {
		int val = maxQueryQueue;
		maxQueryQueue = 0;
		return val;
	}

	struct TransactionTagCounter {
		struct TagInfo {
			TransactionTag tag;
			double rate;
			double fractionalBusyness;

			TagInfo(TransactionTag const& tag, double rate, double fractionalBusyness)
			  : tag(tag), rate(rate), fractionalBusyness(fractionalBusyness) {}
		};

		TransactionTagMap<int64_t> intervalCounts;
		int64_t intervalTotalSampledCount = 0;
		TransactionTag busiestTag;
		int64_t busiestTagCount = 0;
		double intervalStart = 0;

		Optional<TagInfo> previousBusiestTag;

		int64_t costFunction(int64_t bytes) { return bytes / SERVER_KNOBS->READ_COST_BYTE_FACTOR + 1; }

		void addRequest(Optional<TagSet> const& tags, int64_t bytes) {
			if (tags.present()) {
				TEST(true); // Tracking tag on storage server
				double cost = costFunction(bytes);
				for (auto& tag : tags.get()) {
					int64_t& count = intervalCounts[TransactionTag(tag, tags.get().getArena())];
					count += cost;
					if (count > busiestTagCount) {
						busiestTagCount = count;
						busiestTag = tag;
					}
				}

				intervalTotalSampledCount += cost;
			}
		}

		void startNewInterval(UID id) {
			double elapsed = now() - intervalStart;
			previousBusiestTag.reset();
			if (intervalStart > 0 && CLIENT_KNOBS->READ_TAG_SAMPLE_RATE > 0 && elapsed > 0) {
				double rate = busiestTagCount / CLIENT_KNOBS->READ_TAG_SAMPLE_RATE / elapsed;
				if (rate > SERVER_KNOBS->MIN_TAG_READ_PAGES_RATE) {
					previousBusiestTag = TagInfo(busiestTag, rate, (double)busiestTagCount / intervalTotalSampledCount);
				}

				TraceEvent("BusiestReadTag", id)
				    .detail("Elapsed", elapsed)
				    .detail("Tag", printable(busiestTag))
				    .detail("TagCost", busiestTagCount)
				    .detail("TotalSampledCost", intervalTotalSampledCount)
				    .detail("Reported", previousBusiestTag.present())
				    .trackLatest(id.toString() + "/BusiestReadTag");
			}

			intervalCounts.clear();
			intervalTotalSampledCount = 0;
			busiestTagCount = 0;
			intervalStart = now();
		}

		Optional<TagInfo> getBusiestTag() const { return previousBusiestTag; }
	};

	TransactionTagCounter transactionTagCounter;

	Optional<LatencyBandConfig> latencyBandConfig;

	struct Counters {
		CounterCollection cc;
		Counter allQueries, getKeyQueries, getValueQueries, getRangeQueries, finishedQueries, lowPriorityQueries,
		    rowsQueried, bytesQueried, watchQueries, emptyQueries;

		// Bytes of the mutations that have been added to the memory of the storage server. When the data is durable
		// and cleared from the memory, we do not subtract it but add it to bytesDurable.
		Counter bytesInput;
		// Bytes of the mutations that have been removed from memory because they durable. The counting is same as
		// bytesInput, instead of the actual bytes taken in the storages, so that (bytesInput - bytesDurable) can
		// reflect the current memory footprint of MVCC.
		Counter bytesDurable;
		// Bytes fetched by fetchKeys() for data movements. The size is counted as a collection of KeyValueRef.
		Counter bytesFetched;
		// Like bytesInput but without MVCC accounting. The size is counted as how much it takes when serialized. It
		// is basically the size of both parameters of the mutation and a 12 bytes overhead that keeps mutation type
		// and the lengths of both parameters.
		Counter mutationBytes;

		Counter sampledBytesCleared;
		// The number of key-value pairs fetched by fetchKeys()
		Counter kvFetched;
		Counter mutations, setMutations, clearRangeMutations, atomicMutations;
		Counter updateBatches, updateVersions;
		Counter loops;
		Counter fetchWaitingMS, fetchWaitingCount, fetchExecutingMS, fetchExecutingCount;
		Counter readsRejected;
		Counter fetchedVersions;
		Counter fetchesFromLogs;

		LatencySample readLatencySample;
		LatencyBands readLatencyBands;

		Counters(StorageServer* self)
		  : cc("StorageServer", self->thisServerID.toString()), getKeyQueries("GetKeyQueries", cc),
		    getValueQueries("GetValueQueries", cc), getRangeQueries("GetRangeQueries", cc),
		    allQueries("QueryQueue", cc), finishedQueries("FinishedQueries", cc),
		    lowPriorityQueries("LowPriorityQueries", cc), rowsQueried("RowsQueried", cc),
		    bytesQueried("BytesQueried", cc), watchQueries("WatchQueries", cc), emptyQueries("EmptyQueries", cc),
		    bytesInput("BytesInput", cc), bytesDurable("BytesDurable", cc), bytesFetched("BytesFetched", cc),
		    mutationBytes("MutationBytes", cc), sampledBytesCleared("SampledBytesCleared", cc),
		    kvFetched("KVFetched", cc), mutations("Mutations", cc), setMutations("SetMutations", cc),
		    clearRangeMutations("ClearRangeMutations", cc), atomicMutations("AtomicMutations", cc),
		    updateBatches("UpdateBatches", cc), updateVersions("UpdateVersions", cc), loops("Loops", cc),
		    fetchWaitingMS("FetchWaitingMS", cc), fetchWaitingCount("FetchWaitingCount", cc),
		    fetchExecutingMS("FetchExecutingMS", cc), fetchExecutingCount("FetchExecutingCount", cc),
		    readsRejected("ReadsRejected", cc), fetchedVersions("FetchedVersions", cc),
		    fetchesFromLogs("FetchesFromLogs", cc), readLatencySample("ReadLatencyMetrics",
		                                                              self->thisServerID,
		                                                              SERVER_KNOBS->LATENCY_METRICS_LOGGING_INTERVAL,
		                                                              SERVER_KNOBS->LATENCY_SAMPLE_SIZE),
		    readLatencyBands("ReadLatencyBands", self->thisServerID, SERVER_KNOBS->STORAGE_LOGGING_DELAY) {
			specialCounter(cc, "LastTLogVersion", [self]() { return self->lastTLogVersion; });
			specialCounter(cc, "Version", [self]() { return self->version.get(); });
			specialCounter(cc, "StorageVersion", [self]() { return self->storageVersion(); });
			specialCounter(cc, "DurableVersion", [self]() { return self->durableVersion.get(); });
			specialCounter(cc, "DesiredOldestVersion", [self]() { return self->desiredOldestVersion.get(); });
			specialCounter(cc, "VersionLag", [self]() { return self->versionLag; });
			specialCounter(cc, "LocalRate", [self] { return int64_t(self->currentRate() * 100); });

			specialCounter(cc, "BytesReadSampleCount", [self]() { return self->metrics.bytesReadSample.queue.size(); });

			specialCounter(
			    cc, "FetchKeysFetchActive", [self]() { return self->fetchKeysParallelismLock.activePermits(); });
			specialCounter(cc, "FetchKeysWaiting", [self]() { return self->fetchKeysParallelismLock.waiters(); });

			specialCounter(cc, "QueryQueueMax", [self]() { return self->getAndResetMaxQueryQueueSize(); });

			specialCounter(cc, "BytesStored", [self]() { return self->metrics.byteSample.getEstimate(allKeys); });
			specialCounter(cc, "ActiveWatches", [self]() { return self->numWatches; });
			specialCounter(cc, "WatchBytes", [self]() { return self->watchBytes; });

			specialCounter(cc, "KvstoreSizeTotal", [self]() { return std::get<0>(self->storage.getSize()); });
			specialCounter(cc, "KvstoreNodeTotal", [self]() { return std::get<1>(self->storage.getSize()); });
			specialCounter(cc, "KvstoreInlineKey", [self]() { return std::get<2>(self->storage.getSize()); });
		}
	} counters;

	StorageServer(IKeyValueStore* storage,
	              Reference<AsyncVar<ServerDBInfo>> const& db,
	              StorageServerInterface const& ssi,
	              bool mocked = false)
	  : fetchKeysHistograms(), instanceID(deterministicRandom()->randomUniqueID().first()), storage(this, storage),
	    db(db), actors(false), lastTLogVersion(0), lastVersionWithData(0), restoredVersion(0),
	    rebootAfterDurableVersion(std::numeric_limits<Version>::max()), durableInProgress(Void()), versionLag(0),
	    primaryLocality(tagLocalityInvalid), updateEagerReads(0), shardChangeCounter(0),
	    fetchKeysParallelismLock(SERVER_KNOBS->FETCH_KEYS_PARALLELISM_BYTES), shuttingDown(false),
	    debug_inApplyUpdate(false), debug_lastValidateTime(0), watchBytes(0), numWatches(0), logProtocol(0),
	    counters(this), tag(invalidTag), maxQueryQueue(0), thisServerID(ssi.id()), tssInQuarantine(false),
	    readQueueSizeMetric(LiteralStringRef("StorageServer.ReadQueueSize")), behind(false), versionBehind(false),
	    byteSampleClears(false, LiteralStringRef("\xff\xff\xff")), noRecentUpdates(false), lastUpdate(now()),
	    poppedAllAfter(std::numeric_limits<Version>::max()), cpuUsage(0.0), diskUsage(0.0) {
		version.initMetric(LiteralStringRef("StorageServer.Version"), counters.cc.id);
		oldestVersion.initMetric(LiteralStringRef("StorageServer.OldestVersion"), counters.cc.id);
		durableVersion.initMetric(LiteralStringRef("StorageServer.DurableVersion"), counters.cc.id);
		desiredOldestVersion.initMetric(LiteralStringRef("StorageServer.DesiredOldestVersion"), counters.cc.id);

		// TODO: Unit tests may need to have a better way to feed these information. And there should be tests
		// that actually changes server key by update or restore.
		if (mocked) {
			newestAvailableVersion.insert(allKeys, latestVersion);
			newestDirtyVersion.insert(allKeys, latestVersion);
			addShard(ShardInfo::newReadWrite(allKeys, this));
		} else {
			newestAvailableVersion.insert(allKeys, invalidVersion);
			newestDirtyVersion.insert(allKeys, invalidVersion);
			addShard(ShardInfo::newNotAssigned(allKeys));
		}

		cx = openDBOnServer(db, TaskPriority::DefaultEndpoint, true, true);
	}

	//~StorageServer() { fclose(log); }

	// Puts the given shard into shards.  The caller is responsible for adding shards
	//   for all ranges in shards.getAffectedRangesAfterInsertion(newShard->keys)), because these
	//   shards are invalidated by the call.
	void addShard(ShardInfo* newShard) {
		ASSERT(!newShard->keys.empty());
		newShard->changeCounter = ++shardChangeCounter;
		//TraceEvent("AddShard", this->thisServerID).detail("KeyBegin", newShard->keys.begin).detail("KeyEnd", newShard->keys.end).detail("State", newShard->isReadable() ? "Readable" : newShard->notAssigned() ? "NotAssigned" : "Adding").detail("Version", this->version.get());
		/*auto affected = shards.getAffectedRangesAfterInsertion( newShard->keys, Reference<ShardInfo>() );
		for(auto i = affected.begin(); i != affected.end(); ++i)
		    shards.insert( *i, Reference<ShardInfo>() );*/
		shards.insert(newShard->keys, Reference<ShardInfo>(newShard));
	}
	void addMutation(Version version,
	                 MutationRef const& mutation,
	                 KeyRangeRef const& shard,
	                 UpdateEagerReadInfo* eagerReads);
	void setInitialVersion(Version ver) {
		version = ver;
		desiredOldestVersion = ver;
		oldestVersion = ver;
		durableVersion = ver;
		lastVersionWithData = ver;
		restoredVersion = ver;

		mutableData().createNewVersion(ver);
		mutableData().forgetVersionsBefore(ver);
	}

	bool isTss() const { return tssPairID.present(); }

	bool isSSWithTSSPair() const { return ssPairID.present(); }

	void setSSWithTssPair(UID idOfTSS) { ssPairID = Optional<UID>(idOfTSS); }

	void clearSSWithTssPair() { ssPairID = Optional<UID>(); }

	// This is the maximum version that might be read from storage (the minimum version is durableVersion)
	Version storageVersion() const { return oldestVersion.get(); }

	bool isReadable(KeyRangeRef const& keys) {
		auto sh = shards.intersectingRanges(keys);
		for (auto i = sh.begin(); i != sh.end(); ++i)
			if (!i->value()->isReadable())
				return false;
		return true;
	}

	void checkChangeCounter(uint64_t oldShardChangeCounter, KeyRef const& key) {
		if (oldShardChangeCounter != shardChangeCounter && shards[key]->changeCounter > oldShardChangeCounter) {
			TEST(true); // shard change during getValueQ
			throw wrong_shard_server();
		}
	}

	void checkChangeCounter(uint64_t oldShardChangeCounter, KeyRangeRef const& keys) {
		if (oldShardChangeCounter != shardChangeCounter) {
			auto sh = shards.intersectingRanges(keys);
			for (auto i = sh.begin(); i != sh.end(); ++i)
				if (i->value()->changeCounter > oldShardChangeCounter) {
					TEST(true); // shard change during range operation
					throw wrong_shard_server();
				}
		}
	}

	Counter::Value queueSize() { return counters.bytesInput.getValue() - counters.bytesDurable.getValue(); }

	// penalty used by loadBalance() to balance requests among SSes. We prefer SS with less write queue size.
	double getPenalty() {
		return std::max(std::max(1.0,
		                         (queueSize() - (SERVER_KNOBS->TARGET_BYTES_PER_STORAGE_SERVER -
		                                         2.0 * SERVER_KNOBS->SPRING_BYTES_STORAGE_SERVER)) /
		                             SERVER_KNOBS->SPRING_BYTES_STORAGE_SERVER),
		                (currentRate() < 1e-6 ? 1e6 : 1.0 / currentRate()));
	}

	// Normally the storage server prefers to serve read requests over making mutations
	// durable to disk. However, when the storage server falls to far behind on
	// making mutations durable, this function will change the priority to prefer writes.
	Future<Void> getQueryDelay() {
		if ((version.get() - durableVersion.get() > SERVER_KNOBS->LOW_PRIORITY_DURABILITY_LAG) ||
		    (queueSize() > SERVER_KNOBS->LOW_PRIORITY_STORAGE_QUEUE_BYTES)) {
			++counters.lowPriorityQueries;
			return delay(0, TaskPriority::LowPriorityRead);
		}
		return delay(0, TaskPriority::DefaultEndpoint);
	}

	template <class Reply>
	using isLoadBalancedReply = std::is_base_of<LoadBalancedReply, Reply>;

	template <class Reply>
	static typename std::enable_if<isLoadBalancedReply<Reply>::value, void>::type
	sendErrorWithPenalty(const ReplyPromise<Reply>& promise, const Error& err, double penalty) {
		Reply reply;
		reply.error = err;
		reply.penalty = penalty;
		promise.send(reply);
	}

	template <class Reply>
	static typename std::enable_if<!isLoadBalancedReply<Reply>::value, void>::type
	sendErrorWithPenalty(const ReplyPromise<Reply>& promise, const Error& err, double) {
		promise.sendError(err);
	}

	template <class Request>
	bool shouldRead(const Request& request) {
		auto rate = currentRate();
		if (isTSSInQuarantine() || (rate < SERVER_KNOBS->STORAGE_DURABILITY_LAG_REJECT_THRESHOLD &&
		                            deterministicRandom()->random01() >
		                                std::max(SERVER_KNOBS->STORAGE_DURABILITY_LAG_MIN_RATE,
		                                         rate / SERVER_KNOBS->STORAGE_DURABILITY_LAG_REJECT_THRESHOLD))) {
			sendErrorWithPenalty(request.reply, server_overloaded(), getPenalty());
			++counters.readsRejected;
			return false;
		}
		return true;
	}

	template <class Request, class HandleFunction>
	Future<Void> readGuard(const Request& request, const HandleFunction& fun) {
		bool read = shouldRead(request);
		if (!read) {
			return Void();
		}
		return fun(this, request);
	}
};

const StringRef StorageServer::CurrentRunningFetchKeys::emptyString = LiteralStringRef("");
const KeyRangeRef StorageServer::CurrentRunningFetchKeys::emptyKeyRange =
    KeyRangeRef(StorageServer::CurrentRunningFetchKeys::emptyString,
                StorageServer::CurrentRunningFetchKeys::emptyString);

// If and only if key:=value is in (storage+versionedData),    // NOT ACTUALLY: and key < allKeys.end,
//   and H(key) < |key+value|/bytesPerSample,
//     let sampledSize = max(|key+value|,bytesPerSample)
//     persistByteSampleKeys.begin()+key := sampledSize is in storage
//     (key,sampledSize) is in byteSample

// So P(key is sampled) * sampledSize == |key+value|

void StorageServer::byteSampleApplyMutation(MutationRef const& m, Version ver) {
	if (m.type == MutationRef::ClearRange)
		byteSampleApplyClear(KeyRangeRef(m.param1, m.param2), ver);
	else if (m.type == MutationRef::SetValue)
		byteSampleApplySet(KeyValueRef(m.param1, m.param2), ver);
	else
		ASSERT(false); // Mutation of unknown type modfying byte sample
}

// watchMap Operations
Reference<ServerWatchMetadata> StorageServer::getWatchMetadata(KeyRef key) const {
	const auto it = watchMap.find(key);
	if (it == watchMap.end())
		return Reference<ServerWatchMetadata>();
	return it->second;
}

KeyRef StorageServer::setWatchMetadata(Reference<ServerWatchMetadata> metadata) {
	KeyRef keyRef = metadata->key.contents();

	watchMap[keyRef] = metadata;
	return keyRef;
}

void StorageServer::deleteWatchMetadata(KeyRef key) {
	watchMap.erase(key);
}

void StorageServer::clearWatchMetadata() {
	watchMap.clear();
}

#ifndef __INTEL_COMPILER
#pragma endregion
#endif

/////////////////////////////////// Validation ///////////////////////////////////////
#ifndef __INTEL_COMPILER
#pragma region Validation
#endif
bool validateRange(StorageServer::VersionedData::ViewAtVersion const& view,
                   KeyRangeRef range,
                   Version version,
                   UID id,
                   Version minInsertVersion) {
	// * Nonoverlapping: No clear overlaps a set or another clear, or adjoins another clear.
	// * Old mutations are erased: All items in versionedData.atLatest() have insertVersion() > durableVersion()

	//TraceEvent("ValidateRange", id).detail("KeyBegin", range.begin).detail("KeyEnd", range.end).detail("Version", version);
	KeyRef k;
	bool ok = true;
	bool kIsClear = false;
	auto i = view.lower_bound(range.begin);
	if (i != view.begin())
		--i;
	for (; i != view.end() && i.key() < range.end; ++i) {
		ASSERT(i.insertVersion() > minInsertVersion);
		if (kIsClear && i->isClearTo() ? i.key() <= k : i.key() < k) {
			TraceEvent(SevError, "InvalidRange", id)
			    .detail("Key1", k)
			    .detail("Key2", i.key())
			    .detail("Version", version);
			ok = false;
		}
		// ASSERT( i.key() >= k );
		kIsClear = i->isClearTo();
		k = kIsClear ? i->getEndKey() : i.key();
	}
	return ok;
}

void validate(StorageServer* data, bool force = false) {
	try {
		if (force || (EXPENSIVE_VALIDATION)) {
			data->newestAvailableVersion.validateCoalesced();
			data->newestDirtyVersion.validateCoalesced();

			for (auto s = data->shards.ranges().begin(); s != data->shards.ranges().end(); ++s) {
				ASSERT(s->value()->keys == s->range());
				ASSERT(!s->value()->keys.empty());
			}

			for (auto s = data->shards.ranges().begin(); s != data->shards.ranges().end(); ++s)
				if (s->value()->isReadable()) {
					auto ar = data->newestAvailableVersion.intersectingRanges(s->range());
					for (auto a = ar.begin(); a != ar.end(); ++a)
						ASSERT(a->value() == latestVersion);
				}

			// * versionedData contains versions [storageVersion(), version.get()].  It might also contain version
			// (version.get()+1), in which changeDurableVersion may be deleting ghosts, and/or it might
			//      contain later versions if applyUpdate is on the stack.
			ASSERT(data->data().getOldestVersion() == data->storageVersion());
			ASSERT(data->data().getLatestVersion() == data->version.get() ||
			       data->data().getLatestVersion() == data->version.get() + 1 ||
			       (data->debug_inApplyUpdate && data->data().getLatestVersion() > data->version.get()));

			auto latest = data->data().atLatest();

			// * Old shards are erased: versionedData.atLatest() has entries (sets or clear *begins*) only for keys in
			// readable or adding,transferred shards.
			for (auto s = data->shards.ranges().begin(); s != data->shards.ranges().end(); ++s) {
				ShardInfo* shard = s->value().getPtr();
				if (!shard->isInVersionedData()) {
					if (latest.lower_bound(s->begin()) != latest.lower_bound(s->end())) {
						TraceEvent(SevError, "VF", data->thisServerID)
						    .detail("LastValidTime", data->debug_lastValidateTime)
						    .detail("KeyBegin", s->begin())
						    .detail("KeyEnd", s->end())
						    .detail("FirstKey", latest.lower_bound(s->begin()).key())
						    .detail("FirstInsertV", latest.lower_bound(s->begin()).insertVersion());
					}
					ASSERT(latest.lower_bound(s->begin()) == latest.lower_bound(s->end()));
				}
			}

			latest.validate();
			validateRange(latest, allKeys, data->version.get(), data->thisServerID, data->durableVersion.get());

			data->debug_lastValidateTime = now();
		}
	} catch (...) {
		TraceEvent(SevError, "ValidationFailure", data->thisServerID)
		    .detail("LastValidTime", data->debug_lastValidateTime);
		throw;
	}
}
#ifndef __INTEL_COMPILER
#pragma endregion
#endif

void updateProcessStats(StorageServer* self) {
	if (g_network->isSimulated()) {
		// diskUsage and cpuUsage are not relevant in the simulator,
		// and relying on the actual values could break seed determinism
		self->cpuUsage = 100.0;
		self->diskUsage = 100.0;
		return;
	}

	SystemStatistics sysStats = getSystemStatistics();
	if (sysStats.initialized) {
		self->cpuUsage = 100 * sysStats.processCPUSeconds / sysStats.elapsed;
		self->diskUsage = 100 * std::max(0.0, (sysStats.elapsed - sysStats.processDiskIdleSeconds) / sysStats.elapsed);
	}
}

///////////////////////////////////// Queries /////////////////////////////////
#ifndef __INTEL_COMPILER
#pragma region Queries
#endif

ACTOR Future<Version> waitForVersionActor(StorageServer* data, Version version, SpanID spanContext) {
	state Span span("SS.WaitForVersion"_loc, { spanContext });
	choose {
		when(wait(data->version.whenAtLeast(version))) {
			// FIXME: A bunch of these can block with or without the following delay 0.
			// wait( delay(0) );  // don't do a whole bunch of these at once
			if (version < data->oldestVersion.get())
				throw transaction_too_old(); // just in case
			return version;
		}
		when(wait(delay(SERVER_KNOBS->FUTURE_VERSION_DELAY))) {
			if (deterministicRandom()->random01() < 0.001)
				TraceEvent(SevWarn, "ShardServerFutureVersion1000x", data->thisServerID)
				    .detail("Version", version)
				    .detail("MyVersion", data->version.get())
				    .detail("ServerID", data->thisServerID);
			throw future_version();
		}
	}
}

Future<Version> waitForVersion(StorageServer* data, Version version, SpanID spanContext) {
	if (version == latestVersion) {
		version = std::max(Version(1), data->version.get());
	}

	if (version < data->oldestVersion.get() || version <= 0) {
		return transaction_too_old();
	} else if (version <= data->version.get()) {
		return version;
	}

	if ((data->behind || data->versionBehind) && version > data->version.get()) {
		return process_behind();
	}

	if (deterministicRandom()->random01() < 0.001) {
		TraceEvent("WaitForVersion1000x");
	}
	return waitForVersionActor(data, version, spanContext);
}

ACTOR Future<Version> waitForVersionNoTooOld(StorageServer* data, Version version) {
	// This could become an Actor transparently, but for now it just does the lookup
	if (version == latestVersion)
		version = std::max(Version(1), data->version.get());
	if (version <= data->version.get())
		return version;
	choose {
		when(wait(data->version.whenAtLeast(version))) { return version; }
		when(wait(delay(SERVER_KNOBS->FUTURE_VERSION_DELAY))) {
			if (deterministicRandom()->random01() < 0.001)
				TraceEvent(SevWarn, "ShardServerFutureVersion1000x", data->thisServerID)
				    .detail("Version", version)
				    .detail("MyVersion", data->version.get())
				    .detail("ServerID", data->thisServerID);
			throw future_version();
		}
	}
}

ACTOR Future<Void> getValueQ(StorageServer* data, GetValueRequest req) {
	state int64_t resultSize = 0;
	Span span("SS:getValue"_loc, { req.spanContext });
	span.addTag("key"_sr, req.key);

	try {
		++data->counters.getValueQueries;
		++data->counters.allQueries;
		++data->readQueueSizeMetric;
		data->maxQueryQueue = std::max<int>(
		    data->maxQueryQueue, data->counters.allQueries.getValue() - data->counters.finishedQueries.getValue());

		// Active load balancing runs at a very high priority (to obtain accurate queue lengths)
		// so we need to downgrade here
		wait(data->getQueryDelay());

		if (req.debugID.present())
			g_traceBatch.addEvent("GetValueDebug",
			                      req.debugID.get().first(),
			                      "getValueQ.DoRead"); //.detail("TaskID", g_network->getCurrentTask());

		state Optional<Value> v;
		state Version version = wait(waitForVersion(data, req.version, req.spanContext));
		if (req.debugID.present())
			g_traceBatch.addEvent("GetValueDebug",
			                      req.debugID.get().first(),
			                      "getValueQ.AfterVersion"); //.detail("TaskID", g_network->getCurrentTask());

		state uint64_t changeCounter = data->shardChangeCounter;

		if (!data->shards[req.key]->isReadable()) {
			//TraceEvent("WrongShardServer", data->thisServerID).detail("Key", req.key).detail("Version", version).detail("In", "getValueQ");
			throw wrong_shard_server();
		}

		state int path = 0;
		auto i = data->data().at(version).lastLessOrEqual(req.key);
		if (i && i->isValue() && i.key() == req.key) {
			v = (Value)i->getValue();
			path = 1;
		} else if (!i || !i->isClearTo() || i->getEndKey() <= req.key) {
			path = 2;
			Optional<Value> vv = wait(data->storage.readValue(req.key, req.debugID));
			// Validate that while we were reading the data we didn't lose the version or shard
			if (version < data->storageVersion()) {
				TEST(true); // transaction_too_old after readValue
				throw transaction_too_old();
			}
			data->checkChangeCounter(changeCounter, req.key);
			v = vv;
		}

		DEBUG_MUTATION("ShardGetValue",
		               version,
		               MutationRef(MutationRef::DebugKey, req.key, v.present() ? v.get() : LiteralStringRef("<null>")));
		DEBUG_MUTATION(
		    "ShardGetPath",
		    version,
		    MutationRef(MutationRef::DebugKey,
		                req.key,
		                path == 0 ? LiteralStringRef("0") : path == 1 ? LiteralStringRef("1") : LiteralStringRef("2")));

		/*
		StorageMetrics m;
		m.bytesPerKSecond = req.key.size() + (v.present() ? v.get().size() : 0);
		m.iosPerKSecond = 1;
		data->metrics.notify(req.key, m);
		*/

		if (v.present()) {
			++data->counters.rowsQueried;
			resultSize = v.get().size();
			data->counters.bytesQueried += resultSize;
		} else {
			++data->counters.emptyQueries;
		}

		if (SERVER_KNOBS->READ_SAMPLING_ENABLED) {
			// If the read yields no value, randomly sample the empty read.
			int64_t bytesReadPerKSecond =
			    v.present() ? std::max((int64_t)(req.key.size() + v.get().size()), SERVER_KNOBS->EMPTY_READ_PENALTY)
			                : SERVER_KNOBS->EMPTY_READ_PENALTY;
			data->metrics.notifyBytesReadPerKSecond(req.key, bytesReadPerKSecond);
		}

		if (req.debugID.present())
			g_traceBatch.addEvent("GetValueDebug",
			                      req.debugID.get().first(),
			                      "getValueQ.AfterRead"); //.detail("TaskID", g_network->getCurrentTask());

		// Check if the desired key might be cached
		auto cached = data->cachedRangeMap[req.key];
		// if (cached)
		//	TraceEvent(SevDebug, "SSGetValueCached").detail("Key", req.key);

		GetValueReply reply(v, cached);
		reply.penalty = data->getPenalty();
		req.reply.send(reply);
	} catch (Error& e) {
		if (!canReplyWith(e))
			throw;
		data->sendErrorWithPenalty(req.reply, e, data->getPenalty());
	}

	data->transactionTagCounter.addRequest(req.tags, resultSize);

	++data->counters.finishedQueries;
	--data->readQueueSizeMetric;

	double duration = g_network->timer() - req.requestTime();
	data->counters.readLatencySample.addMeasurement(duration);
	if (data->latencyBandConfig.present()) {
		int maxReadBytes =
		    data->latencyBandConfig.get().readConfig.maxReadBytes.orDefault(std::numeric_limits<int>::max());
		data->counters.readLatencyBands.addMeasurement(duration, resultSize > maxReadBytes);
	}

	return Void();
};

// Pessimistic estimate the number of overhead bytes used by each
// watch. Watch key references are stored in an AsyncMap<Key,bool>, and actors
// must be kept alive until the watch is finished.
extern size_t WATCH_OVERHEAD_WATCHQ, WATCH_OVERHEAD_WATCHIMPL;

ACTOR Future<Version> watchWaitForValueChange(StorageServer* data, SpanID parent, KeyRef key) {
	state Location spanLocation = "SS:watchWaitForValueChange"_loc;
	state Span span(spanLocation, { parent });
	state Reference<ServerWatchMetadata> metadata = data->getWatchMetadata(key);

	if (metadata->debugID.present())
		g_traceBatch.addEvent("WatchValueDebug",
		                      metadata->debugID.get().first(),
		                      "watchValueSendReply.Before"); //.detail("TaskID", g_network->getCurrentTask());

	wait(success(waitForVersionNoTooOld(data, metadata->version)));
	if (metadata->debugID.present())
		g_traceBatch.addEvent("WatchValueDebug",
		                      metadata->debugID.get().first(),
		                      "watchValueSendReply.AfterVersion"); //.detail("TaskID", g_network->getCurrentTask());

	state Version minVersion = data->data().latestVersion;
	state Future<Void> watchFuture = data->watches.onChange(metadata->key);
	loop {
		try {
			metadata = data->getWatchMetadata(key);
			state Version latest = data->version.get();
			TEST(latest >= minVersion &&
			     latest < data->data().latestVersion); // Starting watch loop with latestVersion > data->version
			GetValueRequest getReq(span.context, metadata->key, latest, metadata->tags, metadata->debugID);
			state Future<Void> getValue = getValueQ(
			    data, getReq); // we are relying on the delay zero at the top of getValueQ, if removed we need one here
			GetValueReply reply = wait(getReq.reply.getFuture());
			span = Span(spanLocation, parent);

			if (reply.error.present()) {
				ASSERT(reply.error.get().code() != error_code_future_version);
				throw reply.error.get();
			}
			if (BUGGIFY) {
				throw transaction_too_old();
			}

			DEBUG_MUTATION(
			    "ShardWatchValue",
			    latest,
			    MutationRef(MutationRef::DebugKey,
			                metadata->key,
			                reply.value.present() ? StringRef(reply.value.get()) : LiteralStringRef("<null>")));

			if (metadata->debugID.present())
				g_traceBatch.addEvent(
				    "WatchValueDebug",
				    metadata->debugID.get().first(),
				    "watchValueSendReply.AfterRead"); //.detail("TaskID", g_network->getCurrentTask());

			if (reply.value != metadata->value && latest >= metadata->version) {
				return latest; // fire watch
			}

			if (data->watchBytes > SERVER_KNOBS->MAX_STORAGE_SERVER_WATCH_BYTES) {
				TEST(true); // Too many watches, reverting to polling
				throw watch_cancelled();
			}

			state int64_t watchBytes =
			    (metadata->key.expectedSize() + metadata->value.expectedSize() + key.expectedSize() +
			     sizeof(Reference<ServerWatchMetadata>) + sizeof(ServerWatchMetadata) + WATCH_OVERHEAD_WATCHIMPL);

			data->watchBytes += watchBytes;
			try {
				if (latest < minVersion) {
					// If the version we read is less than minVersion, then we may fail to be notified of any changes
					// that occur up to or including minVersion To prevent that, we'll check the key again once the
					// version reaches our minVersion
					watchFuture = watchFuture || data->version.whenAtLeast(minVersion);
				}
				if (BUGGIFY) {
					// Simulate a trigger on the watch that results in the loop going around without the value changing
					watchFuture = watchFuture || delay(deterministicRandom()->random01());
				}
				wait(watchFuture);
				data->watchBytes -= watchBytes;
			} catch (Error& e) {
				data->watchBytes -= watchBytes;
				throw;
			}
		} catch (Error& e) {
			if (e.code() != error_code_transaction_too_old) {
				throw e;
			}

			TEST(true); // Reading a watched key failed with transaction_too_old
		}

		watchFuture = data->watches.onChange(metadata->key);
		wait(data->version.whenAtLeast(data->data().latestVersion));
	}
}

void checkCancelWatchImpl(StorageServer* data, WatchValueRequest req) {
	Reference<ServerWatchMetadata> metadata = data->getWatchMetadata(req.key.contents());
	if (metadata.isValid() && metadata->versionPromise.getFutureReferenceCount() == 1) {
		// last watch timed out so cancel watch_impl and delete key from the map
		data->deleteWatchMetadata(req.key.contents());
		metadata->watch_impl.cancel();
	}
}

ACTOR Future<Void> watchValueSendReply(StorageServer* data,
                                       WatchValueRequest req,
                                       Future<Version> resp,
                                       SpanID spanContext) {
	state Span span("SS:watchValue"_loc, { spanContext });
	state double startTime = now();
	++data->counters.watchQueries;
	++data->numWatches;
	data->watchBytes += WATCH_OVERHEAD_WATCHQ;

	loop {
		double timeoutDelay = -1;
		if (data->noRecentUpdates.get()) {
			timeoutDelay = std::max(CLIENT_KNOBS->FAST_WATCH_TIMEOUT - (now() - startTime), 0.0);
		} else if (!BUGGIFY) {
			timeoutDelay = std::max(CLIENT_KNOBS->WATCH_TIMEOUT - (now() - startTime), 0.0);
		}

		try {
			choose {
				when(Version ver = wait(resp)) {
					// fire watch
					req.reply.send(WatchValueReply{ ver });
					checkCancelWatchImpl(data, req);
					--data->numWatches;
					data->watchBytes -= WATCH_OVERHEAD_WATCHQ;
					return Void();
				}
				when(wait(timeoutDelay < 0 ? Never() : delay(timeoutDelay))) {
					// watch timed out
					data->sendErrorWithPenalty(req.reply, timed_out(), data->getPenalty());
					checkCancelWatchImpl(data, req);
					--data->numWatches;
					data->watchBytes -= WATCH_OVERHEAD_WATCHQ;
					return Void();
				}
				when(wait(data->noRecentUpdates.onChange())) {}
			}
		} catch (Error& e) {
			data->watchBytes -= WATCH_OVERHEAD_WATCHQ;
			checkCancelWatchImpl(data, req);
			--data->numWatches;

			if (!canReplyWith(e))
				throw e;
			data->sendErrorWithPenalty(req.reply, e, data->getPenalty());
			return Void();
		}
	}
}

#ifdef NO_INTELLISENSE
size_t WATCH_OVERHEAD_WATCHQ =
    sizeof(WatchValueSendReplyActorState<WatchValueSendReplyActor>) + sizeof(WatchValueSendReplyActor);
size_t WATCH_OVERHEAD_WATCHIMPL =
    sizeof(WatchWaitForValueChangeActorState<WatchWaitForValueChangeActor>) + sizeof(WatchWaitForValueChangeActor);
#else
size_t WATCH_OVERHEAD_WATCHQ = 0; // only used in IDE so value is irrelevant
size_t WATCH_OVERHEAD_WATCHIMPL = 0;
#endif

ACTOR Future<Void> getShardState_impl(StorageServer* data, GetShardStateRequest req) {
	ASSERT(req.mode != GetShardStateRequest::NO_WAIT);

	loop {
		std::vector<Future<Void>> onChange;

		for (auto t : data->shards.intersectingRanges(req.keys)) {
			if (!t.value()->assigned()) {
				onChange.push_back(delay(SERVER_KNOBS->SHARD_READY_DELAY));
				break;
			}

			if (req.mode == GetShardStateRequest::READABLE && !t.value()->isReadable())
				onChange.push_back(t.value()->adding->readWrite.getFuture());

			if (req.mode == GetShardStateRequest::FETCHING && !t.value()->isFetched())
				onChange.push_back(t.value()->adding->fetchComplete.getFuture());
		}

		if (!onChange.size()) {
			req.reply.send(GetShardStateReply{ data->version.get(), data->durableVersion.get() });
			return Void();
		}

		wait(waitForAll(onChange));
		wait(delay(0)); // onChange could have been triggered by cancellation, let things settle before rechecking
	}
}

ACTOR Future<Void> getShardStateQ(StorageServer* data, GetShardStateRequest req) {
	choose {
		when(wait(getShardState_impl(data, req))) {}
		when(wait(delay(g_network->isSimulated() ? 10 : 60))) {
			data->sendErrorWithPenalty(req.reply, timed_out(), data->getPenalty());
		}
	}
	return Void();
}

void merge(Arena& arena,
           VectorRef<KeyValueRef, VecSerStrategy::String>& output,
           VectorRef<KeyValueRef> const& vm_output,
           RangeResult const& base,
           int& vCount,
           int limit,
           bool stopAtEndOfBase,
           int& pos,
           int limitBytes = 1 << 30)
// Combines data from base (at an older version) with sets from newer versions in [start, end) and appends the first (up
// to) |limit| rows to output If limit<0, base and output are in descending order, and start->key()>end->key(), but
// start is still inclusive and end is exclusive
{
	ASSERT(limit != 0);
	// Add a dependency of the new arena on the result from the KVS so that we don't have to copy any of the KVS
	// results.
	arena.dependsOn(base.arena());

	bool forward = limit > 0;
	if (!forward)
		limit = -limit;
	int adjustedLimit = limit + output.size();
	int accumulatedBytes = 0;
	KeyValueRef const* baseStart = base.begin();
	KeyValueRef const* baseEnd = base.end();
	while (baseStart != baseEnd && vCount > 0 && output.size() < adjustedLimit && accumulatedBytes < limitBytes) {
		if (forward ? baseStart->key < vm_output[pos].key : baseStart->key > vm_output[pos].key) {
			output.push_back(arena, *baseStart++);
		} else {
			output.push_back_deep(arena, vm_output[pos]);
			if (baseStart->key == vm_output[pos].key)
				++baseStart;
			++pos;
			vCount--;
		}
		accumulatedBytes += sizeof(KeyValueRef) + output.end()[-1].expectedSize();
	}
	while (baseStart != baseEnd && output.size() < adjustedLimit && accumulatedBytes < limitBytes) {
		output.push_back(arena, *baseStart++);
		accumulatedBytes += sizeof(KeyValueRef) + output.end()[-1].expectedSize();
	}
	if (!stopAtEndOfBase) {
		while (vCount > 0 && output.size() < adjustedLimit && accumulatedBytes < limitBytes) {
			output.push_back_deep(arena, vm_output[pos]);
			accumulatedBytes += sizeof(KeyValueRef) + output.end()[-1].expectedSize();
			++pos;
			vCount--;
		}
	}
}

// If limit>=0, it returns the first rows in the range (sorted ascending), otherwise the last rows (sorted descending).
// readRange has O(|result|) + O(log |data|) cost
ACTOR Future<GetKeyValuesReply> readRange(StorageServer* data,
                                          Version version,
                                          KeyRange range,
                                          int limit,
                                          int* pLimitBytes,
                                          SpanID parentSpan) {
	state GetKeyValuesReply result;
	state StorageServer::VersionedData::ViewAtVersion view = data->data().at(version);
	state StorageServer::VersionedData::iterator vCurrent = view.end();
	state KeyRef readBegin;
	state KeyRef readEnd;
	state Key readBeginTemp;
	state int vCount = 0;
	state Span span("SS:readRange"_loc, parentSpan);

	// for caching the storage queue results during the first PTree traversal
	state VectorRef<KeyValueRef> resultCache;

	// for remembering the position in the resultCache
	state int pos = 0;

	// Check if the desired key-range is cached
	auto containingRange = data->cachedRangeMap.rangeContaining(range.begin);
	if (containingRange.value() && containingRange->range().end >= range.end) {
		//TraceEvent(SevDebug, "SSReadRangeCached").detail("Size",data->cachedRangeMap.size()).detail("ContainingRangeBegin",containingRange->range().begin).detail("ContainingRangeEnd",containingRange->range().end).
		//	detail("Begin", range.begin).detail("End",range.end);
		result.cached = true;
	} else
		result.cached = false;

	// if (limit >= 0) we are reading forward, else backward
	if (limit >= 0) {
		// We might care about a clear beginning before start that
		//  runs into range
		vCurrent = view.lastLessOrEqual(range.begin);
		if (vCurrent && vCurrent->isClearTo() && vCurrent->getEndKey() > range.begin)
			readBegin = vCurrent->getEndKey();
		else
			readBegin = range.begin;

		vCurrent = view.lower_bound(readBegin);

		while (limit > 0 && *pLimitBytes > 0 && readBegin < range.end) {
			ASSERT(!vCurrent || vCurrent.key() >= readBegin);
			ASSERT(data->storageVersion() <= version);

			/* Traverse the PTree further, if thare are no unconsumed resultCache items */
			if (pos == resultCache.size()) {
				if (vCurrent) {
					auto b = vCurrent;
					--b;
					ASSERT(!b || b.key() < readBegin);
				}

				// Read up to limit items from the view, stopping at the next clear (or the end of the range)
				int vSize = 0;
				while (vCurrent && vCurrent.key() < range.end && !vCurrent->isClearTo() && vCount < limit &&
				       vSize < *pLimitBytes) {
					// Store the versionedData results in resultCache
					resultCache.emplace_back(result.arena, vCurrent.key(), vCurrent->getValue());
					vSize += sizeof(KeyValueRef) + resultCache.cback().expectedSize();
					++vCount;
					++vCurrent;
				}
			}

			// Read the data on disk up to vCurrent (or the end of the range)
			readEnd = vCurrent ? std::min(vCurrent.key(), range.end) : range.end;
			RangeResult atStorageVersion =
			    wait(data->storage.readRange(KeyRangeRef(readBegin, readEnd), limit, *pLimitBytes));

			ASSERT(atStorageVersion.size() <= limit);
			if (data->storageVersion() > version)
				throw transaction_too_old();

			// merge the sets in resultCache with the sets on disk, stopping at the last key from disk if there is
			// 'more'
			int prevSize = result.data.size();
			merge(result.arena,
			      result.data,
			      resultCache,
			      atStorageVersion,
			      vCount,
			      limit,
			      atStorageVersion.more,
			      pos,
			      *pLimitBytes);
			limit -= result.data.size() - prevSize;

			for (auto i = result.data.begin() + prevSize; i != result.data.end(); i++) {
				*pLimitBytes -= sizeof(KeyValueRef) + i->expectedSize();
			}

			if (limit <= 0 || *pLimitBytes <= 0) {
				break;
			}

			// Setup for the next iteration
			// If we hit our limits reading from disk but then combining with MVCC gave us back more room
			if (atStorageVersion
			        .more) { // if there might be more data, begin reading right after what we already found to find out
				ASSERT(result.data.end()[-1].key == atStorageVersion.end()[-1].key);
				readBegin = readBeginTemp = keyAfter(result.data.end()[-1].key);
			} else if (vCurrent && vCurrent->isClearTo()) { // if vCurrent is a clear, skip it.
				ASSERT(vCurrent->getEndKey() > readBegin);
				readBegin = vCurrent->getEndKey(); // next disk read should start at the end of the clear
				++vCurrent;
			} else {
				ASSERT(readEnd == range.end);
				break;
			}
		}
	} else {
		vCurrent = view.lastLess(range.end);

		// A clear might extend all the way to range.end
		if (vCurrent && vCurrent->isClearTo() && vCurrent->getEndKey() >= range.end) {
			readEnd = vCurrent.key();
			--vCurrent;
		} else {
			readEnd = range.end;
		}

		while (limit < 0 && *pLimitBytes > 0 && readEnd > range.begin) {
			ASSERT(!vCurrent || vCurrent.key() < readEnd);
			ASSERT(data->storageVersion() <= version);

			/* Traverse the PTree further, if thare are no unconsumed resultCache items */
			if (pos == resultCache.size()) {
				if (vCurrent) {
					auto b = vCurrent;
					++b;
					ASSERT(!b || b.key() >= readEnd);
				}

				vCount = 0;
				int vSize = 0;
				while (vCurrent && vCurrent.key() >= range.begin && !vCurrent->isClearTo() && vCount < -limit &&
				       vSize < *pLimitBytes) {
					// Store the versionedData results in resultCache
					resultCache.emplace_back(result.arena, vCurrent.key(), vCurrent->getValue());
					vSize += sizeof(KeyValueRef) + resultCache.cback().expectedSize();
					++vCount;
					--vCurrent;
				}
			}

			readBegin = vCurrent ? std::max(vCurrent->isClearTo() ? vCurrent->getEndKey() : vCurrent.key(), range.begin)
			                     : range.begin;
			RangeResult atStorageVersion =
			    wait(data->storage.readRange(KeyRangeRef(readBegin, readEnd), limit, *pLimitBytes));

			ASSERT(atStorageVersion.size() <= -limit);
			if (data->storageVersion() > version)
				throw transaction_too_old();

			int prevSize = result.data.size();
			merge(result.arena,
			      result.data,
			      resultCache,
			      atStorageVersion,
			      vCount,
			      limit,
			      atStorageVersion.more,
			      pos,
			      *pLimitBytes);
			limit += result.data.size() - prevSize;

			for (auto i = result.data.begin() + prevSize; i != result.data.end(); i++) {
				*pLimitBytes -= sizeof(KeyValueRef) + i->expectedSize();
			}

			if (limit >= 0 || *pLimitBytes <= 0) {
				break;
			}

			if (atStorageVersion.more) {
				ASSERT(result.data.end()[-1].key == atStorageVersion.end()[-1].key);
				readEnd = result.data.end()[-1].key;
			} else if (vCurrent && vCurrent->isClearTo()) {
				ASSERT(vCurrent.key() < readEnd);
				readEnd = vCurrent.key();
				--vCurrent;
			} else {
				ASSERT(readBegin == range.begin);
				break;
			}
		}
	}

	// all but the last item are less than *pLimitBytes
	ASSERT(result.data.size() == 0 || *pLimitBytes + result.data.end()[-1].expectedSize() + sizeof(KeyValueRef) > 0);
	result.more = limit == 0 || *pLimitBytes <= 0; // FIXME: Does this have to be exact?
	result.version = version;
	return result;
}

// bool selectorInRange( KeySelectorRef const& sel, KeyRangeRef const& range ) {
// Returns true if the given range suffices to at least begin to resolve the given KeySelectorRef
//	return sel.getKey() >= range.begin && (sel.isBackward() ? sel.getKey() <= range.end : sel.getKey() < range.end);
//}

ACTOR Future<Key> findKey(StorageServer* data,
                          KeySelectorRef sel,
                          Version version,
                          KeyRange range,
                          int* pOffset,
                          SpanID parentSpan)
// Attempts to find the key indicated by sel in the data at version, within range.
// Precondition: selectorInRange(sel, range)
// If it is found, offset is set to 0 and a key is returned which falls inside range.
// If the search would depend on any key outside range OR if the key selector offset is too large (range read returns
// too many bytes), it returns either
//   a negative offset and a key in [range.begin, sel.getKey()], indicating the key is (the first key <= returned key) +
//   offset, or a positive offset and a key in (sel.getKey(), range.end], indicating the key is (the first key >=
//   returned key) + offset-1
// The range passed in to this function should specify a shard.  If range.begin is repeatedly not the beginning of a
// shard, then it is possible to get stuck looping here
{
	ASSERT(version != latestVersion);
	ASSERT(selectorInRange(sel, range) && version >= data->oldestVersion.get());

	// Count forward or backward distance items, skipping the first one if it == key and skipEqualKey
	state bool forward = sel.offset > 0; // If forward, result >= sel.getKey(); else result <= sel.getKey()
	state int sign = forward ? +1 : -1;
	state bool skipEqualKey = sel.orEqual == forward;
	state int distance = forward ? sel.offset : 1 - sel.offset;
	state Span span("SS.findKey"_loc, { parentSpan });

	// Don't limit the number of bytes if this is a trivial key selector (there will be at most two items returned from
	// the read range in this case)
	state int maxBytes;
	if (sel.offset <= 1 && sel.offset >= 0)
		maxBytes = std::numeric_limits<int>::max();
	else
		maxBytes = (g_network->isSimulated() && g_simulator.tssMode == ISimulator::TSSMode::Disabled && BUGGIFY)
		               ? SERVER_KNOBS->BUGGIFY_LIMIT_BYTES
		               : SERVER_KNOBS->STORAGE_LIMIT_BYTES;

	state GetKeyValuesReply rep = wait(
	    readRange(data,
	              version,
	              forward ? KeyRangeRef(sel.getKey(), range.end) : KeyRangeRef(range.begin, keyAfter(sel.getKey())),
	              (distance + skipEqualKey) * sign,
	              &maxBytes,
	              span.context));
	state bool more = rep.more && rep.data.size() != distance + skipEqualKey;

	// If we get only one result in the reverse direction as a result of the data being too large, we could get stuck in
	// a loop
	if (more && !forward && rep.data.size() == 1) {
		TEST(true); // Reverse key selector returned only one result in range read
		maxBytes = std::numeric_limits<int>::max();
		GetKeyValuesReply rep2 = wait(
		    readRange(data, version, KeyRangeRef(range.begin, keyAfter(sel.getKey())), -2, &maxBytes, span.context));
		rep = rep2;
		more = rep.more && rep.data.size() != distance + skipEqualKey;
		ASSERT(rep.data.size() == 2 || !more);
	}

	int index = distance - 1;
	if (skipEqualKey && rep.data.size() && rep.data[0].key == sel.getKey())
		++index;

	if (index < rep.data.size()) {
		*pOffset = 0;

		if (SERVER_KNOBS->READ_SAMPLING_ENABLED) {
			int64_t bytesReadPerKSecond =
			    std::max((int64_t)rep.data[index].key.size(), SERVER_KNOBS->EMPTY_READ_PENALTY);
			data->metrics.notifyBytesReadPerKSecond(sel.getKey(), bytesReadPerKSecond);
		}

		return rep.data[index].key;
	} else {
		if (SERVER_KNOBS->READ_SAMPLING_ENABLED) {
			int64_t bytesReadPerKSecond = SERVER_KNOBS->EMPTY_READ_PENALTY;
			data->metrics.notifyBytesReadPerKSecond(sel.getKey(), bytesReadPerKSecond);
		}

		// FIXME: If range.begin=="" && !forward, return success?
		*pOffset = index - rep.data.size() + 1;
		if (!forward)
			*pOffset = -*pOffset;

		if (more) {
			TEST(true); // Key selector read range had more results

			ASSERT(rep.data.size());
			Key returnKey = forward ? keyAfter(rep.data.back().key) : rep.data.back().key;

			// This is possible if key/value pairs are very large and only one result is returned on a last less than
			// query SOMEDAY: graceful handling of exceptionally sized values
			ASSERT(returnKey != sel.getKey());
			return returnKey;
		} else {
			return forward ? range.end : range.begin;
		}
	}
}

KeyRange getShardKeyRange(StorageServer* data, const KeySelectorRef& sel)
// Returns largest range such that the shard state isReadable and selectorInRange(sel, range) or wrong_shard_server if
// no such range exists
{
	auto i = sel.isBackward() ? data->shards.rangeContainingKeyBefore(sel.getKey())
	                          : data->shards.rangeContaining(sel.getKey());
	if (!i->value()->isReadable())
		throw wrong_shard_server();
	ASSERT(selectorInRange(sel, i->range()));
	return i->range();
}

ACTOR Future<Void> getKeyValuesQ(StorageServer* data, GetKeyValuesRequest req)
// Throws a wrong_shard_server if the keys in the request or result depend on data outside this server OR if a large
// selector offset prevents all data from being read in one range read
{
	state Span span("SS:getKeyValues"_loc, { req.spanContext });
	state int64_t resultSize = 0;

	++data->counters.getRangeQueries;
	++data->counters.allQueries;
	++data->readQueueSizeMetric;
	data->maxQueryQueue = std::max<int>(
	    data->maxQueryQueue, data->counters.allQueries.getValue() - data->counters.finishedQueries.getValue());

	// Active load balancing runs at a very high priority (to obtain accurate queue lengths)
	// so we need to downgrade here
	if (SERVER_KNOBS->FETCH_KEYS_LOWER_PRIORITY && req.isFetchKeys) {
		wait(delay(0, TaskPriority::FetchKeys));
	} else {
		wait(data->getQueryDelay());
	}

	try {
		if (req.debugID.present())
			g_traceBatch.addEvent("TransactionDebug", req.debugID.get().first(), "storageserver.getKeyValues.Before");
		state Version version = wait(waitForVersion(data, req.version, span.context));

		state uint64_t changeCounter = data->shardChangeCounter;
		//		try {
		state KeyRange shard = getShardKeyRange(data, req.begin);

		if (req.debugID.present())
			g_traceBatch.addEvent(
			    "TransactionDebug", req.debugID.get().first(), "storageserver.getKeyValues.AfterVersion");
		//.detail("ShardBegin", shard.begin).detail("ShardEnd", shard.end);
		//} catch (Error& e) { TraceEvent("WrongShardServer", data->thisServerID).detail("Begin",
		// req.begin.toString()).detail("End", req.end.toString()).detail("Version", version).detail("Shard",
		//"None").detail("In", "getKeyValues>getShardKeyRange"); throw e; }

		if (!selectorInRange(req.end, shard) && !(req.end.isFirstGreaterOrEqual() && req.end.getKey() == shard.end)) {
			//			TraceEvent("WrongShardServer1", data->thisServerID).detail("Begin",
			// req.begin.toString()).detail("End", req.end.toString()).detail("Version", version).detail("ShardBegin",
			// shard.begin).detail("ShardEnd", shard.end).detail("In", "getKeyValues>checkShardExtents");
			throw wrong_shard_server();
		}

		state int offset1;
		state int offset2;
		state Future<Key> fBegin = req.begin.isFirstGreaterOrEqual()
		                               ? Future<Key>(req.begin.getKey())
		                               : findKey(data, req.begin, version, shard, &offset1, span.context);
		state Future<Key> fEnd = req.end.isFirstGreaterOrEqual()
		                             ? Future<Key>(req.end.getKey())
		                             : findKey(data, req.end, version, shard, &offset2, span.context);
		state Key begin = wait(fBegin);
		state Key end = wait(fEnd);

		if (req.debugID.present())
			g_traceBatch.addEvent(
			    "TransactionDebug", req.debugID.get().first(), "storageserver.getKeyValues.AfterKeys");
		//.detail("Off1",offset1).detail("Off2",offset2).detail("ReqBegin",req.begin.getKey()).detail("ReqEnd",req.end.getKey());

		// Offsets of zero indicate begin/end keys in this shard, which obviously means we can answer the query
		// An end offset of 1 is also OK because the end key is exclusive, so if the first key of the next shard is the
		// end the last actual key returned must be from this shard. A begin offset of 1 is also OK because then either
		// begin is past end or equal to end (so the result is definitely empty)
		if ((offset1 && offset1 != 1) || (offset2 && offset2 != 1)) {
			TEST(true); // wrong_shard_server due to offset
			// We could detect when offset1 takes us off the beginning of the database or offset2 takes us off the end,
			// and return a clipped range rather than an error (since that is what the NativeAPI.getRange will do anyway
			// via its "slow path"), but we would have to add some flags to the response to encode whether we went off
			// the beginning and the end, since it needs that information.
			//TraceEvent("WrongShardServer2", data->thisServerID).detail("Begin", req.begin.toString()).detail("End", req.end.toString()).detail("Version", version).detail("ShardBegin", shard.begin).detail("ShardEnd", shard.end).detail("In", "getKeyValues>checkOffsets").detail("BeginKey", begin).detail("EndKey", end).detail("BeginOffset", offset1).detail("EndOffset", offset2);
			throw wrong_shard_server();
		}

		if (begin >= end) {
			if (req.debugID.present())
				g_traceBatch.addEvent("TransactionDebug", req.debugID.get().first(), "storageserver.getKeyValues.Send");
			//.detail("Begin",begin).detail("End",end);

			GetKeyValuesReply none;
			none.version = version;
			none.more = false;
			none.penalty = data->getPenalty();

			data->checkChangeCounter(changeCounter,
			                         KeyRangeRef(std::min<KeyRef>(req.begin.getKey(), req.end.getKey()),
			                                     std::max<KeyRef>(req.begin.getKey(), req.end.getKey())));
			req.reply.send(none);
		} else {
			state int remainingLimitBytes = req.limitBytes;

			GetKeyValuesReply _r =
			    wait(readRange(data, version, KeyRangeRef(begin, end), req.limit, &remainingLimitBytes, span.context));
			GetKeyValuesReply r = _r;

			if (req.debugID.present())
				g_traceBatch.addEvent(
				    "TransactionDebug", req.debugID.get().first(), "storageserver.getKeyValues.AfterReadRange");
			//.detail("Begin",begin).detail("End",end).detail("SizeOf",r.data.size());
			data->checkChangeCounter(
			    changeCounter,
			    KeyRangeRef(std::min<KeyRef>(begin, std::min<KeyRef>(req.begin.getKey(), req.end.getKey())),
			                std::max<KeyRef>(end, std::max<KeyRef>(req.begin.getKey(), req.end.getKey()))));
			if (EXPENSIVE_VALIDATION) {
				for (int i = 0; i < r.data.size(); i++)
					ASSERT(r.data[i].key >= begin && r.data[i].key < end);
				ASSERT(r.data.size() <= std::abs(req.limit));
			}

			/*for( int i = 0; i < r.data.size(); i++ ) {
			    StorageMetrics m;
			    m.bytesPerKSecond = r.data[i].expectedSize();
			    m.iosPerKSecond = 1; //FIXME: this should be 1/r.data.size(), but we cannot do that because it is an int
			    data->metrics.notify(r.data[i].key, m);
			}*/

			// For performance concerns, the cost of a range read is billed to the start key and end key of the range.
			int64_t totalByteSize = 0;
			for (int i = 0; i < r.data.size(); i++) {
				totalByteSize += r.data[i].expectedSize();
			}
			if (totalByteSize > 0 && SERVER_KNOBS->READ_SAMPLING_ENABLED) {
				int64_t bytesReadPerKSecond = std::max(totalByteSize, SERVER_KNOBS->EMPTY_READ_PENALTY) / 2;
				data->metrics.notifyBytesReadPerKSecond(r.data[0].key, bytesReadPerKSecond);
				data->metrics.notifyBytesReadPerKSecond(r.data[r.data.size() - 1].key, bytesReadPerKSecond);
			}

			r.penalty = data->getPenalty();
			req.reply.send(r);

			resultSize = req.limitBytes - remainingLimitBytes;
			data->counters.bytesQueried += resultSize;
			data->counters.rowsQueried += r.data.size();
			if (r.data.size() == 0) {
				++data->counters.emptyQueries;
			}
		}
	} catch (Error& e) {
		if (!canReplyWith(e))
			throw;
		data->sendErrorWithPenalty(req.reply, e, data->getPenalty());
	}

	data->transactionTagCounter.addRequest(req.tags, resultSize);
	++data->counters.finishedQueries;
	--data->readQueueSizeMetric;

	double duration = g_network->timer() - req.requestTime();
	data->counters.readLatencySample.addMeasurement(duration);
	if (data->latencyBandConfig.present()) {
		int maxReadBytes =
		    data->latencyBandConfig.get().readConfig.maxReadBytes.orDefault(std::numeric_limits<int>::max());
		int maxSelectorOffset =
		    data->latencyBandConfig.get().readConfig.maxKeySelectorOffset.orDefault(std::numeric_limits<int>::max());
		data->counters.readLatencyBands.addMeasurement(duration,
		                                               resultSize > maxReadBytes ||
		                                                   abs(req.begin.offset) > maxSelectorOffset ||
		                                                   abs(req.end.offset) > maxSelectorOffset);
	}

	return Void();
}

ACTOR Future<Void> getKeyQ(StorageServer* data, GetKeyRequest req) {
	state Span span("SS:getKey"_loc, { req.spanContext });
	state int64_t resultSize = 0;

	++data->counters.getKeyQueries;
	++data->counters.allQueries;
	++data->readQueueSizeMetric;
	data->maxQueryQueue = std::max<int>(
	    data->maxQueryQueue, data->counters.allQueries.getValue() - data->counters.finishedQueries.getValue());

	// Active load balancing runs at a very high priority (to obtain accurate queue lengths)
	// so we need to downgrade here
	wait(data->getQueryDelay());

	try {
		state Version version = wait(waitForVersion(data, req.version, req.spanContext));

		state uint64_t changeCounter = data->shardChangeCounter;
		state KeyRange shard = getShardKeyRange(data, req.sel);

		state int offset;
		Key k = wait(findKey(data, req.sel, version, shard, &offset, req.spanContext));

		data->checkChangeCounter(
		    changeCounter, KeyRangeRef(std::min<KeyRef>(req.sel.getKey(), k), std::max<KeyRef>(req.sel.getKey(), k)));

		KeySelector updated;
		if (offset < 0)
			updated = firstGreaterOrEqual(k) +
			          offset; // first thing on this shard OR (large offset case) smallest key retrieved in range read
		else if (offset > 0)
			updated =
			    firstGreaterOrEqual(k) + offset -
			    1; // first thing on next shard OR (large offset case) keyAfter largest key retrieved in range read
		else
			updated = KeySelectorRef(k, true, 0); // found

		resultSize = k.size();
		data->counters.bytesQueried += resultSize;
		++data->counters.rowsQueried;

		// Check if the desired key might be cached
		auto cached = data->cachedRangeMap[k];
		// if (cached)
		//	TraceEvent(SevDebug, "SSGetKeyCached").detail("Key", k).detail("Begin",
		// shard.begin.printable()).detail("End", shard.end.printable());

		GetKeyReply reply(updated, cached);
		reply.penalty = data->getPenalty();

		req.reply.send(reply);
	} catch (Error& e) {
		// if (e.code() == error_code_wrong_shard_server) TraceEvent("WrongShardServer").detail("In","getKey");
		if (!canReplyWith(e))
			throw;
		data->sendErrorWithPenalty(req.reply, e, data->getPenalty());
	}

	// SOMEDAY: The size reported here is an undercount of the bytes read due to the fact that we have to scan for the
	// key It would be more accurate to count all the read bytes, but it's not critical because this function is only
	// used if read-your-writes is disabled
	data->transactionTagCounter.addRequest(req.tags, resultSize);

	++data->counters.finishedQueries;
	--data->readQueueSizeMetric;

	double duration = g_network->timer() - req.requestTime();
	data->counters.readLatencySample.addMeasurement(duration);
	if (data->latencyBandConfig.present()) {
		int maxReadBytes =
		    data->latencyBandConfig.get().readConfig.maxReadBytes.orDefault(std::numeric_limits<int>::max());
		int maxSelectorOffset =
		    data->latencyBandConfig.get().readConfig.maxKeySelectorOffset.orDefault(std::numeric_limits<int>::max());
		data->counters.readLatencyBands.addMeasurement(
		    duration, resultSize > maxReadBytes || abs(req.sel.offset) > maxSelectorOffset);
	}

	return Void();
}

void getQueuingMetrics(StorageServer* self, StorageQueuingMetricsRequest const& req) {
	StorageQueuingMetricsReply reply;
	reply.localTime = now();
	reply.instanceID = self->instanceID;
	reply.bytesInput = self->counters.bytesInput.getValue();
	reply.bytesDurable = self->counters.bytesDurable.getValue();

	reply.storageBytes = self->storage.getStorageBytes();
	reply.localRateLimit = self->currentRate();

	reply.version = self->version.get();
	reply.cpuUsage = self->cpuUsage;
	reply.diskUsage = self->diskUsage;
	reply.durableVersion = self->durableVersion.get();

	Optional<StorageServer::TransactionTagCounter::TagInfo> busiestTag = self->transactionTagCounter.getBusiestTag();
	reply.busiestTag = busiestTag.map<TransactionTag>(
	    [](StorageServer::TransactionTagCounter::TagInfo tagInfo) { return tagInfo.tag; });
	reply.busiestTagFractionalBusyness = busiestTag.present() ? busiestTag.get().fractionalBusyness : 0.0;
	reply.busiestTagRate = busiestTag.present() ? busiestTag.get().rate : 0.0;

	req.reply.send(reply);
}

#ifndef __INTEL_COMPILER
#pragma endregion
#endif

/////////////////////////// Updates ////////////////////////////////
#ifndef __INTEL_COMPILER
#pragma region Updates
#endif

ACTOR Future<Void> doEagerReads(StorageServer* data, UpdateEagerReadInfo* eager) {
	eager->finishKeyBegin();

	vector<Future<Key>> keyEnd(eager->keyBegin.size());
	for (int i = 0; i < keyEnd.size(); i++)
		keyEnd[i] = data->storage.readNextKeyInclusive(eager->keyBegin[i]);

	state Future<vector<Key>> futureKeyEnds = getAll(keyEnd);

	vector<Future<Optional<Value>>> value(eager->keys.size());
	for (int i = 0; i < value.size(); i++)
		value[i] = data->storage.readValuePrefix(eager->keys[i].first, eager->keys[i].second);

	state Future<vector<Optional<Value>>> futureValues = getAll(value);
	state vector<Key> keyEndVal = wait(futureKeyEnds);
	vector<Optional<Value>> optionalValues = wait(futureValues);

	eager->keyEnd = keyEndVal;
	eager->value = optionalValues;

	return Void();
}

bool changeDurableVersion(StorageServer* data, Version desiredDurableVersion) {
	// Remove entries from the latest version of data->versionedData that haven't changed since they were inserted
	//   before or at desiredDurableVersion, to maintain the invariants for versionedData.
	// Such entries remain in older versions of versionedData until they are forgotten, because it is expensive to dig
	// them out. We also remove everything up to and including newDurableVersion from mutationLog, and everything
	//   up to but excluding desiredDurableVersion from freeable
	// May return false if only part of the work has been done, in which case the caller must call again with the same
	// parameters

	auto& verData = data->mutableData();
	ASSERT(verData.getLatestVersion() == data->version.get() || verData.getLatestVersion() == data->version.get() + 1);

	Version nextDurableVersion = desiredDurableVersion;

	auto mlv = data->getMutationLog().begin();
	if (mlv != data->getMutationLog().end() && mlv->second.version <= desiredDurableVersion) {
		auto& v = mlv->second;
		nextDurableVersion = v.version;
		data->freeable[data->version.get()].dependsOn(v.arena());

		if (verData.getLatestVersion() <= data->version.get())
			verData.createNewVersion(data->version.get() + 1);

		int64_t bytesDurable = VERSION_OVERHEAD;
		for (const auto& m : v.mutations) {
			bytesDurable += mvccStorageBytes(m);
			auto i = verData.atLatest().find(m.param1);
			if (i) {
				ASSERT(i.key() == m.param1);
				ASSERT(i.insertVersion() >= nextDurableVersion);
				if (i.insertVersion() == nextDurableVersion)
					verData.erase(i);
			}
			if (m.type == MutationRef::SetValue) {
				// A set can split a clear, so there might be another entry immediately after this one that should also
				// be cleaned up
				i = verData.atLatest().upper_bound(m.param1);
				if (i) {
					ASSERT(i.insertVersion() >= nextDurableVersion);
					if (i.insertVersion() == nextDurableVersion)
						verData.erase(i);
				}
			}
		}
		data->counters.bytesDurable += bytesDurable;
	}

	if (EXPENSIVE_VALIDATION) {
		// Check that the above loop did its job
		auto view = data->data().atLatest();
		for (auto i = view.begin(); i != view.end(); ++i)
			ASSERT(i.insertVersion() > nextDurableVersion);
	}
	data->getMutableMutationLog().erase(data->getMutationLog().begin(),
	                                    data->getMutationLog().upper_bound(nextDurableVersion));
	data->freeable.erase(data->freeable.begin(), data->freeable.lower_bound(nextDurableVersion));

	Future<Void> checkFatalError = data->otherError.getFuture();
	data->durableVersion.set(nextDurableVersion);
	setDataDurableVersion(data->thisServerID, data->durableVersion.get());
	if (checkFatalError.isReady())
		checkFatalError.get();

	// TraceEvent("ForgotVersionsBefore", data->thisServerID).detail("Version", nextDurableVersion);
	validate(data);

	return nextDurableVersion == desiredDurableVersion;
}

Optional<MutationRef> clipMutation(MutationRef const& m, KeyRangeRef range) {
	if (isSingleKeyMutation((MutationRef::Type)m.type)) {
		if (range.contains(m.param1))
			return m;
	} else if (m.type == MutationRef::ClearRange) {
		KeyRangeRef i = range & KeyRangeRef(m.param1, m.param2);
		if (!i.empty())
			return MutationRef((MutationRef::Type)m.type, i.begin, i.end);
	} else
		ASSERT(false);
	return Optional<MutationRef>();
}

// Return true if the mutation need to be applied, otherwise (it's a CompareAndClear mutation and failed the comparison)
// false.
bool expandMutation(MutationRef& m,
                    StorageServer::VersionedData const& data,
                    UpdateEagerReadInfo* eager,
                    KeyRef eagerTrustedEnd,
                    Arena& ar) {
	// After this function call, m should be copied into an arena immediately (before modifying data, shards, or eager)
	if (m.type == MutationRef::ClearRange) {
		// Expand the clear
		const auto& d = data.atLatest();

		// If another clear overlaps the beginning of this one, engulf it
		auto i = d.lastLess(m.param1);
		if (i && i->isClearTo() && i->getEndKey() >= m.param1)
			m.param1 = i.key();

		// If another clear overlaps the end of this one, engulf it; otherwise expand
		i = d.lastLessOrEqual(m.param2);
		if (i && i->isClearTo() && i->getEndKey() >= m.param2) {
			m.param2 = i->getEndKey();
		} else {
			// Expand to the next set or clear (from storage or latestVersion), and if it
			// is a clear, engulf it as well
			i = d.lower_bound(m.param2);
			KeyRef endKeyAtStorageVersion =
			    m.param2 == eagerTrustedEnd ? eagerTrustedEnd : std::min(eager->getKeyEnd(m.param2), eagerTrustedEnd);
			if (!i || endKeyAtStorageVersion < i.key())
				m.param2 = endKeyAtStorageVersion;
			else if (i->isClearTo())
				m.param2 = i->getEndKey();
			else
				m.param2 = i.key();
		}
	} else if (m.type != MutationRef::SetValue && (m.type)) {

		Optional<StringRef> oldVal;
		auto it = data.atLatest().lastLessOrEqual(m.param1);
		if (it != data.atLatest().end() && it->isValue() && it.key() == m.param1)
			oldVal = it->getValue();
		else if (it != data.atLatest().end() && it->isClearTo() && it->getEndKey() > m.param1) {
			TEST(true); // Atomic op right after a clear.
		} else {
			Optional<Value>& oldThing = eager->getValue(m.param1);
			if (oldThing.present())
				oldVal = oldThing.get();
		}

		switch (m.type) {
		case MutationRef::AddValue:
			m.param2 = doLittleEndianAdd(oldVal, m.param2, ar);
			break;
		case MutationRef::And:
			m.param2 = doAnd(oldVal, m.param2, ar);
			break;
		case MutationRef::Or:
			m.param2 = doOr(oldVal, m.param2, ar);
			break;
		case MutationRef::Xor:
			m.param2 = doXor(oldVal, m.param2, ar);
			break;
		case MutationRef::AppendIfFits:
			m.param2 = doAppendIfFits(oldVal, m.param2, ar);
			break;
		case MutationRef::Max:
			m.param2 = doMax(oldVal, m.param2, ar);
			break;
		case MutationRef::Min:
			m.param2 = doMin(oldVal, m.param2, ar);
			break;
		case MutationRef::ByteMin:
			m.param2 = doByteMin(oldVal, m.param2, ar);
			break;
		case MutationRef::ByteMax:
			m.param2 = doByteMax(oldVal, m.param2, ar);
			break;
		case MutationRef::MinV2:
			m.param2 = doMinV2(oldVal, m.param2, ar);
			break;
		case MutationRef::AndV2:
			m.param2 = doAndV2(oldVal, m.param2, ar);
			break;
		case MutationRef::CompareAndClear:
			if (oldVal.present() && m.param2 == oldVal.get()) {
				m.type = MutationRef::ClearRange;
				m.param2 = keyAfter(m.param1, ar);
				return expandMutation(m, data, eager, eagerTrustedEnd, ar);
			}
			return false;
		}
		m.type = MutationRef::SetValue;
	}

	return true;
}

void applyMutation(StorageServer* self, MutationRef const& m, Arena& arena, StorageServer::VersionedData& data) {
	// m is expected to be in arena already
	// Clear split keys are added to arena
	StorageMetrics metrics;
	metrics.bytesPerKSecond = mvccStorageBytes(m) / 2;
	metrics.iosPerKSecond = 1;
	self->metrics.notify(m.param1, metrics);

	if (m.type == MutationRef::SetValue) {
		// VersionedMap (data) is bookkeeping all empty ranges. If the key to be set is new, it is supposed to be in a
		// range what was empty. Break the empty range into halves.
		auto prev = data.atLatest().lastLessOrEqual(m.param1);
		if (prev && prev->isClearTo() && prev->getEndKey() > m.param1) {
			ASSERT(prev.key() <= m.param1);
			KeyRef end = prev->getEndKey();
			// the insert version of the previous clear is preserved for the "left half", because in
			// changeDurableVersion() the previous clear is still responsible for removing it insert() invalidates prev,
			// so prev.key() is not safe to pass to it by reference
			data.insert(KeyRef(prev.key()),
			            ValueOrClearToRef::clearTo(m.param1),
			            prev.insertVersion()); // overwritten by below insert if empty
			KeyRef nextKey = keyAfter(m.param1, arena);
			if (end != nextKey) {
				ASSERT(end > nextKey);
				// the insert version of the "right half" is not preserved, because in changeDurableVersion() this set
				// is responsible for removing it
				// FIXME: This copy is technically an asymptotic problem, definitely a waste of memory (copy of keyAfter
				// is a waste, but not asymptotic)
				data.insert(nextKey, ValueOrClearToRef::clearTo(KeyRef(arena, end)));
			}
		}
		data.insert(m.param1, ValueOrClearToRef::value(m.param2));
		self->watches.trigger(m.param1);
	} else if (m.type == MutationRef::ClearRange) {
		data.erase(m.param1, m.param2);
		ASSERT(m.param2 > m.param1);
		ASSERT(!data.isClearContaining(data.atLatest(), m.param1));
		data.insert(m.param1, ValueOrClearToRef::clearTo(m.param2));
		self->watches.triggerRange(m.param1, m.param2);
	}
}

void removeDataRange(StorageServer* ss,
                     Standalone<VerUpdateRef>& mLV,
                     KeyRangeMap<Reference<ShardInfo>>& shards,
                     KeyRangeRef range) {
	// modify the latest version of data to remove all sets and trim all clears to exclude range.
	// Add a clear to mLV (mutationLog[data.getLatestVersion()]) that ensures all keys in range are removed from the
	// disk when this latest version becomes durable mLV is also modified if necessary to ensure that split clears can
	// be forgotten

	MutationRef clearRange(MutationRef::ClearRange, range.begin, range.end);
	clearRange = ss->addMutationToMutationLog(mLV, clearRange);

	auto& data = ss->mutableData();

	// Expand the range to the right to include other shards not in versionedData
	for (auto r = shards.rangeContaining(range.end); r != shards.ranges().end() && !r->value()->isInVersionedData();
	     ++r)
		range = KeyRangeRef(range.begin, r->end());

	auto endClear = data.atLatest().lastLess(range.end);
	if (endClear && endClear->isClearTo() && endClear->getEndKey() > range.end) {
		// This clear has been bumped up to insertVersion==data.getLatestVersion and needs a corresponding mutation log
		// entry to forget
		MutationRef m(MutationRef::ClearRange, range.end, endClear->getEndKey());
		m = ss->addMutationToMutationLog(mLV, m);
		data.insert(m.param1, ValueOrClearToRef::clearTo(m.param2));
	}

	auto beginClear = data.atLatest().lastLess(range.begin);
	if (beginClear && beginClear->isClearTo() && beginClear->getEndKey() > range.begin) {
		// We don't need any special mutationLog entry - because the begin key and insert version are unchanged the
		// original clear
		//   mutation works to forget this one - but we need range.begin in the right arena
		KeyRef rb(mLV.arena(), range.begin);
		// insert() invalidates beginClear, so beginClear.key() is not safe to pass to it by reference
		data.insert(KeyRef(beginClear.key()), ValueOrClearToRef::clearTo(rb), beginClear.insertVersion());
	}

	data.erase(range.begin, range.end);
}

void setAvailableStatus(StorageServer* self, KeyRangeRef keys, bool available);
void setAssignedStatus(StorageServer* self, KeyRangeRef keys, bool nowAssigned);

void coalesceShards(StorageServer* data, KeyRangeRef keys) {
	auto shardRanges = data->shards.intersectingRanges(keys);
	auto fullRange = data->shards.ranges();

	auto iter = shardRanges.begin();
	if (iter != fullRange.begin())
		--iter;
	auto iterEnd = shardRanges.end();
	if (iterEnd != fullRange.end())
		++iterEnd;

	bool lastReadable = false;
	bool lastNotAssigned = false;
	KeyRangeMap<Reference<ShardInfo>>::iterator lastRange;

	for (; iter != iterEnd; ++iter) {
		if (lastReadable && iter->value()->isReadable()) {
			KeyRange range = KeyRangeRef(lastRange->begin(), iter->end());
			data->addShard(ShardInfo::newReadWrite(range, data));
			iter = data->shards.rangeContaining(range.begin);
		} else if (lastNotAssigned && iter->value()->notAssigned()) {
			KeyRange range = KeyRangeRef(lastRange->begin(), iter->end());
			data->addShard(ShardInfo::newNotAssigned(range));
			iter = data->shards.rangeContaining(range.begin);
		}

		lastReadable = iter->value()->isReadable();
		lastNotAssigned = iter->value()->notAssigned();
		lastRange = iter;
	}
}

ACTOR Future<RangeResult> tryGetRange(Database cx,
                                      Version version,
                                      KeyRangeRef keys,
                                      GetRangeLimits limits,
                                      bool* isTooOld) {
	state Transaction tr(cx);
	state RangeResult output;
	state KeySelectorRef begin = firstGreaterOrEqual(keys.begin);
	state KeySelectorRef end = firstGreaterOrEqual(keys.end);

	if (*isTooOld)
		throw transaction_too_old();

	ASSERT(!cx->switchable);
	tr.setVersion(version);
	tr.info.taskID = TaskPriority::FetchKeys;
	limits.minRows = 0;

	try {
		loop {
			RangeResult rep = wait(tr.getRange(begin, end, limits, true));
			limits.decrement(rep);

			if (limits.isReached() || !rep.more) {
				if (output.size()) {
					output.arena().dependsOn(rep.arena());
					output.append(output.arena(), rep.begin(), rep.size());
					if (limits.isReached() && rep.readThrough.present())
						output.readThrough = rep.readThrough.get();
				} else {
					output = rep;
				}

				output.more = limits.isReached();

				return output;
			} else if (rep.readThrough.present()) {
				output.arena().dependsOn(rep.arena());
				if (rep.size()) {
					output.append(output.arena(), rep.begin(), rep.size());
					ASSERT(rep.readThrough.get() > rep.end()[-1].key);
				} else {
					ASSERT(rep.readThrough.get() > keys.begin);
				}
				begin = firstGreaterOrEqual(rep.readThrough.get());
			} else {
				output.arena().dependsOn(rep.arena());
				output.append(output.arena(), rep.begin(), rep.size());
				begin = firstGreaterThan(output.end()[-1].key);
			}
		}
	} catch (Error& e) {
		if (begin.getKey() != keys.begin &&
		    (e.code() == error_code_transaction_too_old || e.code() == error_code_future_version ||
		     e.code() == error_code_process_behind)) {
			if (e.code() == error_code_transaction_too_old)
				*isTooOld = true;
			output.more = true;
			if (begin.isFirstGreaterOrEqual())
				output.readThrough = begin.getKey();
			return output;
		}
		throw;
	}
}

template <class T>
void addMutation(T& target, Version version, MutationRef const& mutation) {
	target.addMutation(version, mutation);
}

template <class T>
void addMutation(Reference<T>& target, Version version, MutationRef const& mutation) {
	addMutation(*target, version, mutation);
}

template <class T>
void splitMutations(StorageServer* data, KeyRangeMap<T>& map, VerUpdateRef const& update) {
	for (int i = 0; i < update.mutations.size(); i++) {
		splitMutation(data, map, update.mutations[i], update.version);
	}
}

template <class T>
void splitMutation(StorageServer* data, KeyRangeMap<T>& map, MutationRef const& m, Version ver) {
	if (isSingleKeyMutation((MutationRef::Type)m.type)) {
		if (!SHORT_CIRCUT_ACTUAL_STORAGE || !normalKeys.contains(m.param1))
			addMutation(map.rangeContaining(m.param1)->value(), ver, m);
	} else if (m.type == MutationRef::ClearRange) {
		KeyRangeRef mKeys(m.param1, m.param2);
		if (!SHORT_CIRCUT_ACTUAL_STORAGE || !normalKeys.contains(mKeys)) {
			auto r = map.intersectingRanges(mKeys);
			for (auto i = r.begin(); i != r.end(); ++i) {
				KeyRangeRef k = mKeys & i->range();
				addMutation(i->value(), ver, MutationRef((MutationRef::Type)m.type, k.begin, k.end));
			}
		}
	} else
		ASSERT(false); // Unknown mutation type in splitMutations
}

ACTOR Future<Void> logFetchKeysWarning(AddingShard* shard) {
	state double startTime = now();
	loop {
		state double waitSeconds = BUGGIFY ? 5.0 : 600.0;
		wait(delay(waitSeconds));

		const auto traceEventLevel =
		    waitSeconds > SERVER_KNOBS->FETCH_KEYS_TOO_LONG_TIME_CRITERIA ? SevWarnAlways : SevInfo;
		TraceEvent(traceEventLevel, "FetchKeysTooLong")
		    .detail("Duration", now() - startTime)
		    .detail("Phase", shard->phase)
		    .detail("Begin", shard->keys.begin.printable())
		    .detail("End", shard->keys.end.printable());
	}
}

class FetchKeysMetricReporter {
	const UID uid;
	const double startTime;
	int fetchedBytes;
	StorageServer::FetchKeysHistograms& histograms;
	StorageServer::CurrentRunningFetchKeys& currentRunning;
	Counter& bytesFetchedCounter;
	Counter& kvFetchedCounter;

public:
	FetchKeysMetricReporter(const UID& uid_,
	                        const double startTime_,
	                        const KeyRange& keyRange,
	                        StorageServer::FetchKeysHistograms& histograms_,
	                        StorageServer::CurrentRunningFetchKeys& currentRunning_,
	                        Counter& bytesFetchedCounter,
	                        Counter& kvFetchedCounter)
	  : uid(uid_), startTime(startTime_), fetchedBytes(0), histograms(histograms_), currentRunning(currentRunning_),
	    bytesFetchedCounter(bytesFetchedCounter), kvFetchedCounter(kvFetchedCounter) {

		currentRunning.recordStart(uid, keyRange);
	}

	void addFetchedBytes(const int bytes, const int kvCount) {
		fetchedBytes += bytes;
		bytesFetchedCounter += bytes;
		kvFetchedCounter += kvCount;
	}

	~FetchKeysMetricReporter() {
		double latency = now() - startTime;

		// If fetchKeys is *NOT* run, i.e. returning immediately, still report a record.
		if (latency == 0)
			latency = 1e6;

		const uint32_t bandwidth = fetchedBytes / latency;

		histograms.latency->sampleSeconds(latency);
		histograms.bytes->sample(fetchedBytes);
		histograms.bandwidth->sample(bandwidth);

		currentRunning.recordFinish(uid);
	}
};

ACTOR Future<Void> fetchKeys(StorageServer* data, AddingShard* shard) {
	state const UID fetchKeysID = deterministicRandom()->randomUniqueID();
	state TraceInterval interval("FetchKeys");
	state KeyRange keys = shard->keys;
	state Future<Void> warningLogger = logFetchKeysWarning(shard);
	state const double startTime = now();
	state int fetchBlockBytes = BUGGIFY ? SERVER_KNOBS->BUGGIFY_BLOCK_BYTES : SERVER_KNOBS->FETCH_BLOCK_BYTES;
	state FetchKeysMetricReporter metricReporter(fetchKeysID,
	                                             startTime,
	                                             keys,
	                                             data->fetchKeysHistograms,
	                                             data->currentRunningFetchKeys,
	                                             data->counters.bytesFetched,
	                                             data->counters.kvFetched);

	// delay(0) to force a return to the run loop before the work of fetchKeys is started.
	//  This allows adding->start() to be called inline with CSK.
	wait(data->coreStarted.getFuture() && delay(0));

	try {
		DEBUG_KEY_RANGE("fetchKeysBegin", data->version.get(), shard->keys);

		TraceEvent(SevDebug, interval.begin(), data->thisServerID)
		    .detail("KeyBegin", shard->keys.begin)
		    .detail("KeyEnd", shard->keys.end);

		validate(data);

		// Wait (if necessary) for the latest version at which any key in keys was previously available (+1) to be
		// durable
		auto navr = data->newestAvailableVersion.intersectingRanges(keys);
		Version lastAvailable = invalidVersion;
		for (auto r = navr.begin(); r != navr.end(); ++r) {
			ASSERT(r->value() != latestVersion);
			lastAvailable = std::max(lastAvailable, r->value());
		}
		auto ndvr = data->newestDirtyVersion.intersectingRanges(keys);
		for (auto r = ndvr.begin(); r != ndvr.end(); ++r)
			lastAvailable = std::max(lastAvailable, r->value());

		if (lastAvailable != invalidVersion && lastAvailable >= data->durableVersion.get()) {
			TEST(true); // FetchKeys waits for previous available version to be durable
			wait(data->durableVersion.whenAtLeast(lastAvailable + 1));
		}

		TraceEvent(SevDebug, "FetchKeysVersionSatisfied", data->thisServerID).detail("FKID", interval.pairID);

		wait(data->fetchKeysParallelismLock.take(TaskPriority::DefaultYield, fetchBlockBytes));
		state FlowLock::Releaser holdingFKPL(data->fetchKeysParallelismLock, fetchBlockBytes);

		state double executeStart = now();
		++data->counters.fetchWaitingCount;
		data->counters.fetchWaitingMS += 1000 * (executeStart - startTime);

		// Fetch keys gets called while the update actor is processing mutations. data->version will not be updated
		// until all mutations for a version have been processed. We need to take the durableVersionLock to ensure
		// data->version is greater than the version of the mutation which caused the fetch to be initiated.
		wait(data->durableVersionLock.take());

		shard->phase = AddingShard::Fetching;
		state Version fetchVersion = data->version.get();

		data->durableVersionLock.release();

		wait(delay(0));

		TraceEvent(SevDebug, "FetchKeysUnblocked", data->thisServerID)
		    .detail("FKID", interval.pairID)
		    .detail("Version", fetchVersion);

		// Get the history
		state int debug_getRangeRetries = 0;
		state int debug_nextRetryToLog = 1;
		state bool isTooOld = false;

		// FIXME: The client cache does not notice when servers are added to a team. To read from a local storage server
		// we must refresh the cache manually.
		data->cx->invalidateCache(keys);

		loop {
			try {
				TEST(true); // Fetching keys for transferred shard

				state RangeResult this_block =
				    wait(tryGetRange(data->cx,
				                     fetchVersion,
				                     keys,
				                     GetRangeLimits(GetRangeLimits::ROW_LIMIT_UNLIMITED, fetchBlockBytes),
				                     &isTooOld));

				int expectedSize = (int)this_block.expectedSize() + (8 - (int)sizeof(KeyValueRef)) * this_block.size();

				TraceEvent(SevDebug, "FetchKeysBlock", data->thisServerID)
				    .detail("FKID", interval.pairID)
				    .detail("BlockRows", this_block.size())
				    .detail("BlockBytes", expectedSize)
				    .detail("KeyBegin", keys.begin)
				    .detail("KeyEnd", keys.end)
				    .detail("Last", this_block.size() ? this_block.end()[-1].key : std::string())
				    .detail("Version", fetchVersion)
				    .detail("More", this_block.more);
				DEBUG_KEY_RANGE("fetchRange", fetchVersion, keys);
				for (auto k = this_block.begin(); k != this_block.end(); ++k)
					DEBUG_MUTATION("fetch", fetchVersion, MutationRef(MutationRef::SetValue, k->key, k->value));

				metricReporter.addFetchedBytes(expectedSize, this_block.size());

				if (fetchBlockBytes > expectedSize) {
					holdingFKPL.release(fetchBlockBytes - expectedSize);
				}

				// Wait for permission to proceed
				// wait( data->fetchKeysStorageWriteLock.take() );
				// state FlowLock::Releaser holdingFKSWL( data->fetchKeysStorageWriteLock );

				// Write this_block directly to storage, bypassing update() which write to MVCC in memory.
				state KeyValueRef* kvItr = this_block.begin();
				for (; kvItr != this_block.end(); ++kvItr) {
					data->storage.writeKeyValue(*kvItr);
					wait(yield());
				}

				kvItr = this_block.begin();
				for (; kvItr != this_block.end(); ++kvItr) {
					data->byteSampleApplySet(*kvItr, invalidVersion);
					wait(yield());
				}

				if (this_block.more) {
					Key nfk = this_block.readThrough.present() ? this_block.readThrough.get()
					                                           : keyAfter(this_block.end()[-1].key);
					if (nfk != keys.end) {
						std::deque<Standalone<VerUpdateRef>> updatesToSplit = std::move(shard->updates);

						// This actor finishes committing the keys [keys.begin,nfk) that we already fetched.
						// The remaining unfetched keys [nfk,keys.end) will become a separate AddingShard with its own
						// fetchKeys.
						shard->server->addShard(ShardInfo::addingSplitLeft(KeyRangeRef(keys.begin, nfk), shard));
						shard->server->addShard(ShardInfo::newAdding(data, KeyRangeRef(nfk, keys.end)));
						shard = data->shards.rangeContaining(keys.begin).value()->adding.get();
						warningLogger = logFetchKeysWarning(shard);
						AddingShard* otherShard = data->shards.rangeContaining(nfk).value()->adding.get();
						keys = shard->keys;

						// Split our prior updates.  The ones that apply to our new, restricted key range will go back
						// into shard->updates, and the ones delivered to the new shard will be discarded because it is
						// in WaitPrevious phase (hasn't chosen a fetchVersion yet). What we are doing here is expensive
						// and could get more expensive if we started having many more blocks per shard. May need
						// optimization in the future.
						std::deque<Standalone<VerUpdateRef>>::iterator u = updatesToSplit.begin();
						for (; u != updatesToSplit.end(); ++u) {
							splitMutations(data, data->shards, *u);
						}

						TEST(true); // fetchkeys has more
						TEST(shard->updates.size()); // Shard has updates
						ASSERT(otherShard->updates.empty());
					}
				}

				this_block = RangeResult();

				if (BUGGIFY)
					wait(delay(1));

				break;
			} catch (Error& e) {
				TraceEvent("FKBlockFail", data->thisServerID)
				    .error(e, true)
				    .suppressFor(1.0)
				    .detail("FKID", interval.pairID);
				if (e.code() == error_code_transaction_too_old) {
					TEST(true); // A storage server has forgotten the history data we are fetching
					Version lastFV = fetchVersion;
					fetchVersion = data->version.get();
					isTooOld = false;

					// Throw away deferred updates from before fetchVersion, since we don't need them to use blocks
					// fetched at that version
					while (!shard->updates.empty() && shard->updates[0].version <= fetchVersion)
						shard->updates.pop_front();

					// FIXME: remove when we no longer support upgrades from 5.X
					if (debug_getRangeRetries >= 100) {
						data->cx->enableLocalityLoadBalance = false;
						TraceEvent(SevWarnAlways, "FKDisableLB").detail("FKID", fetchKeysID);
					}

					debug_getRangeRetries++;
					if (debug_nextRetryToLog == debug_getRangeRetries) {
						debug_nextRetryToLog += std::min(debug_nextRetryToLog, 1024);
						TraceEvent(SevWarn, "FetchPast", data->thisServerID)
						    .detail("TotalAttempts", debug_getRangeRetries)
						    .detail("FKID", interval.pairID)
						    .detail("V", lastFV)
						    .detail("N", fetchVersion)
						    .detail("E", data->version.get());
					}
				} else if (e.code() == error_code_future_version || e.code() == error_code_process_behind) {
					TEST(true); // fetchKeys got future_version or process_behind, so there must be a huge storage lag
					            // somewhere.  Keep trying.
				} else {
					throw;
				}
				wait(delayJittered(FLOW_KNOBS->PREVENT_FAST_SPIN_DELAY));
			}
		}

		// FIXME: remove when we no longer support upgrades from 5.X
		data->cx->enableLocalityLoadBalance = true;
		TraceEvent(SevWarnAlways, "FKReenableLB").detail("FKID", fetchKeysID);

		// We have completed the fetch and write of the data, now we wait for MVCC window to pass.
		//  As we have finished this work, we will allow more work to start...
		shard->fetchComplete.send(Void());

		TraceEvent(SevDebug, "FKBeforeFinalCommit", data->thisServerID)
		    .detail("FKID", interval.pairID)
		    .detail("SV", data->storageVersion())
		    .detail("DV", data->durableVersion.get());
		// Directly commit()ing the IKVS would interfere with updateStorage, possibly resulting in an incomplete version
		// being recovered. Instead we wait for the updateStorage loop to commit something (and consequently also what
		// we have written)

		wait(data->durableVersion.whenAtLeast(data->storageVersion() + 1));
		holdingFKPL.release();

		TraceEvent(SevDebug, "FKAfterFinalCommit", data->thisServerID)
		    .detail("FKID", interval.pairID)
		    .detail("SV", data->storageVersion())
		    .detail("DV", data->durableVersion.get());

		// Wait to run during update(), after a new batch of versions is received from the tlog but before eager reads
		// take place.
		Promise<FetchInjectionInfo*> p;
		data->readyFetchKeys.push_back(p);

		// After we add to the promise readyFetchKeys, update() would provide a pointer to FetchInjectionInfo that we
		// can put mutation in.
		FetchInjectionInfo* batch = wait(p.getFuture());
		TraceEvent(SevDebug, "FKUpdateBatch", data->thisServerID).detail("FKID", interval.pairID);

		shard->phase = AddingShard::Waiting;

		// Choose a transferredVersion.  This choice and timing ensure that
		//   * The transferredVersion can be mutated in versionedData
		//   * The transferredVersion isn't yet committed to storage (so we can write the availability status change)
		//   * The transferredVersion is <= the version of any of the updates in batch, and if there is an equal version
		//     its mutations haven't been processed yet
		shard->transferredVersion = data->version.get() + 1;
		// shard->transferredVersion = batch->changes[0].version;  //< FIXME: This obeys the documented properties, and
		// seems "safer" because it never introduces extra versions into the data structure, but violates some ASSERTs
		// currently
		data->mutableData().createNewVersion(shard->transferredVersion);
		ASSERT(shard->transferredVersion > data->storageVersion());
		ASSERT(shard->transferredVersion == data->data().getLatestVersion());

		TraceEvent(SevDebug, "FetchKeysHaveData", data->thisServerID)
		    .detail("FKID", interval.pairID)
		    .detail("Version", shard->transferredVersion)
		    .detail("StorageVersion", data->storageVersion());
		validate(data);

		// Put the updates that were collected during the FinalCommit phase into the batch at the transferredVersion.
		// Eager reads will be done for them by update(), and the mutations will come back through
		// AddingShard::addMutations and be applied to versionedMap and mutationLog as normal. The lie about their
		// version is acceptable because this shard will never be read at versions < transferredVersion
		for (auto i = shard->updates.begin(); i != shard->updates.end(); ++i) {
			i->version = shard->transferredVersion;
			batch->arena.dependsOn(i->arena());
		}

		int startSize = batch->changes.size();
		TEST(startSize); // Adding fetch data to a batch which already has changes
		batch->changes.resize(batch->changes.size() + shard->updates.size());

		// FIXME: pass the deque back rather than copy the data
		std::copy(shard->updates.begin(), shard->updates.end(), batch->changes.begin() + startSize);
		Version checkv = shard->transferredVersion;

		for (auto b = batch->changes.begin() + startSize; b != batch->changes.end(); ++b) {
			ASSERT(b->version >= checkv);
			checkv = b->version;
			for (auto& m : b->mutations)
				DEBUG_MUTATION("fetchKeysFinalCommitInject", batch->changes[0].version, m);
		}

		shard->updates.clear();

		setAvailableStatus(data,
		                   keys,
		                   true); // keys will be available when getLatestVersion()==transferredVersion is durable

		// Note that since it receives a pointer to FetchInjectionInfo, the thread does not leave this actor until this
		// point.

		// Wait for the transferredVersion (and therefore the shard data) to be committed and durable.
		wait(data->durableVersion.whenAtLeast(shard->transferredVersion));

		ASSERT(data->shards[shard->keys.begin]->assigned() &&
		       data->shards[shard->keys.begin]->keys ==
		           shard->keys); // We aren't changing whether the shard is assigned
		data->newestAvailableVersion.insert(shard->keys, latestVersion);
		shard->readWrite.send(Void());
		data->addShard(ShardInfo::newReadWrite(shard->keys, data)); // invalidates shard!
		coalesceShards(data, keys);

		validate(data);

		++data->counters.fetchExecutingCount;
		data->counters.fetchExecutingMS += 1000 * (now() - executeStart);

		TraceEvent(SevDebug, interval.end(), data->thisServerID);
	} catch (Error& e) {
		TraceEvent(SevDebug, interval.end(), data->thisServerID).error(e, true).detail("Version", data->version.get());

		if (e.code() == error_code_actor_cancelled && !data->shuttingDown && shard->phase >= AddingShard::Fetching) {
			if (shard->phase < AddingShard::Waiting) {
				data->storage.clearRange(keys);
				data->byteSampleApplyClear(keys, invalidVersion);
			} else {
				ASSERT(data->data().getLatestVersion() > data->version.get());
				removeDataRange(
				    data, data->addVersionToMutationLog(data->data().getLatestVersion()), data->shards, keys);
				setAvailableStatus(data, keys, false);
				// Prevent another, overlapping fetchKeys from entering the Fetching phase until
				// data->data().getLatestVersion() is durable
				data->newestDirtyVersion.insert(keys, data->data().getLatestVersion());
			}
		}

		TraceEvent(SevError, "FetchKeysError", data->thisServerID)
		    .error(e)
		    .detail("Elapsed", now() - startTime)
		    .detail("KeyBegin", keys.begin)
		    .detail("KeyEnd", keys.end);
		if (e.code() != error_code_actor_cancelled)
			data->otherError.sendError(e); // Kill the storage server.  Are there any recoverable errors?
		throw; // goes nowhere
	}

	return Void();
};

AddingShard::AddingShard(StorageServer* server, KeyRangeRef const& keys)
  : server(server), keys(keys), transferredVersion(invalidVersion), phase(WaitPrevious) {
	fetchClient = fetchKeys(server, this);
}

void AddingShard::addMutation(Version version, MutationRef const& mutation) {
	if (mutation.type == mutation.ClearRange) {
		ASSERT(keys.begin <= mutation.param1 && mutation.param2 <= keys.end);
	} else if (isSingleKeyMutation((MutationRef::Type)mutation.type)) {
		ASSERT(keys.contains(mutation.param1));
	}

	if (phase == WaitPrevious) {
		// Updates can be discarded
	} else if (phase == Fetching) {
		// Save incoming mutations (See the comments of member variable `updates`).

		// Create a new VerUpdateRef in updates queue if it is a new version.
		if (!updates.size() || version > updates.end()[-1].version) {
			VerUpdateRef v;
			v.version = version;
			v.isPrivateData = false;
			updates.push_back(v);
		} else {
			ASSERT(version == updates.end()[-1].version);
		}
		// Add the mutation to the version.
		updates.back().mutations.push_back_deep(updates.back().arena(), mutation);
	} else if (phase == Waiting) {
		server->addMutation(version, mutation, keys, server->updateEagerReads);
	} else
		ASSERT(false);
}

void ShardInfo::addMutation(Version version, MutationRef const& mutation) {
	ASSERT((void*)this);
	ASSERT(keys.contains(mutation.param1));
	if (adding)
		adding->addMutation(version, mutation);
	else if (readWrite)
		readWrite->addMutation(version, mutation, this->keys, readWrite->updateEagerReads);
	else if (mutation.type != MutationRef::ClearRange) {
		TraceEvent(SevError, "DeliveredToNotAssigned")
		    .detail("Version", version)
		    .detail("Mutation", mutation.toString());
		ASSERT(false); // Mutation delivered to notAssigned shard!
	}
}

enum ChangeServerKeysContext { CSK_UPDATE, CSK_RESTORE };
const char* changeServerKeysContextName[] = { "Update", "Restore" };

void changeServerKeys(StorageServer* data,
                      const KeyRangeRef& keys,
                      bool nowAssigned,
                      Version version,
                      ChangeServerKeysContext context) {
	ASSERT(!keys.empty());

	// TraceEvent("ChangeServerKeys", data->thisServerID)
	//     .detail("KeyBegin", keys.begin)
	//     .detail("KeyEnd", keys.end)
	//     .detail("NowAssigned", nowAssigned)
	//     .detail("Version", version)
	//     .detail("Context", changeServerKeysContextName[(int)context]);
	validate(data);

	// TODO(alexmiller): Figure out how to selectively enable spammy data distribution events.
	DEBUG_KEY_RANGE(nowAssigned ? "KeysAssigned" : "KeysUnassigned", version, keys);

	bool isDifferent = false;
	auto existingShards = data->shards.intersectingRanges(keys);
	for (auto it = existingShards.begin(); it != existingShards.end(); ++it) {
		if (nowAssigned != it->value()->assigned()) {
			isDifferent = true;
			TraceEvent("CSKRangeDifferent", data->thisServerID)
			    .detail("KeyBegin", it->range().begin)
			    .detail("KeyEnd", it->range().end);
			break;
		}
	}
	if (!isDifferent) {
		// TraceEvent("CSKShortCircuit", data->thisServerID).detail("KeyBegin", keys.begin).detail("KeyEnd", keys.end);
		return;
	}

	// Save a backup of the ShardInfo references before we start messing with shards, in order to defer fetchKeys
	// cancellation (and its potential call to removeDataRange()) until shards is again valid
	vector<Reference<ShardInfo>> oldShards;
	auto os = data->shards.intersectingRanges(keys);
	for (auto r = os.begin(); r != os.end(); ++r)
		oldShards.push_back(r->value());

	// As addShard (called below)'s documentation requires, reinitialize any overlapping range(s)
	auto ranges = data->shards.getAffectedRangesAfterInsertion(
	    keys, Reference<ShardInfo>()); // null reference indicates the range being changed
	for (int i = 0; i < ranges.size(); i++) {
		if (!ranges[i].value) {
			ASSERT((KeyRangeRef&)ranges[i] == keys); // there shouldn't be any nulls except for the range being inserted
		} else if (ranges[i].value->notAssigned())
			data->addShard(ShardInfo::newNotAssigned(ranges[i]));
		else if (ranges[i].value->isReadable())
			data->addShard(ShardInfo::newReadWrite(ranges[i], data));
		else {
			ASSERT(ranges[i].value->adding);
			data->addShard(ShardInfo::newAdding(data, ranges[i]));
			TEST(true); // ChangeServerKeys reFetchKeys
		}
	}

	// Shard state depends on nowAssigned and whether the data is available (actually assigned in memory or on the disk)
	// up to the given version.  The latter depends on data->newestAvailableVersion, so loop over the ranges of that.
	// SOMEDAY: Could this just use shards?  Then we could explicitly do the removeDataRange here when an
	// adding/transferred shard is cancelled
	auto vr = data->newestAvailableVersion.intersectingRanges(keys);
	std::vector<std::pair<KeyRange, Version>> changeNewestAvailable;
	std::vector<KeyRange> removeRanges;
	for (auto r = vr.begin(); r != vr.end(); ++r) {
		KeyRangeRef range = keys & r->range();
		bool dataAvailable = r->value() == latestVersion || r->value() >= version;
		// TraceEvent("CSKRange", data->thisServerID)
		//     .detail("KeyBegin", range.begin)
		//     .detail("KeyEnd", range.end)
		//     .detail("Available", dataAvailable)
		//     .detail("NowAssigned", nowAssigned)
		//     .detail("NewestAvailable", r->value())
		//     .detail("ShardState0", data->shards[range.begin]->debugDescribeState());
		if (!nowAssigned) {
			if (dataAvailable) {
				ASSERT(r->value() ==
				       latestVersion); // Not that we care, but this used to be checked instead of dataAvailable
				ASSERT(data->mutableData().getLatestVersion() > version || context == CSK_RESTORE);
				changeNewestAvailable.emplace_back(range, version);
				removeRanges.push_back(range);
			}
			data->addShard(ShardInfo::newNotAssigned(range));
			data->watches.triggerRange(range.begin, range.end);
		} else if (!dataAvailable) {
			// SOMEDAY: Avoid restarting adding/transferred shards
			if (version == 0) { // bypass fetchkeys; shard is known empty at version 0
				changeNewestAvailable.emplace_back(range, latestVersion);
				data->addShard(ShardInfo::newReadWrite(range, data));
				setAvailableStatus(data, range, true);
			} else {
				auto& shard = data->shards[range.begin];
				if (!shard->assigned() || shard->keys != range)
					data->addShard(ShardInfo::newAdding(data, range));
			}
		} else {
			changeNewestAvailable.emplace_back(range, latestVersion);
			data->addShard(ShardInfo::newReadWrite(range, data));
		}
	}
	// Update newestAvailableVersion when a shard becomes (un)available (in a separate loop to avoid invalidating vr
	// above)
	for (auto r = changeNewestAvailable.begin(); r != changeNewestAvailable.end(); ++r)
		data->newestAvailableVersion.insert(r->first, r->second);

	if (!nowAssigned)
		data->metrics.notifyNotReadable(keys);

	coalesceShards(data, KeyRangeRef(ranges[0].begin, ranges[ranges.size() - 1].end));

	// Now it is OK to do removeDataRanges, directly and through fetchKeys cancellation (and we have to do so before
	// validate())
	oldShards.clear();
	ranges.clear();
	for (auto r = removeRanges.begin(); r != removeRanges.end(); ++r) {
		removeDataRange(data, data->addVersionToMutationLog(data->data().getLatestVersion()), data->shards, *r);
		setAvailableStatus(data, *r, false);
	}
	validate(data);
}

void rollback(StorageServer* data, Version rollbackVersion, Version nextVersion) {
	TEST(true); // call to shard rollback
	DEBUG_KEY_RANGE("Rollback", rollbackVersion, allKeys);

	// We used to do a complicated dance to roll back in MVCC history.  It's much simpler, and more testable,
	// to simply restart the storage server actor and restore from the persistent disk state, and then roll
	// forward from the TLog's history.  It's not quite as efficient, but we rarely have to do this in practice.

	// FIXME: This code is relying for liveness on an undocumented property of the log system implementation: that after
	// a rollback the rolled back versions will eventually be missing from the peeked log.  A more sophisticated
	// approach would be to make the rollback range durable and, after reboot, skip over those versions if they appear
	// in peek results.

	throw please_reboot();
}

void StorageServer::addMutation(Version version,
                                MutationRef const& mutation,
                                KeyRangeRef const& shard,
                                UpdateEagerReadInfo* eagerReads) {
	MutationRef expanded = mutation;
	auto& mLog = addVersionToMutationLog(version);

	if (!expandMutation(expanded, data(), eagerReads, shard.end, mLog.arena())) {
		return;
	}
	expanded = addMutationToMutationLog(mLog, expanded);
	DEBUG_MUTATION("applyMutation", version, expanded)
	    .detail("UID", thisServerID)
	    .detail("ShardBegin", shard.begin)
	    .detail("ShardEnd", shard.end);
	applyMutation(this, expanded, mLog.arena(), mutableData());
	// printf("\nSSUpdate: Printing versioned tree after applying mutation\n");
	// mutableData().printTree(version);
}

struct OrderByVersion {
	bool operator()(const VerUpdateRef& a, const VerUpdateRef& b) {
		if (a.version != b.version)
			return a.version < b.version;
		if (a.isPrivateData != b.isPrivateData)
			return a.isPrivateData;
		return false;
	}
};

#define PERSIST_PREFIX "\xff\xff"

// Immutable
static const KeyValueRef persistFormat(LiteralStringRef(PERSIST_PREFIX "Format"),
                                       LiteralStringRef("FoundationDB/StorageServer/1/4"));
static const KeyRangeRef persistFormatReadableRange(LiteralStringRef("FoundationDB/StorageServer/1/2"),
                                                    LiteralStringRef("FoundationDB/StorageServer/1/5"));
static const KeyRef persistID = LiteralStringRef(PERSIST_PREFIX "ID");
static const KeyRef persistTssPairID = LiteralStringRef(PERSIST_PREFIX "tssPairID");
static const KeyRef persistTssQuarantine = LiteralStringRef(PERSIST_PREFIX "tssQ");

// (Potentially) change with the durable version or when fetchKeys completes
static const KeyRef persistVersion = LiteralStringRef(PERSIST_PREFIX "Version");
static const KeyRangeRef persistShardAssignedKeys =
    KeyRangeRef(LiteralStringRef(PERSIST_PREFIX "ShardAssigned/"), LiteralStringRef(PERSIST_PREFIX "ShardAssigned0"));
static const KeyRangeRef persistShardAvailableKeys =
    KeyRangeRef(LiteralStringRef(PERSIST_PREFIX "ShardAvailable/"), LiteralStringRef(PERSIST_PREFIX "ShardAvailable0"));
static const KeyRangeRef persistByteSampleKeys =
    KeyRangeRef(LiteralStringRef(PERSIST_PREFIX "BS/"), LiteralStringRef(PERSIST_PREFIX "BS0"));
static const KeyRangeRef persistByteSampleSampleKeys =
    KeyRangeRef(LiteralStringRef(PERSIST_PREFIX "BS/" PERSIST_PREFIX "BS/"),
                LiteralStringRef(PERSIST_PREFIX "BS/" PERSIST_PREFIX "BS0"));
static const KeyRef persistLogProtocol = LiteralStringRef(PERSIST_PREFIX "LogProtocol");
static const KeyRef persistPrimaryLocality = LiteralStringRef(PERSIST_PREFIX "PrimaryLocality");
// data keys are unmangled (but never start with PERSIST_PREFIX because they are always in allKeys)

class StorageUpdater {
public:
	StorageUpdater()
	  : fromVersion(invalidVersion), currentVersion(invalidVersion), restoredVersion(invalidVersion),
	    processedStartKey(false), processedCacheStartKey(false) {}
	StorageUpdater(Version fromVersion, Version restoredVersion)
	  : fromVersion(fromVersion), currentVersion(fromVersion), restoredVersion(restoredVersion),
	    processedStartKey(false), processedCacheStartKey(false) {}

	void applyMutation(StorageServer* data, MutationRef const& m, Version ver) {
		//TraceEvent("SSNewVersion", data->thisServerID).detail("VerWas", data->mutableData().latestVersion).detail("ChVer", ver);

		if (currentVersion != ver) {
			fromVersion = currentVersion;
			currentVersion = ver;
			data->mutableData().createNewVersion(ver);
		}

		if (m.param1.startsWith(systemKeys.end)) {
			if ((m.type == MutationRef::SetValue) && m.param1.substr(1).startsWith(storageCachePrefix))
				applyPrivateCacheData(data, m);
			else {
				applyPrivateData(data, m);
			}
		} else {
			// FIXME: enable when DEBUG_MUTATION is active
			// for(auto m = changes[c].mutations.begin(); m; ++m) {
			//	DEBUG_MUTATION("SSUpdateMutation", changes[c].version, *m);
			//}

			splitMutation(data, data->shards, m, ver);
		}

		if (data->otherError.getFuture().isReady())
			data->otherError.getFuture().get();
	}

	Version currentVersion;

private:
	Version fromVersion;
	Version restoredVersion;

	KeyRef startKey;
	bool nowAssigned;
	bool processedStartKey;

	KeyRef cacheStartKey;
	bool processedCacheStartKey;

	void applyPrivateData(StorageServer* data, MutationRef const& m) {
		TraceEvent(SevDebug, "SSPrivateMutation", data->thisServerID).detail("Mutation", m.toString());

		if (processedStartKey) {
			// Because of the implementation of the krm* functions, we expect changes in pairs, [begin,end)
			// We can also ignore clearRanges, because they are always accompanied by such a pair of sets with the same
			// keys
			ASSERT(m.type == MutationRef::SetValue && m.param1.startsWith(data->sk));
			KeyRangeRef keys(startKey.removePrefix(data->sk), m.param1.removePrefix(data->sk));

			// ignore data movements for tss in quarantine
			if (!data->isTSSInQuarantine()) {
				// add changes in shard assignment to the mutation log
				setAssignedStatus(data, keys, nowAssigned);

				// The changes for version have already been received (and are being processed now).  We need to fetch
				// the data for change.version-1 (changes from versions < change.version)
				changeServerKeys(data, keys, nowAssigned, currentVersion - 1, CSK_UPDATE);
			}

			processedStartKey = false;
		} else if (m.type == MutationRef::SetValue && m.param1.startsWith(data->sk)) {
			// Because of the implementation of the krm* functions, we expect changes in pairs, [begin,end)
			// We can also ignore clearRanges, because they are always accompanied by such a pair of sets with the same
			// keys
			startKey = m.param1;
			nowAssigned = m.param2 != serverKeysFalse;
			processedStartKey = true;
		} else if (m.type == MutationRef::SetValue && m.param1 == lastEpochEndPrivateKey) {
			// lastEpochEnd transactions are guaranteed by the master to be alone in their own batch (version)
			// That means we don't have to worry about the impact on changeServerKeys
			// ASSERT( /*isFirstVersionUpdateFromTLog && */!std::next(it) );

			Version rollbackVersion;
			BinaryReader br(m.param2, Unversioned());
			br >> rollbackVersion;

			if (rollbackVersion < fromVersion && rollbackVersion > restoredVersion) {
				TEST(true); // ShardApplyPrivateData shard rollback
				TraceEvent(SevWarn, "Rollback", data->thisServerID)
				    .detail("FromVersion", fromVersion)
				    .detail("ToVersion", rollbackVersion)
				    .detail("AtVersion", currentVersion)
				    .detail("StorageVersion", data->storageVersion());
				ASSERT(rollbackVersion >= data->storageVersion());
				rollback(data, rollbackVersion, currentVersion);
			}

			data->recoveryVersionSkips.emplace_back(rollbackVersion, currentVersion - rollbackVersion);
		} else if (m.type == MutationRef::SetValue && m.param1 == killStoragePrivateKey) {
			throw worker_removed();
		} else if ((m.type == MutationRef::SetValue || m.type == MutationRef::ClearRange) &&
		           m.param1.substr(1).startsWith(serverTagPrefix)) {
			UID serverTagKey = decodeServerTagKey(m.param1.substr(1));
			bool matchesThisServer = serverTagKey == data->thisServerID;
			bool matchesTssPair = data->isTss() ? serverTagKey == data->tssPairID.get() : false;
			if ((m.type == MutationRef::SetValue && !data->isTss() && !matchesThisServer) ||
			    (m.type == MutationRef::ClearRange &&
			     ((!data->isTSSInQuarantine() && matchesThisServer) || (data->isTss() && matchesTssPair)))) {
				throw worker_removed();
			}
			if (!data->isTss() && m.type == MutationRef::ClearRange && data->ssPairID.present() &&
			    serverTagKey == data->ssPairID.get()) {
				data->clearSSWithTssPair();
			}
		} else if (m.type == MutationRef::SetValue && m.param1 == rebootWhenDurablePrivateKey) {
			data->rebootAfterDurableVersion = currentVersion;
			TraceEvent("RebootWhenDurableSet", data->thisServerID)
			    .detail("DurableVersion", data->durableVersion.get())
			    .detail("RebootAfterDurableVersion", data->rebootAfterDurableVersion);
		} else if (m.type == MutationRef::SetValue && m.param1 == primaryLocalityPrivateKey) {
			data->primaryLocality = BinaryReader::fromStringRef<int8_t>(m.param2, Unversioned());
			auto& mLV = data->addVersionToMutationLog(data->data().getLatestVersion());
			data->addMutationToMutationLog(mLV, MutationRef(MutationRef::SetValue, persistPrimaryLocality, m.param2));
		} else if (m.param1.substr(1).startsWith(tssMappingKeys.begin) &&
		           (m.type == MutationRef::SetValue || m.type == MutationRef::ClearRange)) {
			if (!data->isTss()) {
				UID ssId = Codec<UID>::unpack(Tuple::unpack(m.param1.substr(1).removePrefix(tssMappingKeys.begin)));
				ASSERT(ssId == data->thisServerID);
				if (m.type == MutationRef::SetValue) {
					UID tssId = Codec<UID>::unpack(Tuple::unpack(m.param2));
					data->setSSWithTssPair(tssId);
				} else {
					data->clearSSWithTssPair();
				}
			}
		} else if (m.param1.substr(1).startsWith(tssQuarantineKeys.begin) &&
		           (m.type == MutationRef::SetValue || m.type == MutationRef::ClearRange)) {
			if (data->isTss()) {
				UID ssId = decodeTssQuarantineKey(m.param1.substr(1));
				ASSERT(ssId == data->thisServerID);
				if (m.type == MutationRef::SetValue) {
					TEST(true); // Putting TSS in quarantine
					TraceEvent(SevWarn, "TSSQuarantineStart", data->thisServerID);
					data->startTssQuarantine();
				} else {
					TraceEvent(SevWarn, "TSSQuarantineStop", data->thisServerID);
					// dipose of this TSS
					throw worker_removed();
				}
			}
		} else {
			ASSERT(false); // Unknown private mutation
		}
	}

	void applyPrivateCacheData(StorageServer* data, MutationRef const& m) {
		//TraceEvent(SevDebug, "SSPrivateCacheMutation", data->thisServerID).detail("Mutation", m.toString());

		if (processedCacheStartKey) {
			// Because of the implementation of the krm* functions, we expect changes in pairs, [begin,end)
			ASSERT((m.type == MutationRef::SetValue) && m.param1.substr(1).startsWith(storageCachePrefix));
			KeyRangeRef keys(cacheStartKey.removePrefix(systemKeys.begin).removePrefix(storageCachePrefix),
			                 m.param1.removePrefix(systemKeys.begin).removePrefix(storageCachePrefix));
			data->cachedRangeMap.insert(keys, true);

			// Figure out the affected shard ranges and maintain the cached key-range information in the in-memory map
			// TODO revisit- we are not splitting the cached ranges based on shards as of now.
			if (0) {
				auto cachedRanges = data->shards.intersectingRanges(keys);
				for (auto shard = cachedRanges.begin(); shard != cachedRanges.end(); ++shard) {
					KeyRangeRef intersectingRange = shard.range() & keys;
					TraceEvent(SevDebug, "SSPrivateCacheMutationInsertUnexpected", data->thisServerID)
					    .detail("Begin", intersectingRange.begin)
					    .detail("End", intersectingRange.end);
					data->cachedRangeMap.insert(intersectingRange, true);
				}
			}
			processedStartKey = false;
		} else if ((m.type == MutationRef::SetValue) && m.param1.substr(1).startsWith(storageCachePrefix)) {
			// Because of the implementation of the krm* functions, we expect changes in pairs, [begin,end)
			cacheStartKey = m.param1;
			processedCacheStartKey = true;
		} else {
			ASSERT(false); // Unknown private mutation
		}
	}
};

ACTOR Future<Void> update(StorageServer* data, bool* pReceivedUpdate) {
	state double start;
	try {
		// If we are disk bound and durableVersion is very old, we need to block updates or we could run out of memory
		// This is often referred to as the storage server e-brake (emergency brake)
		state double waitStartT = 0;
		while (data->queueSize() >= SERVER_KNOBS->STORAGE_HARD_LIMIT_BYTES &&
		       data->durableVersion.get() < data->desiredOldestVersion.get()) {
			if (now() - waitStartT >= 1) {
				TraceEvent(SevWarn, "StorageServerUpdateLag", data->thisServerID)
				    .detail("Version", data->version.get())
				    .detail("DurableVersion", data->durableVersion.get());
				waitStartT = now();
			}

			data->behind = true;
			wait(delayJittered(.005, TaskPriority::TLogPeekReply));
		}

		if (g_network->isSimulated() && data->isTss() && g_simulator.tssMode == ISimulator::TSSMode::EnabledAddDelay &&
		    data->tssFaultInjectTime.present() && data->tssFaultInjectTime.get() < now()) {
			if (deterministicRandom()->random01() < 0.01) {
				TraceEvent(SevWarnAlways, "TSSInjectDelayForever", data->thisServerID);
				// small random chance to just completely get stuck here, each tss should eventually hit this in this
				// mode
				wait(Never());
			} else {
				// otherwise pause for part of a second
				double delayTime = deterministicRandom()->random01();
				TraceEvent(SevWarnAlways, "TSSInjectDelay", data->thisServerID).detail("Delay", delayTime);
				wait(delay(delayTime));
			}
		}

		while (data->byteSampleClearsTooLarge.get()) {
			wait(data->byteSampleClearsTooLarge.onChange());
		}

		state Reference<ILogSystem::IPeekCursor> cursor = data->logCursor;

		loop {
			wait(cursor->getMore());
			if (!cursor->isExhausted()) {
				break;
			}
		}
		if (cursor->popped() > 0) {
			throw worker_removed();
		}

		++data->counters.updateBatches;
		data->lastTLogVersion = cursor->getMaxKnownVersion();
		data->versionLag = std::max<int64_t>(0, data->lastTLogVersion - data->version.get());

		ASSERT(*pReceivedUpdate == false);
		*pReceivedUpdate = true;

		start = now();
		wait(data->durableVersionLock.take(TaskPriority::TLogPeekReply, 1));
		state FlowLock::Releaser holdingDVL(data->durableVersionLock);
		if (now() - start > 0.1)
			TraceEvent("SSSlowTakeLock1", data->thisServerID)
			    .detailf("From", "%016llx", debug_lastLoadBalanceResultEndpointToken)
			    .detail("Duration", now() - start)
			    .detail("Version", data->version.get());

		start = now();
		state UpdateEagerReadInfo eager;
		state FetchInjectionInfo fii;
		state Reference<ILogSystem::IPeekCursor> cloneCursor2;

		loop {
			state uint64_t changeCounter = data->shardChangeCounter;
			bool epochEnd = false;
			bool hasPrivateData = false;
			bool firstMutation = true;
			bool dbgLastMessageWasProtocol = false;

			Reference<ILogSystem::IPeekCursor> cloneCursor1 = cursor->cloneNoMore();
			cloneCursor2 = cursor->cloneNoMore();

			cloneCursor1->setProtocolVersion(data->logProtocol);

			for (; cloneCursor1->hasMessage(); cloneCursor1->nextMessage()) {
				ArenaReader& cloneReader = *cloneCursor1->reader();

				if (LogProtocolMessage::isNextIn(cloneReader)) {
					LogProtocolMessage lpm;
					cloneReader >> lpm;
					//TraceEvent(SevDebug, "SSReadingLPM", data->thisServerID).detail("Mutation", lpm.toString());
					dbgLastMessageWasProtocol = true;
					cloneCursor1->setProtocolVersion(cloneReader.protocolVersion());
				} else if (cloneReader.protocolVersion().hasSpanContext() &&
				           SpanContextMessage::isNextIn(cloneReader)) {
					SpanContextMessage scm;
					cloneReader >> scm;
				} else {
					MutationRef msg;
					cloneReader >> msg;
					// TraceEvent(SevDebug, "SSReadingLog", data->thisServerID).detail("Mutation", msg.toString());

					if (firstMutation && msg.param1.startsWith(systemKeys.end))
						hasPrivateData = true;
					firstMutation = false;

					if (msg.param1 == lastEpochEndPrivateKey) {
						epochEnd = true;
						ASSERT(dbgLastMessageWasProtocol);
					}

					eager.addMutation(msg);
					dbgLastMessageWasProtocol = false;
				}
			}

			// Any fetchKeys which are ready to transition their shards to the adding,transferred state do so now.
			// If there is an epoch end we skip this step, to increase testability and to prevent inserting a version in
			// the middle of a rolled back version range.
			while (!hasPrivateData && !epochEnd && !data->readyFetchKeys.empty()) {
				auto fk = data->readyFetchKeys.back();
				data->readyFetchKeys.pop_back();
				fk.send(&fii);
				// fetchKeys() would put the data it fetched into the fii. The thread will not return back to this actor
				// until it was completed.
			}

			for (auto& c : fii.changes)
				eager.addMutations(c.mutations);

			wait(doEagerReads(data, &eager));
			if (data->shardChangeCounter == changeCounter)
				break;
			TEST(true); // A fetchKeys completed while we were doing this, so eager might be outdated.  Read it again.
			// SOMEDAY: Theoretically we could check the change counters of individual shards and retry the reads only
			// selectively
			eager = UpdateEagerReadInfo();
		}

		// TODO: Why is is named SSSlowTakeLock2?
		if (now() - start > 0.1)
			TraceEvent("SSSlowTakeLock2", data->thisServerID)
			    .detailf("From", "%016llx", debug_lastLoadBalanceResultEndpointToken)
			    .detail("Duration", now() - start)
			    .detail("Version", data->version.get());

		data->updateEagerReads = &eager;

		// Start updating storage (in memory).

		data->debug_inApplyUpdate = true;

		state StorageUpdater updater(data->lastVersionWithData, data->restoredVersion);

		if (EXPENSIVE_VALIDATION)
			data->data().atLatest().validate();
		validate(data);

		// Apply the mutations from FetchInjectionInfo.

		state bool injectedChanges = false;
		state int changeNum = 0;
		// Number of bytes updated since last time we yield the thread.
		state int mutationBytes = 0;
		for (; changeNum < fii.changes.size(); changeNum++) {
			state int mutationNum = 0;
			state VerUpdateRef* pUpdate = &fii.changes[changeNum];
			for (; mutationNum < pUpdate->mutations.size(); mutationNum++) {
				updater.applyMutation(data, pUpdate->mutations[mutationNum], pUpdate->version);
				mutationBytes += pUpdate->mutations[mutationNum].totalSize();
				// data->counters.mutationBytes or data->counters.mutations should not be updated because they should
				// have counted when the mutations arrive from cursor initially.
				injectedChanges = true;
				if (mutationBytes > SERVER_KNOBS->DESIRED_UPDATE_BYTES) {
					mutationBytes = 0;
					wait(delay(SERVER_KNOBS->UPDATE_DELAY));
				}
			}
		}

		// Apply the mutations from the cursor.

		state Version ver = invalidVersion;
		cloneCursor2->setProtocolVersion(data->logProtocol);
		state SpanID spanContext = SpanID();
		for (; cloneCursor2->hasMessage(); cloneCursor2->nextMessage()) {
			if (mutationBytes > SERVER_KNOBS->DESIRED_UPDATE_BYTES) {
				mutationBytes = 0;
				// Instead of just yielding, leave time for the storage server to respond to reads
				wait(delay(SERVER_KNOBS->UPDATE_DELAY));
			}

			if (cloneCursor2->version().version > ver) {
				ASSERT(cloneCursor2->version().version > data->version.get());
			}

			auto& rd = *cloneCursor2->reader();

			if (cloneCursor2->version().version > ver && cloneCursor2->version().version > data->version.get()) {
				++data->counters.updateVersions;
				ver = cloneCursor2->version().version;
			}

			if (LogProtocolMessage::isNextIn(rd)) {
				LogProtocolMessage lpm;
				rd >> lpm;

				data->logProtocol = rd.protocolVersion();
				data->storage.changeLogProtocol(ver, data->logProtocol);
				cloneCursor2->setProtocolVersion(rd.protocolVersion());
			} else if (rd.protocolVersion().hasSpanContext() && SpanContextMessage::isNextIn(rd)) {
				SpanContextMessage scm;
				rd >> scm;
				spanContext = scm.spanContext;
			} else {
				MutationRef msg;
				rd >> msg;

				Span span("SS:update"_loc, { spanContext });
				span.addTag("key"_sr, msg.param1);

				// Drop non-private mutations if TSS fault injection is enabled in simulation, or if this is a TSS in
				// quarantine.
				if (g_network->isSimulated() && data->isTss() &&
				    g_simulator.tssMode == ISimulator::TSSMode::EnabledDropMutations &&
				    data->tssFaultInjectTime.present() && data->tssFaultInjectTime.get() < now() &&
				    (msg.type == MutationRef::SetValue || msg.type == MutationRef::ClearRange) &&
				    (msg.param1.size() < 2 || msg.param1[0] != 0xff || msg.param1[1] != 0xff) &&
				    deterministicRandom()->random01() < 0.05) {
					TraceEvent(SevWarnAlways, "TSSInjectDropMutation", data->thisServerID)
					    .detail("Mutation", msg.toString())
					    .detail("Version", cloneCursor2->version().toString());
				} else if (data->isTSSInQuarantine() &&
				           (msg.param1.size() < 2 || msg.param1[0] != 0xff || msg.param1[1] != 0xff)) {
					TraceEvent("TSSQuarantineDropMutation", data->thisServerID)
					    .suppressFor(10.0)
					    .detail("Version", cloneCursor2->version().toString());
				} else if (ver != invalidVersion) { // This change belongs to a version < minVersion
					DEBUG_MUTATION("SSPeek", ver, msg).detail("ServerID", data->thisServerID);
					if (ver == 1) {
						TraceEvent("SSPeekMutation", data->thisServerID);
						// The following trace event may produce a value with special characters
						//TraceEvent("SSPeekMutation", data->thisServerID).detail("Mutation", msg.toString()).detail("Version", cloneCursor2->version().toString());
					}

					updater.applyMutation(data, msg, ver);
					mutationBytes += msg.totalSize();
					data->counters.mutationBytes += msg.totalSize();
					++data->counters.mutations;
					switch (msg.type) {
					case MutationRef::SetValue:
						++data->counters.setMutations;
						break;
					case MutationRef::ClearRange:
						++data->counters.clearRangeMutations;
						break;
					case MutationRef::AddValue:
					case MutationRef::And:
					case MutationRef::AndV2:
					case MutationRef::AppendIfFits:
					case MutationRef::ByteMax:
					case MutationRef::ByteMin:
					case MutationRef::Max:
					case MutationRef::Min:
					case MutationRef::MinV2:
					case MutationRef::Or:
					case MutationRef::Xor:
					case MutationRef::CompareAndClear:
						++data->counters.atomicMutations;
						break;
					}
				} else
					TraceEvent(SevError, "DiscardingPeekedData", data->thisServerID)
					    .detail("Mutation", msg.toString())
					    .detail("Version", cloneCursor2->version().toString());
			}
		}

		if (ver != invalidVersion) {
			data->lastVersionWithData = ver;
		}

		// TODO: Question: why minus 1?
		// version() is the smallest possible version the subsequent message might have. We are guaranteed to already
		// have all data at version ver (i.e. version() - 1) and before. But it is possible the next message will have
		// same version as the last updated one, so `ver` here may be smaller than the (partially) updated version by 1.
		// This doesn't sound right.
		ver = cloneCursor2->version().version - 1;

		if (injectedChanges)
			data->lastVersionWithData = ver;

		data->updateEagerReads = nullptr;
		data->debug_inApplyUpdate = false;

		if (ver == invalidVersion && !fii.changes.empty()) {
			ver = updater.currentVersion;
		}

		// The fully supported version (all data at or before this version have arrived) is increased. Update the
		// version and possibly change the desired oldest version
		if (ver != invalidVersion && ver > data->version.get()) {
			// TODO(alexmiller): Update to version tracking.
			DEBUG_KEY_RANGE("SSUpdate", ver, KeyRangeRef());

			data->mutableData().createNewVersion(ver);
			if (data->otherError.getFuture().isReady())
				data->otherError.getFuture().get();

			data->counters.fetchedVersions += (ver - data->version.get());
			++data->counters.fetchesFromLogs;
			Optional<UID> curSourceTLogID = cursor->getCurrentPeekLocation();

			if (curSourceTLogID != data->sourceTLogID) {
				data->sourceTLogID = curSourceTLogID;

				TraceEvent("StorageServerSourceTLogID", data->thisServerID)
				    .detail("SourceTLogID",
				            data->sourceTLogID.present() ? data->sourceTLogID.get().toString() : "unknown")
				    .trackLatest(data->thisServerID.toString() + "/StorageServerSourceTLogID");
			}

			data->noRecentUpdates.set(false);
			data->lastUpdate = now();
			data->version.set(ver); // Triggers replies to waiting gets for new version(s)

			setDataVersion(data->thisServerID, data->version.get());
			if (data->otherError.getFuture().isReady())
				data->otherError.getFuture().get();

			Version maxVersionsInMemory = SERVER_KNOBS->MAX_READ_TRANSACTION_LIFE_VERSIONS;
			for (int i = 0; i < data->recoveryVersionSkips.size(); i++) {
				maxVersionsInMemory += data->recoveryVersionSkips[i].second;
			}

			// Trigger updateStorage if necessary
			Version proposedOldestVersion =
			    std::max(data->version.get(), cursor->getMinKnownCommittedVersion()) - maxVersionsInMemory;
			if (data->primaryLocality == tagLocalitySpecial || data->tag.locality == data->primaryLocality) {
				proposedOldestVersion = std::max(proposedOldestVersion, data->lastTLogVersion - maxVersionsInMemory);
			}
			proposedOldestVersion = std::min(proposedOldestVersion, data->version.get() - 1);
			proposedOldestVersion = std::max(proposedOldestVersion, data->oldestVersion.get());
			proposedOldestVersion = std::max(proposedOldestVersion, data->desiredOldestVersion.get());

			//TraceEvent("StorageServerUpdated", data->thisServerID).detail("Ver", ver).detail("DataVersion", data->version.get())
			//	.detail("LastTLogVersion", data->lastTLogVersion).detail("NewOldest",
			// data->oldestVersion.get()).detail("DesiredOldest",data->desiredOldestVersion.get())
			//	.detail("MaxVersionInMemory", maxVersionsInMemory).detail("Proposed",
			// proposedOldestVersion).detail("PrimaryLocality", data->primaryLocality).detail("Tag",
			// data->tag.toString());

			while (!data->recoveryVersionSkips.empty() &&
			       proposedOldestVersion > data->recoveryVersionSkips.front().first) {
				data->recoveryVersionSkips.pop_front();
			}
			data->desiredOldestVersion.set(proposedOldestVersion);
			// It triggers updateStorage if the new desiredOldestVersion is greater than storageVersion() (i.e.
			// oldestVersion)
		}

		validate(data);

		data->logCursor->advanceTo(cloneCursor2->version());
		if (cursor->version().version >= data->lastTLogVersion) {
			if (data->behind) {
				TraceEvent("StorageServerNoLongerBehind", data->thisServerID)
				    .detail("CursorVersion", cursor->version().version)
				    .detail("TLogVersion", data->lastTLogVersion);
			}
			data->behind = false;
		}

		return Void(); // update will get called again ASAP
	} catch (Error& err) {
		state Error e = err;
		if (e.code() != error_code_worker_removed && e.code() != error_code_please_reboot) {
			TraceEvent(SevError, "SSUpdateError", data->thisServerID).error(e).backtrace();
		} else if (e.code() == error_code_please_reboot) {
			wait(data->durableInProgress);
		}
		throw e;
	}
}

ACTOR Future<Void> updateStorage(StorageServer* data) {
	loop {
		ASSERT(data->durableVersion.get() == data->storageVersion());
		if (g_network->isSimulated()) {
			double endTime =
			    g_simulator.checkDisabled(format("%s/updateStorage", data->thisServerID.toString().c_str()));
			if (endTime > now()) {
				wait(delay(endTime - now(), TaskPriority::UpdateStorage));
			}
		}
		wait(data->desiredOldestVersion.whenAtLeast(data->storageVersion() + 1));
		wait(delay(0, TaskPriority::UpdateStorage));

		state Promise<Void> durableInProgress;
		data->durableInProgress = durableInProgress.getFuture();

		state Version startOldestVersion = data->storageVersion();
		state Version newOldestVersion = data->storageVersion();
		state Version desiredVersion = data->desiredOldestVersion.get();
		state int64_t bytesLeft = SERVER_KNOBS->STORAGE_COMMIT_BYTES;

		// Write mutations to storage until we reach the desiredVersion or have written too much (bytesleft)
		loop {
			state bool done = data->storage.makeVersionMutationsDurable(newOldestVersion, desiredVersion, bytesLeft);
			// We want to forget things from these data structures atomically with changing oldestVersion (and "before",
			// since oldestVersion.set() may trigger waiting actors) forgetVersionsBeforeAsync visibly forgets
			// immediately (without waiting) but asynchronously frees memory.
			Future<Void> finishedForgetting =
			    data->mutableData().forgetVersionsBeforeAsync(newOldestVersion, TaskPriority::UpdateStorage);
			data->oldestVersion.set(newOldestVersion);
			wait(finishedForgetting);
			wait(yield(TaskPriority::UpdateStorage));
			if (done)
				break;
		}

		// Set the new durable version as part of the outstanding change set, before commit
		if (startOldestVersion != newOldestVersion)
			data->storage.makeVersionDurable(newOldestVersion);

		debug_advanceMaxCommittedVersion(data->thisServerID, newOldestVersion);
		state Future<Void> durable = data->storage.commit();
		state Future<Void> durableDelay = Void();

		if (bytesLeft > 0) {
			durableDelay = delay(SERVER_KNOBS->STORAGE_COMMIT_INTERVAL, TaskPriority::UpdateStorage);
		}

		wait(ioTimeoutError(durable, SERVER_KNOBS->MAX_STORAGE_COMMIT_TIME));

		debug_advanceMinCommittedVersion(data->thisServerID, newOldestVersion);

		if (newOldestVersion > data->rebootAfterDurableVersion) {
			TraceEvent("RebootWhenDurableTriggered", data->thisServerID)
			    .detail("NewOldestVersion", newOldestVersion)
			    .detail("RebootAfterDurableVersion", data->rebootAfterDurableVersion);
			// To avoid brokenPromise error, which is caused by the sender of the durableInProgress (i.e., this process)
			// never sets durableInProgress, we should set durableInProgress before send the please_reboot() error.
			// Otherwise, in the race situation when storage server receives both reboot and
			// brokenPromise of durableInProgress, the worker of the storage server will die.
			// We will eventually end up with no worker for storage server role.
			// The data distributor's buildTeam() will get stuck in building a team
			durableInProgress.sendError(please_reboot());
			throw please_reboot();
		}

		durableInProgress.send(Void());
		wait(delay(0, TaskPriority::UpdateStorage)); // Setting durableInProgess could cause the storage server to shut
		                                             // down, so delay to check for cancellation

		// Taking and releasing the durableVersionLock ensures that no eager reads both begin before the commit was
		// effective and are applied after we change the durable version. Also ensure that we have to lock while calling
		// changeDurableVersion, because otherwise the latest version of mutableData might be partially loaded.
		wait(data->durableVersionLock.take());
		data->popVersion(data->durableVersion.get() + 1);

		while (!changeDurableVersion(data, newOldestVersion)) {
			if (g_network->check_yield(TaskPriority::UpdateStorage)) {
				data->durableVersionLock.release();
				wait(delay(0, TaskPriority::UpdateStorage));
				wait(data->durableVersionLock.take());
			}
		}

		data->durableVersionLock.release();

		//TraceEvent("StorageServerDurable", data->thisServerID).detail("Version", newOldestVersion);

		wait(durableDelay);
	}
}

#ifndef __INTEL_COMPILER
#pragma endregion
#endif

////////////////////////////////// StorageServerDisk ///////////////////////////////////////
#ifndef __INTEL_COMPILER
#pragma region StorageServerDisk
#endif

void StorageServerDisk::makeNewStorageServerDurable() {
	storage->set(persistFormat);
	storage->set(KeyValueRef(persistID, BinaryWriter::toValue(data->thisServerID, Unversioned())));
	if (data->tssPairID.present()) {
		storage->set(KeyValueRef(persistTssPairID, BinaryWriter::toValue(data->tssPairID.get(), Unversioned())));
	}
	storage->set(KeyValueRef(persistVersion, BinaryWriter::toValue(data->version.get(), Unversioned())));
	storage->set(KeyValueRef(persistShardAssignedKeys.begin.toString(), LiteralStringRef("0")));
	storage->set(KeyValueRef(persistShardAvailableKeys.begin.toString(), LiteralStringRef("0")));
}

void setAvailableStatus(StorageServer* self, KeyRangeRef keys, bool available) {
	// ASSERT( self->debug_inApplyUpdate );
	ASSERT(!keys.empty());

	auto& mLV = self->addVersionToMutationLog(self->data().getLatestVersion());

	KeyRange availableKeys = KeyRangeRef(persistShardAvailableKeys.begin.toString() + keys.begin.toString(),
	                                     persistShardAvailableKeys.begin.toString() + keys.end.toString());
	//TraceEvent("SetAvailableStatus", self->thisServerID).detail("Version", mLV.version).detail("RangeBegin", availableKeys.begin).detail("RangeEnd", availableKeys.end);

	self->addMutationToMutationLog(mLV, MutationRef(MutationRef::ClearRange, availableKeys.begin, availableKeys.end));
	self->addMutationToMutationLog(mLV,
	                               MutationRef(MutationRef::SetValue,
	                                           availableKeys.begin,
	                                           available ? LiteralStringRef("1") : LiteralStringRef("0")));
	if (keys.end != allKeys.end) {
		bool endAvailable = self->shards.rangeContaining(keys.end)->value()->isInVersionedData();
		self->addMutationToMutationLog(mLV,
		                               MutationRef(MutationRef::SetValue,
		                                           availableKeys.end,
		                                           endAvailable ? LiteralStringRef("1") : LiteralStringRef("0")));
	}
}

void setAssignedStatus(StorageServer* self, KeyRangeRef keys, bool nowAssigned) {
	ASSERT(!keys.empty());
	auto& mLV = self->addVersionToMutationLog(self->data().getLatestVersion());
	KeyRange assignedKeys = KeyRangeRef(persistShardAssignedKeys.begin.toString() + keys.begin.toString(),
	                                    persistShardAssignedKeys.begin.toString() + keys.end.toString());
	//TraceEvent("SetAssignedStatus", self->thisServerID).detail("Version", mLV.version).detail("RangeBegin", assignedKeys.begin).detail("RangeEnd", assignedKeys.end);
	self->addMutationToMutationLog(mLV, MutationRef(MutationRef::ClearRange, assignedKeys.begin, assignedKeys.end));
	self->addMutationToMutationLog(mLV,
	                               MutationRef(MutationRef::SetValue,
	                                           assignedKeys.begin,
	                                           nowAssigned ? LiteralStringRef("1") : LiteralStringRef("0")));
	if (keys.end != allKeys.end) {
		bool endAssigned = self->shards.rangeContaining(keys.end)->value()->assigned();
		self->addMutationToMutationLog(mLV,
		                               MutationRef(MutationRef::SetValue,
		                                           assignedKeys.end,
		                                           endAssigned ? LiteralStringRef("1") : LiteralStringRef("0")));
	}
}

void StorageServerDisk::clearRange(KeyRangeRef keys) {
	storage->clear(keys);
}

void StorageServerDisk::writeKeyValue(KeyValueRef kv) {
	storage->set(kv);
}

void StorageServerDisk::writeMutation(MutationRef mutation) {
	// FIXME: DEBUG_MUTATION(debugContext, debugVersion, *m);
	if (mutation.type == MutationRef::SetValue) {
		storage->set(KeyValueRef(mutation.param1, mutation.param2));
	} else if (mutation.type == MutationRef::ClearRange) {
		storage->clear(KeyRangeRef(mutation.param1, mutation.param2));
	} else
		ASSERT(false);
}

void StorageServerDisk::writeMutations(const VectorRef<MutationRef>& mutations,
                                       Version debugVersion,
                                       const char* debugContext) {
	for (const auto& m : mutations) {
		DEBUG_MUTATION(debugContext, debugVersion, m).detail("UID", data->thisServerID);
		if (m.type == MutationRef::SetValue) {
			storage->set(KeyValueRef(m.param1, m.param2));
		} else if (m.type == MutationRef::ClearRange) {
			storage->clear(KeyRangeRef(m.param1, m.param2));
		}
	}
}

bool StorageServerDisk::makeVersionMutationsDurable(Version& prevStorageVersion,
                                                    Version newStorageVersion,
                                                    int64_t& bytesLeft) {
	if (bytesLeft <= 0)
		return true;

	// Apply mutations from the mutationLog
	auto u = data->getMutationLog().upper_bound(prevStorageVersion);
	if (u != data->getMutationLog().end() && u->first <= newStorageVersion) {
		VerUpdateRef const& v = u->second;
		ASSERT(v.version > prevStorageVersion && v.version <= newStorageVersion);
		// TODO(alexmiller): Update to version tracking.
		DEBUG_KEY_RANGE("makeVersionMutationsDurable", v.version, KeyRangeRef());
		writeMutations(v.mutations, v.version, "makeVersionDurable");
		for (const auto& m : v.mutations)
			bytesLeft -= mvccStorageBytes(m);
		prevStorageVersion = v.version;
		return false;
	} else {
		prevStorageVersion = newStorageVersion;
		return true;
	}
}

// Update data->storage to persist the changes from (data->storageVersion(),version]
void StorageServerDisk::makeVersionDurable(Version version) {
	storage->set(KeyValueRef(persistVersion, BinaryWriter::toValue(version, Unversioned())));

	// TraceEvent("MakeDurable", data->thisServerID)
	//     .detail("FromVersion", prevStorageVersion)
	//     .detail("ToVersion", version);
}

// Update data->storage to persist tss quarantine state
void StorageServerDisk::makeTssQuarantineDurable() {
	storage->set(KeyValueRef(persistTssQuarantine, LiteralStringRef("1")));
}

void StorageServerDisk::changeLogProtocol(Version version, ProtocolVersion protocol) {
	data->addMutationToMutationLogOrStorage(
	    version,
	    MutationRef(MutationRef::SetValue, persistLogProtocol, BinaryWriter::toValue(protocol, Unversioned())));
}

ACTOR Future<Void> applyByteSampleResult(StorageServer* data,
                                         IKeyValueStore* storage,
                                         Key begin,
                                         Key end,
                                         std::vector<Standalone<VectorRef<KeyValueRef>>>* results = nullptr) {
	state int totalFetches = 0;
	state int totalKeys = 0;
	state int totalBytes = 0;
	loop {
		RangeResult bs = wait(storage->readRange(
		    KeyRangeRef(begin, end), SERVER_KNOBS->STORAGE_LIMIT_BYTES, SERVER_KNOBS->STORAGE_LIMIT_BYTES));
		if (results)
			results->push_back(bs.castTo<VectorRef<KeyValueRef>>());
		int rangeSize = bs.expectedSize();
		totalFetches++;
		totalKeys += bs.size();
		totalBytes += rangeSize;
		for (int j = 0; j < bs.size(); j++) {
			KeyRef key = bs[j].key.removePrefix(persistByteSampleKeys.begin);
			if (!data->byteSampleClears.rangeContaining(key).value()) {
				data->metrics.byteSample.sample.insert(
				    key, BinaryReader::fromStringRef<int32_t>(bs[j].value, Unversioned()), false);
			}
		}
		if (rangeSize >= SERVER_KNOBS->STORAGE_LIMIT_BYTES) {
			Key nextBegin = keyAfter(bs.back().key);
			data->byteSampleClears.insert(KeyRangeRef(begin, nextBegin).removePrefix(persistByteSampleKeys.begin),
			                              true);
			data->byteSampleClearsTooLarge.set(data->byteSampleClears.size() >
			                                   SERVER_KNOBS->MAX_BYTE_SAMPLE_CLEAR_MAP_SIZE);
			begin = nextBegin;
			if (begin == end) {
				break;
			}
		} else {
			data->byteSampleClears.insert(KeyRangeRef(begin.removePrefix(persistByteSampleKeys.begin),
			                                          end == persistByteSampleKeys.end
			                                              ? LiteralStringRef("\xff\xff\xff")
			                                              : end.removePrefix(persistByteSampleKeys.begin)),
			                              true);
			data->byteSampleClearsTooLarge.set(data->byteSampleClears.size() >
			                                   SERVER_KNOBS->MAX_BYTE_SAMPLE_CLEAR_MAP_SIZE);
			break;
		}

		if (!results) {
			wait(delay(SERVER_KNOBS->BYTE_SAMPLE_LOAD_DELAY));
		}
	}
	TraceEvent("RecoveredByteSampleRange", data->thisServerID)
	    .detail("Begin", begin)
	    .detail("End", end)
	    .detail("Fetches", totalFetches)
	    .detail("Keys", totalKeys)
	    .detail("ReadBytes", totalBytes);
	return Void();
}

ACTOR Future<Void> restoreByteSample(StorageServer* data,
                                     IKeyValueStore* storage,
                                     Promise<Void> byteSampleSampleRecovered,
                                     Future<Void> startRestore) {
	state std::vector<Standalone<VectorRef<KeyValueRef>>> byteSampleSample;
	wait(applyByteSampleResult(
	    data, storage, persistByteSampleSampleKeys.begin, persistByteSampleSampleKeys.end, &byteSampleSample));
	byteSampleSampleRecovered.send(Void());
	wait(startRestore);
	wait(delay(SERVER_KNOBS->BYTE_SAMPLE_START_DELAY));

	size_t bytes_per_fetch = 0;
	// Since the expected size also includes (as of now) the space overhead of the container, we calculate our own
	// number here
	for (auto& it : byteSampleSample) {
		for (auto& kv : it) {
			bytes_per_fetch += BinaryReader::fromStringRef<int32_t>(kv.value, Unversioned());
		}
	}
	bytes_per_fetch = (bytes_per_fetch / SERVER_KNOBS->BYTE_SAMPLE_LOAD_PARALLELISM) + 1;

	state std::vector<Future<Void>> sampleRanges;
	int accumulatedSize = 0;
	Key lastStart =
	    persistByteSampleKeys.begin; // make sure the first range starts at the absolute beginning of the byte sample
	for (auto& it : byteSampleSample) {
		for (auto& kv : it) {
			if (accumulatedSize >= bytes_per_fetch) {
				accumulatedSize = 0;
				Key realKey = kv.key.removePrefix(persistByteSampleKeys.begin);
				sampleRanges.push_back(applyByteSampleResult(data, storage, lastStart, realKey));
				lastStart = realKey;
			}
			accumulatedSize += BinaryReader::fromStringRef<int32_t>(kv.value, Unversioned());
		}
	}
	// make sure that the last range goes all the way to the end of the byte sample
	sampleRanges.push_back(applyByteSampleResult(data, storage, lastStart, persistByteSampleKeys.end));

	wait(waitForAll(sampleRanges));
	TraceEvent("RecoveredByteSampleChunkedRead", data->thisServerID).detail("Ranges", sampleRanges.size());

	if (BUGGIFY)
		wait(delay(deterministicRandom()->random01() * 10.0));

	return Void();
}

ACTOR Future<bool> restoreDurableState(StorageServer* data, IKeyValueStore* storage) {
	state Future<Optional<Value>> fFormat = storage->readValue(persistFormat.key);
	state Future<Optional<Value>> fID = storage->readValue(persistID);
	state Future<Optional<Value>> ftssPairID = storage->readValue(persistTssPairID);
	state Future<Optional<Value>> fTssQuarantine = storage->readValue(persistTssQuarantine);
	state Future<Optional<Value>> fVersion = storage->readValue(persistVersion);
	state Future<Optional<Value>> fLogProtocol = storage->readValue(persistLogProtocol);
	state Future<Optional<Value>> fPrimaryLocality = storage->readValue(persistPrimaryLocality);
	state Future<RangeResult> fShardAssigned = storage->readRange(persistShardAssignedKeys);
	state Future<RangeResult> fShardAvailable = storage->readRange(persistShardAvailableKeys);

	state Promise<Void> byteSampleSampleRecovered;
	state Promise<Void> startByteSampleRestore;
	data->byteSampleRecovery =
	    restoreByteSample(data, storage, byteSampleSampleRecovered, startByteSampleRestore.getFuture());

	TraceEvent("ReadingDurableState", data->thisServerID);
	wait(waitForAll(std::vector{ fFormat, fID, ftssPairID, fTssQuarantine, fVersion, fLogProtocol, fPrimaryLocality }));
	wait(waitForAll(std::vector{ fShardAssigned, fShardAvailable }));
	wait(byteSampleSampleRecovered.getFuture());
	TraceEvent("RestoringDurableState", data->thisServerID);

	if (!fFormat.get().present()) {
		// The DB was never initialized
		TraceEvent("DBNeverInitialized", data->thisServerID);
		storage->dispose();
		data->thisServerID = UID();
		data->sk = Key();
		return false;
	}
	if (!persistFormatReadableRange.contains(fFormat.get().get())) {
		TraceEvent(SevError, "UnsupportedDBFormat")
		    .detail("Format", fFormat.get().get().toString())
		    .detail("Expected", persistFormat.value.toString());
		throw worker_recovery_failed();
	}
	data->thisServerID = BinaryReader::fromStringRef<UID>(fID.get().get(), Unversioned());
	if (ftssPairID.get().present()) {
		data->setTssPair(BinaryReader::fromStringRef<UID>(ftssPairID.get().get(), Unversioned()));
	}

	// It's a bit sketchy to rely on an untrusted storage engine to persist its quarantine state when the quarantine
	// state means the storage engine already had a durability or correctness error, but it should get re-quarantined
	// very quickly because of a mismatch if it starts trying to do things again
	if (fTssQuarantine.get().present()) {
		TEST(true); // TSS restarted while quarantined
		data->tssInQuarantine = true;
	}

	data->sk = serverKeysPrefixFor((data->tssPairID.present()) ? data->tssPairID.get() : data->thisServerID)
	               .withPrefix(systemKeys.begin); // FFFF/serverKeys/[this server]/

	if (fLogProtocol.get().present())
		data->logProtocol = BinaryReader::fromStringRef<ProtocolVersion>(fLogProtocol.get().get(), Unversioned());

	if (fPrimaryLocality.get().present())
		data->primaryLocality = BinaryReader::fromStringRef<int8_t>(fPrimaryLocality.get().get(), Unversioned());

	state Version version = BinaryReader::fromStringRef<Version>(fVersion.get().get(), Unversioned());
	debug_checkRestoredVersion(data->thisServerID, version, "StorageServer");
	data->setInitialVersion(version);

	state RangeResult available = fShardAvailable.get();
	state int availableLoc;
	for (availableLoc = 0; availableLoc < available.size(); availableLoc++) {
		KeyRangeRef keys(available[availableLoc].key.removePrefix(persistShardAvailableKeys.begin),
		                 availableLoc + 1 == available.size()
		                     ? allKeys.end
		                     : available[availableLoc + 1].key.removePrefix(persistShardAvailableKeys.begin));
		ASSERT(!keys.empty());

		bool nowAvailable = available[availableLoc].value != LiteralStringRef("0");
		/*if(nowAvailable)
		  TraceEvent("AvailableShard", data->thisServerID).detail("RangeBegin", keys.begin).detail("RangeEnd", keys.end);*/
		data->newestAvailableVersion.insert(keys, nowAvailable ? latestVersion : invalidVersion);
		wait(yield());
	}

	state RangeResult assigned = fShardAssigned.get();
	state int assignedLoc;
	for (assignedLoc = 0; assignedLoc < assigned.size(); assignedLoc++) {
		KeyRangeRef keys(assigned[assignedLoc].key.removePrefix(persistShardAssignedKeys.begin),
		                 assignedLoc + 1 == assigned.size()
		                     ? allKeys.end
		                     : assigned[assignedLoc + 1].key.removePrefix(persistShardAssignedKeys.begin));
		ASSERT(!keys.empty());
		bool nowAssigned = assigned[assignedLoc].value != LiteralStringRef("0");
		/*if(nowAssigned)
		  TraceEvent("AssignedShard", data->thisServerID).detail("RangeBegin", keys.begin).detail("RangeEnd", keys.end);*/
		changeServerKeys(data, keys, nowAssigned, version, CSK_RESTORE);

		if (!nowAssigned)
			ASSERT(data->newestAvailableVersion.allEqual(keys, invalidVersion));
		wait(yield());
	}

	// TODO: why is this seemingly random delay here?
	wait(delay(0.0001));

	{
		// Erase data which isn't available (it is from some fetch at a later version)
		// SOMEDAY: Keep track of keys that might be fetching, make sure we don't have any data elsewhere?
		for (auto it = data->newestAvailableVersion.ranges().begin(); it != data->newestAvailableVersion.ranges().end();
		     ++it) {
			if (it->value() == invalidVersion) {
				KeyRangeRef clearRange(it->begin(), it->end());
				// TODO(alexmiller): Figure out how to selectively enable spammy data distribution events.
				// DEBUG_KEY_RANGE("clearInvalidVersion", invalidVersion, clearRange);
				storage->clear(clearRange);
				data->byteSampleApplyClear(clearRange, invalidVersion);
			}
		}
	}

	validate(data, true);
	startByteSampleRestore.send(Void());

	return true;
}

Future<bool> StorageServerDisk::restoreDurableState() {
	return ::restoreDurableState(data, storage);
}

// Determines whether a key-value pair should be included in a byte sample
// Also returns size information about the sample
ByteSampleInfo isKeyValueInSample(KeyValueRef keyValue) {
	ByteSampleInfo info;

	const KeyRef key = keyValue.key;
	info.size = key.size() + keyValue.value.size();

	uint32_t a = 0;
	uint32_t b = 0;
	hashlittle2(key.begin(), key.size(), &a, &b);

	double probability =
	    (double)info.size / (key.size() + SERVER_KNOBS->BYTE_SAMPLING_OVERHEAD) / SERVER_KNOBS->BYTE_SAMPLING_FACTOR;
	info.inSample = a / ((1 << 30) * 4.0) < probability;
	info.sampledSize = info.size / std::min(1.0, probability);

	return info;
}

void StorageServer::addMutationToMutationLogOrStorage(Version ver, MutationRef m) {
	if (ver != invalidVersion) {
		addMutationToMutationLog(addVersionToMutationLog(ver), m);
	} else {
		storage.writeMutation(m);
		byteSampleApplyMutation(m, ver);
	}
}

void StorageServer::byteSampleApplySet(KeyValueRef kv, Version ver) {
	// Update byteSample in memory and (eventually) on disk and notify waiting metrics

	ByteSampleInfo sampleInfo = isKeyValueInSample(kv);
	auto& byteSample = metrics.byteSample.sample;

	int64_t delta = 0;
	const KeyRef key = kv.key;

	auto old = byteSample.find(key);
	if (old != byteSample.end())
		delta = -byteSample.getMetric(old);
	if (sampleInfo.inSample) {
		delta += sampleInfo.sampledSize;
		byteSample.insert(key, sampleInfo.sampledSize);
		addMutationToMutationLogOrStorage(ver,
		                                  MutationRef(MutationRef::SetValue,
		                                              key.withPrefix(persistByteSampleKeys.begin),
		                                              BinaryWriter::toValue(sampleInfo.sampledSize, Unversioned())));
	} else {
		bool any = old != byteSample.end();
		if (!byteSampleRecovery.isReady()) {
			if (!byteSampleClears.rangeContaining(key).value()) {
				byteSampleClears.insert(key, true);
				byteSampleClearsTooLarge.set(byteSampleClears.size() > SERVER_KNOBS->MAX_BYTE_SAMPLE_CLEAR_MAP_SIZE);
				any = true;
			}
		}
		if (any) {
			byteSample.erase(old);
			auto diskRange = singleKeyRange(key.withPrefix(persistByteSampleKeys.begin));
			addMutationToMutationLogOrStorage(ver,
			                                  MutationRef(MutationRef::ClearRange, diskRange.begin, diskRange.end));
		}
	}

	if (delta)
		metrics.notifyBytes(key, delta);
}

void StorageServer::byteSampleApplyClear(KeyRangeRef range, Version ver) {
	// Update byteSample in memory and (eventually) on disk via the mutationLog and notify waiting metrics

	auto& byteSample = metrics.byteSample.sample;
	bool any = false;

	if (range.begin < allKeys.end) {
		// NotifyBytes should not be called for keys past allKeys.end
		KeyRangeRef searchRange = KeyRangeRef(range.begin, std::min(range.end, allKeys.end));
		counters.sampledBytesCleared += byteSample.sumRange(searchRange.begin, searchRange.end);

		auto r = metrics.waitMetricsMap.intersectingRanges(searchRange);
		for (auto shard = r.begin(); shard != r.end(); ++shard) {
			KeyRangeRef intersectingRange = shard.range() & range;
			int64_t bytes = byteSample.sumRange(intersectingRange.begin, intersectingRange.end);
			metrics.notifyBytes(shard, -bytes);
			any = any || bytes > 0;
		}
	}

	if (range.end > allKeys.end && byteSample.sumRange(std::max(allKeys.end, range.begin), range.end) > 0)
		any = true;

	if (!byteSampleRecovery.isReady()) {
		auto clearRanges = byteSampleClears.intersectingRanges(range);
		for (auto it : clearRanges) {
			if (!it.value()) {
				byteSampleClears.insert(range, true);
				byteSampleClearsTooLarge.set(byteSampleClears.size() > SERVER_KNOBS->MAX_BYTE_SAMPLE_CLEAR_MAP_SIZE);
				any = true;
				break;
			}
		}
	}

	if (any) {
		byteSample.eraseAsync(range.begin, range.end);
		auto diskRange = range.withPrefix(persistByteSampleKeys.begin);
		addMutationToMutationLogOrStorage(ver, MutationRef(MutationRef::ClearRange, diskRange.begin, diskRange.end));
	}
}

ACTOR Future<Void> waitMetrics(StorageServerMetrics* self, WaitMetricsRequest req, Future<Void> timeout) {
	state PromiseStream<StorageMetrics> change;
	state StorageMetrics metrics = self->getMetrics(req.keys);
	state Error error = success();
	state bool timedout = false;

	if (!req.min.allLessOrEqual(metrics) || !metrics.allLessOrEqual(req.max)) {
		TEST(true); // ShardWaitMetrics return case 1 (quickly)
		req.reply.send(metrics);
		return Void();
	}

	{
		auto rs = self->waitMetricsMap.modify(req.keys);
		for (auto r = rs.begin(); r != rs.end(); ++r)
			r->value().push_back(change);
		loop {
			try {
				choose {
					when(StorageMetrics c = waitNext(change.getFuture())) {
						metrics += c;

						// SOMEDAY: validation! The changes here are possibly partial changes (we receive multiple
						// messages per
						//  update to our requested range). This means that the validation would have to occur after all
						//  the messages for one clear or set have been dispatched.

						/*StorageMetrics m = getMetrics( data, req.keys );
						  bool b = ( m.bytes != metrics.bytes || m.bytesPerKSecond != metrics.bytesPerKSecond ||
						  m.iosPerKSecond != metrics.iosPerKSecond ); if (b) { printf("keys: '%s' - '%s' @%p\n",
						  printable(req.keys.begin).c_str(), printable(req.keys.end).c_str(), this);
						  printf("waitMetrics: desync %d (%lld %lld %lld) != (%lld %lld %lld); +(%lld %lld %lld)\n", b,
						  m.bytes, m.bytesPerKSecond, m.iosPerKSecond, metrics.bytes, metrics.bytesPerKSecond,
						  metrics.iosPerKSecond, c.bytes, c.bytesPerKSecond, c.iosPerKSecond);

						  }*/
					}
					when(wait(timeout)) { timedout = true; }
				}
			} catch (Error& e) {
				if (e.code() == error_code_actor_cancelled)
					throw; // This is only cancelled when the main loop had exited...no need in this case to clean up
					       // self
				error = e;
				break;
			}

			if (timedout) {
				TEST(true); // ShardWaitMetrics return on timeout
				// FIXME: instead of using random chance, send wrong_shard_server when the call in from
				// waitMetricsMultiple (requires additional information in the request)
				if (deterministicRandom()->random01() < SERVER_KNOBS->WAIT_METRICS_WRONG_SHARD_CHANCE) {
					req.reply.sendError(wrong_shard_server());
				} else {
					req.reply.send(metrics);
				}
				break;
			}

			if (!req.min.allLessOrEqual(metrics) || !metrics.allLessOrEqual(req.max)) {
				TEST(true); // ShardWaitMetrics return case 2 (delayed)
				req.reply.send(metrics);
				break;
			}
		}

		wait(delay(0)); // prevent iterator invalidation of functions sending changes
	}

	auto rs = self->waitMetricsMap.modify(req.keys);
	for (auto i = rs.begin(); i != rs.end(); ++i) {
		auto& x = i->value();
		for (int j = 0; j < x.size(); j++) {
			if (x[j] == change) {
				swapAndPop(&x, j);
				break;
			}
		}
	}
	self->waitMetricsMap.coalesce(req.keys);

	if (error.code() != error_code_success) {
		if (error.code() != error_code_wrong_shard_server)
			throw error;
		TEST(true); // ShardWaitMetrics delayed wrong_shard_server()
		req.reply.sendError(error);
	}

	return Void();
}

Future<Void> StorageServerMetrics::waitMetrics(WaitMetricsRequest req, Future<Void> delay) {
	return ::waitMetrics(this, req, delay);
}

#ifndef __INTEL_COMPILER
#pragma endregion
#endif

/////////////////////////////// Core //////////////////////////////////////
#ifndef __INTEL_COMPILER
#pragma region Core
#endif

ACTOR Future<Void> metricsCore(StorageServer* self, StorageServerInterface ssi) {
	state Future<Void> doPollMetrics = Void();

	wait(self->byteSampleRecovery);

	// Logs all counters in `counters.cc` and reset the interval.
	self->actors.add(traceCounters("StorageMetrics",
	                               self->thisServerID,
	                               SERVER_KNOBS->STORAGE_LOGGING_DELAY,
	                               &self->counters.cc,
	                               self->thisServerID.toString() + "/StorageMetrics",
	                               [self = self](TraceEvent& te) {
		                               te.detail("Tag", self->tag.toString());
		                               StorageBytes sb = self->storage.getStorageBytes();
		                               te.detail("KvstoreBytesUsed", sb.used);
		                               te.detail("KvstoreBytesFree", sb.free);
		                               te.detail("KvstoreBytesAvailable", sb.available);
		                               te.detail("KvstoreBytesTotal", sb.total);
		                               te.detail("KvstoreBytesTemp", sb.temp);
		                               if (self->isTss()) {
			                               te.detail("TSSPairID", self->tssPairID);
			                               te.detail("TSSJointID",
			                                         UID(self->thisServerID.first() ^ self->tssPairID.get().first(),
			                                             self->thisServerID.second() ^ self->tssPairID.get().second()));
		                               } else if (self->isSSWithTSSPair()) {
			                               te.detail("SSPairID", self->ssPairID);
			                               te.detail("TSSJointID",
			                                         UID(self->thisServerID.first() ^ self->ssPairID.get().first(),
			                                             self->thisServerID.second() ^ self->ssPairID.get().second()));
		                               }
	                               }));

	loop {
		choose {
			when(WaitMetricsRequest req = waitNext(ssi.waitMetrics.getFuture())) {
				if (!self->isReadable(req.keys)) {
					TEST(true); // waitMetrics immediate wrong_shard_server()
					self->sendErrorWithPenalty(req.reply, wrong_shard_server(), self->getPenalty());
				} else {
					self->actors.add(
					    self->metrics.waitMetrics(req, delayJittered(SERVER_KNOBS->STORAGE_METRIC_TIMEOUT)));
				}
			}
			when(SplitMetricsRequest req = waitNext(ssi.splitMetrics.getFuture())) {
				if (!self->isReadable(req.keys)) {
					TEST(true); // splitMetrics immediate wrong_shard_server()
					self->sendErrorWithPenalty(req.reply, wrong_shard_server(), self->getPenalty());
				} else {
					self->metrics.splitMetrics(req);
				}
			}
			when(GetStorageMetricsRequest req = waitNext(ssi.getStorageMetrics.getFuture())) {
				StorageBytes sb = self->storage.getStorageBytes();
				self->metrics.getStorageMetrics(
				    req, sb, self->counters.bytesInput.getRate(), self->versionLag, self->lastUpdate);
			}
			when(ReadHotSubRangeRequest req = waitNext(ssi.getReadHotRanges.getFuture())) {
				if (!self->isReadable(req.keys)) {
					TEST(true); // readHotSubRanges immediate wrong_shard_server()
					self->sendErrorWithPenalty(req.reply, wrong_shard_server(), self->getPenalty());
				} else {
					self->metrics.getReadHotRanges(req);
				}
			}
			when(SplitRangeRequest req = waitNext(ssi.getRangeSplitPoints.getFuture())) {
				if (!self->isReadable(req.keys)) {
					TEST(true); // getSplitPoints immediate wrong_shard_server()
					self->sendErrorWithPenalty(req.reply, wrong_shard_server(), self->getPenalty());
				} else {
					self->metrics.getSplitPoints(req);
				}
			}
			when(wait(doPollMetrics)) {
				self->metrics.poll();
				doPollMetrics = delay(SERVER_KNOBS->STORAGE_SERVER_POLL_METRICS_DELAY);
			}
		}
	}
}

ACTOR Future<Void> logLongByteSampleRecovery(Future<Void> recovery) {
	choose {
		when(wait(recovery)) {}
		when(wait(delay(SERVER_KNOBS->LONG_BYTE_SAMPLE_RECOVERY_DELAY))) {
			TraceEvent(g_network->isSimulated() ? SevWarn : SevWarnAlways, "LongByteSampleRecovery");
		}
	}

	return Void();
}

ACTOR Future<Void> checkBehind(StorageServer* self) {
	state int behindCount = 0;
	loop {
		wait(delay(SERVER_KNOBS->BEHIND_CHECK_DELAY));
		state Transaction tr(self->cx);
		loop {
			try {
				Version readVersion = wait(tr.getRawReadVersion());
				if (readVersion > self->version.get() + SERVER_KNOBS->BEHIND_CHECK_VERSIONS) {
					behindCount++;
				} else {
					behindCount = 0;
				}
				self->versionBehind = behindCount >= SERVER_KNOBS->BEHIND_CHECK_COUNT;
				break;
			} catch (Error& e) {
				wait(tr.onError(e));
			}
		}
	}
}

ACTOR Future<Void> serveGetValueRequests(StorageServer* self, FutureStream<GetValueRequest> getValue) {
	loop {
		GetValueRequest req = waitNext(getValue);
		// Warning: This code is executed at extremely high priority (TaskPriority::LoadBalancedEndpoint), so downgrade
		// before doing real work
		if (req.debugID.present())
			g_traceBatch.addEvent("GetValueDebug",
			                      req.debugID.get().first(),
			                      "storageServer.received"); //.detail("TaskID", g_network->getCurrentTask());

		if (SHORT_CIRCUT_ACTUAL_STORAGE && normalKeys.contains(req.key))
			req.reply.send(GetValueReply());
		else
			self->actors.add(self->readGuard(req, getValueQ));
	}
}

ACTOR Future<Void> serveGetKeyValuesRequests(StorageServer* self, FutureStream<GetKeyValuesRequest> getKeyValues) {
	loop {
		GetKeyValuesRequest req = waitNext(getKeyValues);

		// Warning: This code is executed at extremely high priority (TaskPriority::LoadBalancedEndpoint), so downgrade
		// before doing real work
		self->actors.add(self->readGuard(req, getKeyValuesQ));
	}
}

ACTOR Future<Void> serveGetKeyRequests(StorageServer* self, FutureStream<GetKeyRequest> getKey) {
	loop {
		GetKeyRequest req = waitNext(getKey);
		// Warning: This code is executed at extremely high priority (TaskPriority::LoadBalancedEndpoint), so downgrade
		// before doing real work
		self->actors.add(self->readGuard(req, getKeyQ));
	}
}

ACTOR Future<Void> watchValueWaitForVersion(StorageServer* self,
                                            WatchValueRequest req,
                                            PromiseStream<WatchValueRequest> stream) {
	state Span span("SS:watchValueWaitForVersion"_loc, { req.spanContext });
	try {
		wait(success(waitForVersionNoTooOld(self, req.version)));
		stream.send(req);
	} catch (Error& e) {
		if (!canReplyWith(e))
			throw e;
		self->sendErrorWithPenalty(req.reply, e, self->getPenalty());
	}
	return Void();
}

ACTOR Future<Void> serveWatchValueRequestsImpl(StorageServer* self, FutureStream<WatchValueRequest> stream) {
	loop {
		state WatchValueRequest req = waitNext(stream);
		state Reference<ServerWatchMetadata> metadata = self->getWatchMetadata(req.key.contents());
		state Span span("SS:serveWatchValueRequestsImpl"_loc, { req.spanContext });

		if (!metadata.isValid()) { // case 1: no watch set for the current key
			metadata = makeReference<ServerWatchMetadata>(req.key, req.value, req.version, req.tags, req.debugID);
			KeyRef key = self->setWatchMetadata(metadata);
			metadata->watch_impl = forward(watchWaitForValueChange(self, span.context, key), metadata->versionPromise);
			self->actors.add(watchValueSendReply(self, req, metadata->versionPromise.getFuture(), span.context));
		} else if (metadata->value ==
		           req.value) { // case 2: there is a watch in the map and it has the same value so just update version
			if (req.version > metadata->version) {
				metadata->version = req.version;
				metadata->tags = req.tags;
				metadata->debugID = req.debugID;
			}
			self->actors.add(watchValueSendReply(self, req, metadata->versionPromise.getFuture(), span.context));
		} else if (req.version > metadata->version) { // case 3: version in map has a lower version so trigger watch and
			                                          // create a new entry in map
			self->deleteWatchMetadata(req.key.contents());
			metadata->versionPromise.send(req.version);
			metadata->watch_impl.cancel();

			metadata = makeReference<ServerWatchMetadata>(req.key, req.value, req.version, req.tags, req.debugID);
			KeyRef key = self->setWatchMetadata(metadata);
			metadata->watch_impl = forward(watchWaitForValueChange(self, span.context, key), metadata->versionPromise);

			self->actors.add(watchValueSendReply(self, req, metadata->versionPromise.getFuture(), span.context));
		} else if (req.version <
		           metadata->version) { // case 4: version in the map is higher so immediately trigger watch
			TEST(true); // watch version in map is higher so trigger watch (case 4)
			req.reply.send(WatchValueReply{ metadata->version });
		} else { // case 5: watch value differs but their versions are the same (rare case) so check with the SS
			TEST(true); // watch version in the map is the same but value is different (case 5)
			loop {
				try {
					state Version latest = self->version.get();
					GetValueRequest getReq(span.context, metadata->key, latest, metadata->tags, metadata->debugID);
					state Future<Void> getValue = getValueQ(self, getReq);
					GetValueReply reply = wait(getReq.reply.getFuture());
					metadata = self->getWatchMetadata(req.key.contents());

					if (metadata.isValid() && reply.value != metadata->value) { // valSS != valMap
						self->deleteWatchMetadata(req.key.contents());
						metadata->versionPromise.send(req.version);
						metadata->watch_impl.cancel();
					}

					if (reply.value == req.value) { // valSS == valreq
						metadata =
						    makeReference<ServerWatchMetadata>(req.key, req.value, req.version, req.tags, req.debugID);
						KeyRef key = self->setWatchMetadata(metadata);
						metadata->watch_impl =
						    forward(watchWaitForValueChange(self, span.context, key), metadata->versionPromise);
						self->actors.add(
						    watchValueSendReply(self, req, metadata->versionPromise.getFuture(), span.context));
					} else {
						req.reply.send(WatchValueReply{ latest });
					}
					break;
				} catch (Error& e) {
					if (e.code() != error_code_transaction_too_old) {
						if (!canReplyWith(e))
							throw e;
						self->sendErrorWithPenalty(req.reply, e, self->getPenalty());
						break;
					}
					TEST(true); // Reading a watched key failed with transaction_too_old case 5
				}
			}
		}
	}
}

ACTOR Future<Void> serveWatchValueRequests(StorageServer* self, FutureStream<WatchValueRequest> watchValue) {
	state PromiseStream<WatchValueRequest> stream;
	self->actors.add(serveWatchValueRequestsImpl(self, stream.getFuture()));

	loop {
		WatchValueRequest req = waitNext(watchValue);
		// TODO: fast load balancing?
		if (self->shouldRead(req)) {
			self->actors.add(watchValueWaitForVersion(self, req, stream));
		}
	}
}

ACTOR Future<Void> reportStorageServerState(StorageServer* self) {
	if (!SERVER_KNOBS->REPORT_DD_METRICS) {
		return Void();
	}

	loop {
		wait(delay(SERVER_KNOBS->DD_METRICS_REPORT_INTERVAL));

		const auto numRunningFetchKeys = self->currentRunningFetchKeys.numRunning();
		if (numRunningFetchKeys == 0) {
			continue;
		}

		const auto longestRunningFetchKeys = self->currentRunningFetchKeys.longestTime();

		auto level = SevInfo;
		if (longestRunningFetchKeys.first >= SERVER_KNOBS->FETCH_KEYS_TOO_LONG_TIME_CRITERIA) {
			level = SevWarnAlways;
		}

		TraceEvent(level, "FetchKeyCurrentStatus")
		    .detail("Timestamp", now())
		    .detail("LongestRunningTime", longestRunningFetchKeys.first)
		    .detail("StartKey", longestRunningFetchKeys.second.begin.printable())
		    .detail("EndKey", longestRunningFetchKeys.second.end.printable())
		    .detail("NumRunning", numRunningFetchKeys);
	}
}

ACTOR Future<Void> storageServerCore(StorageServer* self,
                                     StorageServerInterface ssi,
                                     std::shared_ptr<MockLogSystem> mockLogSystem = nullptr) {
	state Future<Void> doUpdate = Void();
	state bool updateReceived =
	    false; // true iff the current update() actor assigned to doUpdate has already received an update from the tlog
	state double lastLoopTopTime = now();
	state Future<Void> dbInfoChange = Void();
	state Future<Void> checkLastUpdate = Void();
	state Future<Void> updateProcessStatsTimer = delay(SERVER_KNOBS->FASTRESTORE_UPDATE_PROCESS_STATS_INTERVAL);

	self->actors.add(updateStorage(self));
	self->actors.add(waitFailureServer(ssi.waitFailure.getFuture()));
	self->actors.add(self->otherError.getFuture());
	self->actors.add(metricsCore(self, ssi));
	self->actors.add(logLongByteSampleRecovery(self->byteSampleRecovery));
	self->actors.add(checkBehind(self));
	self->actors.add(serveGetValueRequests(self, ssi.getValue.getFuture()));
	self->actors.add(serveGetKeyValuesRequests(self, ssi.getKeyValues.getFuture()));
	self->actors.add(serveGetKeyRequests(self, ssi.getKey.getFuture()));
	self->actors.add(serveWatchValueRequests(self, ssi.watchValue.getFuture()));
	self->actors.add(traceRole(Role::STORAGE_SERVER, ssi.id()));
	self->actors.add(reportStorageServerState(self));

	self->transactionTagCounter.startNewInterval(self->thisServerID);
	self->actors.add(recurring([&]() { self->transactionTagCounter.startNewInterval(self->thisServerID); },
	                           SERVER_KNOBS->TAG_MEASUREMENT_INTERVAL));

	self->coreStarted.send(Void());

	loop {
		++self->counters.loops;

		double loopTopTime = now();
		double elapsedTime = loopTopTime - lastLoopTopTime;
		if (elapsedTime > 0.050) {
			if (deterministicRandom()->random01() < 0.01)
				TraceEvent(SevWarn, "SlowSSLoopx100", self->thisServerID).detail("Elapsed", elapsedTime);
		}
		lastLoopTopTime = loopTopTime;

		choose {
			when(wait(checkLastUpdate)) {
				if (now() - self->lastUpdate >= CLIENT_KNOBS->NO_RECENT_UPDATES_DURATION) {
					self->noRecentUpdates.set(true);
					checkLastUpdate = delay(CLIENT_KNOBS->NO_RECENT_UPDATES_DURATION);
				} else {
					checkLastUpdate =
					    delay(std::max(CLIENT_KNOBS->NO_RECENT_UPDATES_DURATION - (now() - self->lastUpdate), 0.1));
				}
			}
			when(wait(dbInfoChange)) {
				TEST(self->logSystem); // shardServer dbInfo changed
				dbInfoChange = self->db->onChange();
				if (self->db->get().recoveryState >= RecoveryState::ACCEPTING_COMMITS) {
					if (mockLogSystem) {
						// It would be better to pass in Reference<MockLogSystem> to avoid additional construction. But
						// we cannot do it because MockLogSystem can only be forward declared in
						// WorkerInterface.actor.h, so storageServer actor cannot take a Reference or unique_ptr but
						// only shared_ptr of MockLogSystem.
						self->logSystem = makeReference<MockLogSystem>(*mockLogSystem).castTo<ILogSystem>();
					} else {
						self->logSystem = ILogSystem::fromServerDBInfo(self->thisServerID, self->db->get());
					}
					if (self->logSystem) {
						if (self->db->get().logSystemConfig.recoveredAt.present()) {
							self->poppedAllAfter = self->db->get().logSystemConfig.recoveredAt.get();
						}
						self->logCursor = self->logSystem->peekSingle(
						    self->thisServerID, self->version.get() + 1, self->tag, self->history);
						self->popVersion(self->durableVersion.get() + 1, true);
					}
					// If update() is waiting for results from the tlog, it might never get them, so needs to be
					// cancelled.  But if it is waiting later, cancelling it could cause problems (e.g. fetchKeys that
					// already committed to transitioning to waiting state)
					if (!updateReceived) {
						doUpdate = Void();
					}
				}

				Optional<LatencyBandConfig> newLatencyBandConfig = self->db->get().latencyBandConfig;
				if (newLatencyBandConfig.present() != self->latencyBandConfig.present() ||
				    (newLatencyBandConfig.present() &&
				     newLatencyBandConfig.get().readConfig != self->latencyBandConfig.get().readConfig)) {
					self->latencyBandConfig = newLatencyBandConfig;
					self->counters.readLatencyBands.clearBands();
					TraceEvent("LatencyBandReadUpdatingConfig").detail("Present", newLatencyBandConfig.present());
					if (self->latencyBandConfig.present()) {
						for (auto band : self->latencyBandConfig.get().readConfig.bands) {
							self->counters.readLatencyBands.addThreshold(band);
						}
					}
				}
			}
			when(GetShardStateRequest req = waitNext(ssi.getShardState.getFuture())) {
				if (req.mode == GetShardStateRequest::NO_WAIT) {
					if (self->isReadable(req.keys))
						req.reply.send(GetShardStateReply{ self->version.get(), self->durableVersion.get() });
					else
						req.reply.sendError(wrong_shard_server());
				} else {
					self->actors.add(getShardStateQ(self, req));
				}
			}
			when(StorageQueuingMetricsRequest req = waitNext(ssi.getQueuingMetrics.getFuture())) {
				getQueuingMetrics(self, req);
			}
			when(ReplyPromise<KeyValueStoreType> reply = waitNext(ssi.getKeyValueStoreType.getFuture())) {
				reply.send(self->storage.getKeyValueStoreType());
			}
			when(wait(doUpdate)) {
				updateReceived = false;
				if (!self->logSystem)
					doUpdate = Never();
				else
					doUpdate = update(self, &updateReceived);
			}
			when(wait(updateProcessStatsTimer)) {
				updateProcessStats(self);
				updateProcessStatsTimer = delay(SERVER_KNOBS->FASTRESTORE_UPDATE_PROCESS_STATS_INTERVAL);
			}
			when(wait(self->actors.getResult())) {}
		}
	}
}

bool storageServerTerminated(StorageServer& self, IKeyValueStore* persistentData, Error const& e) {
	self.shuttingDown = true;

	// Clearing shards shuts down any fetchKeys actors; these may do things on cancellation that are best done with self
	// still valid
	self.shards.insert(allKeys, Reference<ShardInfo>());

	// Dispose the IKVS (destroying its data permanently) only if this shutdown is definitely permanent.  Otherwise just
	// close it.
	if (e.code() == error_code_please_reboot) {
		// do nothing.
	} else if (e.code() == error_code_worker_removed || e.code() == error_code_recruitment_failed) {
		// SOMEDAY: could close instead of dispose if tss in quarantine gets removed so it could still be investigated?
		persistentData->dispose();
	} else {
		persistentData->close();
	}

	if (e.code() == error_code_worker_removed || e.code() == error_code_recruitment_failed ||
	    e.code() == error_code_file_not_found || e.code() == error_code_actor_cancelled) {
		TraceEvent("StorageServerTerminated", self.thisServerID).error(e, true);
		return true;
	} else
		return false;
}

ACTOR Future<Void> memoryStoreRecover(IKeyValueStore* store, Reference<ClusterConnectionFile> connFile, UID id) {
	if (store->getType() != KeyValueStoreType::MEMORY || connFile.getPtr() == nullptr) {
		return Never();
	}

	// create a temp client connect to DB
	Database cx = Database::createDatabase(connFile, Database::API_VERSION_LATEST);

	state Reference<ReadYourWritesTransaction> tr = makeReference<ReadYourWritesTransaction>(cx);
	state int noCanRemoveCount = 0;
	loop {
		try {
			tr->setOption(FDBTransactionOptions::PRIORITY_SYSTEM_IMMEDIATE);
			tr->setOption(FDBTransactionOptions::ACCESS_SYSTEM_KEYS);

			state bool canRemove = wait(canRemoveStorageServer(tr, id));
			if (!canRemove) {
				TEST(true); // it's possible that the caller had a transaction in flight that assigned keys to the
				            // server. Wait for it to reverse its mistake.
				wait(delayJittered(SERVER_KNOBS->REMOVE_RETRY_DELAY, TaskPriority::UpdateStorage));
				tr->reset();
				TraceEvent("RemoveStorageServerRetrying")
				    .detail("Count", noCanRemoveCount++)
				    .detail("ServerID", id)
				    .detail("CanRemove", canRemove);
			} else {
				return Void();
			}
		} catch (Error& e) {
			state Error err = e;
			wait(tr->onError(e));
			TraceEvent("RemoveStorageServerRetrying").error(err);
		}
	}
}

// for creating a new storage server
ACTOR Future<Void> storageServer(IKeyValueStore* persistentData,
                                 StorageServerInterface ssi,
                                 Tag seedTag,
                                 Version tssSeedVersion,
                                 ReplyPromise<InitializeStorageReply> recruitReply,
                                 Reference<AsyncVar<ServerDBInfo>> db,
<<<<<<< HEAD
                                 std::string folder,
                                 // Only applicable when logSystemType is mock.
                                 std::shared_ptr<MockLogSystem> mockLogSystem) {

	state StorageServer self(persistentData, db, ssi, mockLogSystem != nullptr);
=======
                                 std::string folder) {
	state StorageServer self(persistentData, db, ssi);
	if (ssi.isTss()) {
		self.setTssPair(ssi.tssPairID.get());
		ASSERT(self.isTss());
	}
>>>>>>> 31c12b3d

	self.sk = serverKeysPrefixFor(self.tssPairID.present() ? self.tssPairID.get() : self.thisServerID)
	              .withPrefix(systemKeys.begin); // FFFF/serverKeys/[this server]/
	self.folder = folder;

	try {
		wait(self.storage.init());
		wait(self.storage.commit());

		if (seedTag == invalidTag) {
			std::pair<Version, Tag> verAndTag = wait(addStorageServer(
			    self.cx, ssi)); // Might throw recruitment_failed in case of simultaneous master failure
			self.tag = verAndTag.second;
			if (ssi.isTss()) {
				self.setInitialVersion(tssSeedVersion);
			} else {
				self.setInitialVersion(verAndTag.first - 1);
			}
		} else {
			self.tag = seedTag;
		}

		self.storage.makeNewStorageServerDurable();
		wait(self.storage.commit());

		TraceEvent("StorageServerInit", ssi.id())
		    .detail("Version", self.version.get())
		    .detail("SeedTag", seedTag.toString())
		    .detail("TssPair", ssi.isTss() ? ssi.tssPairID.get().toString() : "");
		InitializeStorageReply rep;
		rep.interf = ssi;
		rep.addedVersion = self.version.get();
		recruitReply.send(rep);
		self.byteSampleRecovery = Void();
<<<<<<< HEAD
		wait(storageServerCore(&self, ssi, mockLogSystem));
=======

		wait(storageServerCore(&self, ssi));
>>>>>>> 31c12b3d

		throw internal_error();
	} catch (Error& e) {
		// If we die with an error before replying to the recruitment request, send the error to the recruiter
		// (ClusterController, and from there to the DataDistributionTeamCollection)
		if (!recruitReply.isSet())
			recruitReply.sendError(recruitment_failed());
		if (storageServerTerminated(self, persistentData, e))
			return Void();
		throw e;
	}
}

ACTOR Future<Void> replaceInterface(StorageServer* self, StorageServerInterface ssi) {
	ASSERT(!ssi.isTss());
	state Transaction tr(self->cx);

	loop {
		state Future<Void> infoChanged = self->db->onChange();
		state Reference<CommitProxyInfo> commitProxies(
		    new CommitProxyInfo(self->db->get().client.commitProxies, false));
		choose {
			when(GetStorageServerRejoinInfoReply _rep =
			         wait(commitProxies->size()
			                  ? basicLoadBalance(commitProxies,
			                                     &CommitProxyInterface::getStorageServerRejoinInfo,
			                                     GetStorageServerRejoinInfoRequest(ssi.id(), ssi.locality.dcId()))
			                  : Never())) {
				state GetStorageServerRejoinInfoReply rep = _rep;

				try {
					tr.reset();
					tr.setOption(FDBTransactionOptions::PRIORITY_SYSTEM_IMMEDIATE);
					tr.setVersion(rep.version);

					tr.addReadConflictRange(singleKeyRange(serverListKeyFor(ssi.id())));
					tr.addReadConflictRange(singleKeyRange(serverTagKeyFor(ssi.id())));
					tr.addReadConflictRange(serverTagHistoryRangeFor(ssi.id()));
					tr.addReadConflictRange(singleKeyRange(tagLocalityListKeyFor(ssi.locality.dcId())));

					tr.set(serverListKeyFor(ssi.id()), serverListValue(ssi));

					if (rep.newLocality) {
						tr.addReadConflictRange(tagLocalityListKeys);
						tr.set(tagLocalityListKeyFor(ssi.locality.dcId()),
						       tagLocalityListValue(rep.newTag.get().locality));
					}

					// this only should happen if SS moved datacenters
					if (rep.newTag.present()) {
						KeyRange conflictRange = singleKeyRange(serverTagConflictKeyFor(rep.newTag.get()));
						tr.addReadConflictRange(conflictRange);
						tr.addWriteConflictRange(conflictRange);
						tr.setOption(FDBTransactionOptions::FIRST_IN_BATCH);
						tr.set(serverTagKeyFor(ssi.id()), serverTagValue(rep.newTag.get()));
						tr.atomicOp(serverTagHistoryKeyFor(ssi.id()),
						            serverTagValue(rep.tag),
						            MutationRef::SetVersionstampedKey);
					}

					if (rep.history.size() && rep.history.back().first < self->version.get()) {
						tr.clear(serverTagHistoryRangeBefore(ssi.id(), self->version.get()));
					}

					choose {
						when(wait(tr.commit())) {
							self->history = rep.history;

							if (rep.newTag.present()) {
								self->tag = rep.newTag.get();
								self->history.insert(self->history.begin(),
								                     std::make_pair(tr.getCommittedVersion(), rep.tag));
							} else {
								self->tag = rep.tag;
							}
							self->allHistory = self->history;

							TraceEvent("SSTag", self->thisServerID).detail("MyTag", self->tag.toString());
							for (auto it : self->history) {
								TraceEvent("SSHistory", self->thisServerID)
								    .detail("Ver", it.first)
								    .detail("Tag", it.second.toString());
							}

							if (self->history.size() && BUGGIFY) {
								TraceEvent("SSHistoryReboot", self->thisServerID);
								throw please_reboot();
							}

							break;
						}
						when(wait(infoChanged)) {}
					}
				} catch (Error& e) {
					wait(tr.onError(e));
				}
			}
			when(wait(infoChanged)) {}
		}
	}

	return Void();
}

ACTOR Future<Void> replaceTSSInterface(StorageServer* self, StorageServerInterface ssi) {
	// RYW for KeyBackedMap
	state Reference<ReadYourWritesTransaction> tr = makeReference<ReadYourWritesTransaction>(self->cx);
	state KeyBackedMap<UID, UID> tssMapDB = KeyBackedMap<UID, UID>(tssMappingKeys.begin);

	ASSERT(ssi.isTss());

	loop {
		try {
			state Tag myTag;

			tr->reset();
			tr->setOption(FDBTransactionOptions::ACCESS_SYSTEM_KEYS);
			tr->setOption(FDBTransactionOptions::PRIORITY_SYSTEM_IMMEDIATE);

			Optional<Value> pairTagValue = wait(tr->get(serverTagKeyFor(self->tssPairID.get())));

			if (!pairTagValue.present()) {
				TEST(true); // Race where tss was down, pair was removed, tss starts back up
				throw worker_removed();
			}

			myTag = decodeServerTagValue(pairTagValue.get());

			tr->addReadConflictRange(singleKeyRange(serverListKeyFor(ssi.id())));
			tr->set(serverListKeyFor(ssi.id()), serverListValue(ssi));

			// add itself back to tss mapping
			if (!self->isTSSInQuarantine()) {
				tssMapDB.set(tr, self->tssPairID.get(), ssi.id());
			}

			wait(tr->commit());
			self->tag = myTag;

			break;
		} catch (Error& e) {
			wait(tr->onError(e));
		}
	}

	return Void();
}

// for recovering an existing storage server
ACTOR Future<Void> storageServer(IKeyValueStore* persistentData,
                                 StorageServerInterface ssi,
                                 Reference<AsyncVar<ServerDBInfo>> db,
                                 std::string folder,
                                 Promise<Void> recovered,
                                 Reference<ClusterConnectionFile> connFile) {
	state StorageServer self(persistentData, db, ssi);
	self.folder = folder;

	try {
		state double start = now();
		TraceEvent("StorageServerRebootStart", self.thisServerID);

		wait(self.storage.init());
		choose {
			// after a rollback there might be uncommitted changes.
			// for memory storage engine type, wait until recovery is done before commit
			when(wait(self.storage.commit())) {}

			when(wait(memoryStoreRecover(persistentData, connFile, self.thisServerID))) {
				TraceEvent("DisposeStorageServer", self.thisServerID);
				throw worker_removed();
			}
		}

		bool ok = wait(self.storage.restoreDurableState());
		if (!ok) {
			if (recovered.canBeSet())
				recovered.send(Void());
			return Void();
		}
		TraceEvent("SSTimeRestoreDurableState", self.thisServerID).detail("TimeTaken", now() - start);

		// if this is a tss storage file, use that as source of truth for this server being a tss instead of the
		// presence of the tss pair key in the storage engine
		if (ssi.isTss()) {
			ASSERT(self.isTss());
			ssi.tssPairID = self.tssPairID.get();
		} else {
			ASSERT(!self.isTss());
		}

		ASSERT(self.thisServerID == ssi.id());

		self.sk = serverKeysPrefixFor(self.tssPairID.present() ? self.tssPairID.get() : self.thisServerID)
		              .withPrefix(systemKeys.begin); // FFFF/serverKeys/[this server]/

		TraceEvent("StorageServerReboot", self.thisServerID).detail("Version", self.version.get());

		if (recovered.canBeSet())
			recovered.send(Void());

		if (self.isTss()) {
			wait(replaceTSSInterface(&self, ssi));
		} else {
			wait(replaceInterface(&self, ssi));
		}

		TraceEvent("StorageServerStartingCore", self.thisServerID).detail("TimeTaken", now() - start);

		// wait( delay(0) );  // To make sure self->zkMasterInfo.onChanged is available to wait on
		wait(storageServerCore(&self, ssi));

		throw internal_error();
	} catch (Error& e) {
		if (recovered.canBeSet())
			recovered.send(Void());
		if (storageServerTerminated(self, persistentData, e))
			return Void();
		throw e;
	}
}

#ifndef __INTEL_COMPILER
#pragma endregion
#endif

/*
4 Reference count
4 priority
24 pointers
8 lastUpdateVersion
2 updated, replacedPointer
--
42 PTree overhead

8 Version insertVersion
--
50 VersionedMap overhead

12 KeyRef
12 ValueRef
1  isClear
--
25 payload


50 overhead
25 payload
21 structure padding
32 allocator rounds up
---
128 allocated

To reach 64, need to save: 11 bytes + all padding

Possibilities:
  -8 Combine lastUpdateVersion, insertVersion?
  -2 Fold together updated, replacedPointer, isClear bits
  -3 Fold away updated, replacedPointer, isClear
  -8 Move value lengths into arena
  -4 Replace priority with H(pointer)
  -12 Compress pointers (using special allocator)
  -4 Modular lastUpdateVersion (make sure no node survives 4 billion updates)
*/

void versionedMapTest() {
	VersionedMap<int, int> vm;

	printf("SS Ptree node is %zu bytes\n", sizeof(StorageServer::VersionedData::PTreeT));

	const int NSIZE = sizeof(VersionedMap<int, int>::PTreeT);
	const int ASIZE = NSIZE <= 64 ? 64 : nextFastAllocatedSize(NSIZE);

	auto before = FastAllocator<ASIZE>::getTotalMemory();

	for (int v = 1; v <= 1000; ++v) {
		vm.createNewVersion(v);
		for (int i = 0; i < 1000; i++) {
			int k = deterministicRandom()->randomInt(0, 2000000);
			/*for(int k2=k-5; k2<k+5; k2++)
			    if (vm.atLatest().find(k2) != vm.atLatest().end())
			        vm.erase(k2);*/
			vm.erase(k - 5, k + 5);
			vm.insert(k, v);
		}
	}

	auto after = FastAllocator<ASIZE>::getTotalMemory();

	int count = 0;
	for (auto i = vm.atLatest().begin(); i != vm.atLatest().end(); ++i)
		++count;

	printf("PTree node is %d bytes, allocated as %d bytes\n", NSIZE, ASIZE);
	printf("%d distinct after %d insertions\n", count, 1000 * 1000);
	printf("Memory used: %f MB\n", (after - before) / 1e6);
}<|MERGE_RESOLUTION|>--- conflicted
+++ resolved
@@ -4961,20 +4961,15 @@
                                  Version tssSeedVersion,
                                  ReplyPromise<InitializeStorageReply> recruitReply,
                                  Reference<AsyncVar<ServerDBInfo>> db,
-<<<<<<< HEAD
                                  std::string folder,
                                  // Only applicable when logSystemType is mock.
                                  std::shared_ptr<MockLogSystem> mockLogSystem) {
 
 	state StorageServer self(persistentData, db, ssi, mockLogSystem != nullptr);
-=======
-                                 std::string folder) {
-	state StorageServer self(persistentData, db, ssi);
 	if (ssi.isTss()) {
 		self.setTssPair(ssi.tssPairID.get());
 		ASSERT(self.isTss());
 	}
->>>>>>> 31c12b3d
 
 	self.sk = serverKeysPrefixFor(self.tssPairID.present() ? self.tssPairID.get() : self.thisServerID)
 	              .withPrefix(systemKeys.begin); // FFFF/serverKeys/[this server]/
@@ -5009,12 +5004,7 @@
 		rep.addedVersion = self.version.get();
 		recruitReply.send(rep);
 		self.byteSampleRecovery = Void();
-<<<<<<< HEAD
 		wait(storageServerCore(&self, ssi, mockLogSystem));
-=======
-
-		wait(storageServerCore(&self, ssi));
->>>>>>> 31c12b3d
 
 		throw internal_error();
 	} catch (Error& e) {
