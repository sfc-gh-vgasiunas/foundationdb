--- conflicted
+++ resolved
@@ -111,13 +111,8 @@
 
 class RawDiskQueue_TwoFiles {
 public:
-<<<<<<< HEAD
-	RawDiskQueue_TwoFiles( std::string basename, std::string fileExtension, UID dbgid )
+	RawDiskQueue_TwoFiles( std::string basename, std::string fileExtension, UID dbgid, int64_t fileSizeWarningLimit )
 		: basename(basename), fileExtension(fileExtension), onError(delayed(error.getFuture())), onStopped(stopped.getFuture()),
-=======
-	RawDiskQueue_TwoFiles( std::string basename, UID dbgid, int64_t fileSizeWarningLimit )
-		: basename(basename), onError(delayed(error.getFuture())), onStopped(stopped.getFuture()),
->>>>>>> 555dc723
 		readingFile(-1), readingPage(-1), writingPos(-1), dbgid(dbgid),
 		dbg_file0BeginSeq(0), fileExtensionBytes(10<<20), readingBuffer( dbgid ),
 		readyToPush(Void()), fileSizeWarningLimit(fileSizeWarningLimit), lastCommit(Void()), isFirstCommit(true)
@@ -648,13 +643,8 @@
 
 class DiskQueue : public IDiskQueue {
 public:
-<<<<<<< HEAD
-	DiskQueue( std::string basename, std::string fileExtension, UID dbgid )
-		: rawQueue( new RawDiskQueue_TwoFiles(basename, fileExtension, dbgid) ), dbgid(dbgid), anyPopped(false), nextPageSeq(0), poppedSeq(0), lastPoppedSeq(0),
-=======
-	DiskQueue( std::string basename, UID dbgid, int64_t fileSizeWarningLimit )
-		: rawQueue( new RawDiskQueue_TwoFiles(basename, dbgid,fileSizeWarningLimit) ), dbgid(dbgid), anyPopped(false), nextPageSeq(0), poppedSeq(0), lastPoppedSeq(0),
->>>>>>> 555dc723
+	DiskQueue( std::string basename, std::string fileExtension, UID dbgid, int64_t fileSizeWarningLimit )
+		: rawQueue( new RawDiskQueue_TwoFiles(basename, fileExtension, dbgid, fileSizeWarningLimit) ), dbgid(dbgid), anyPopped(false), nextPageSeq(0), poppedSeq(0), lastPoppedSeq(0),
 		  nextReadLocation(-1), readBufPage(NULL), readBufPos(0), pushed_page_buffer(NULL), recovered(false), lastCommittedSeq(0), warnAlwaysForMemory(true)
 	{
 	}
@@ -1046,11 +1036,7 @@
 class DiskQueue_PopUncommitted : public IDiskQueue {
 
 public:
-<<<<<<< HEAD
-	DiskQueue_PopUncommitted( std::string basename, std::string fileExtension, UID dbgid ) : queue(new DiskQueue(basename, fileExtension, dbgid)), pushed(0), popped(0), committed(0) { };
-=======
-	DiskQueue_PopUncommitted( std::string basename, UID dbgid, int64_t fileSizeWarningLimit ) : queue(new DiskQueue(basename, dbgid, fileSizeWarningLimit)), pushed(0), popped(0), committed(0) { };
->>>>>>> 555dc723
+	DiskQueue_PopUncommitted( std::string basename, std::string fileExtension, UID dbgid, int64_t fileSizeWarningLimit ) : queue(new DiskQueue(basename, fileExtension, dbgid, fileSizeWarningLimit)), pushed(0), popped(0), committed(0) { };
 
 	//IClosable
 	Future<Void> getError() { return queue->getError(); }
@@ -1118,11 +1104,6 @@
 	}
 };
 
-<<<<<<< HEAD
-IDiskQueue* openDiskQueue( std::string basename,  std::string ext, UID dbgid) {
-	return new DiskQueue_PopUncommitted( basename, ext, dbgid);
-=======
-IDiskQueue* openDiskQueue( std::string basename, UID dbgid, int64_t fileSizeWarningLimit ) {
-	return new DiskQueue_PopUncommitted( basename, dbgid, fileSizeWarningLimit );
->>>>>>> 555dc723
+IDiskQueue* openDiskQueue( std::string basename, std::string ext, UID dbgid, int64_t fileSizeWarningLimit ) {
+	return new DiskQueue_PopUncommitted( basename, ext, dbgid, fileSizeWarningLimit );
 }