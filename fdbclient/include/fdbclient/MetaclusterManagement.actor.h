/*
 * MetaclusterManagement.actor.h
 *
 * This source file is part of the FoundationDB open source project
 *
 * Copyright 2013-2022 Apple Inc. and the FoundationDB project authors
 *
 * Licensed under the Apache License, Version 2.0 (the "License");
 * you may not use this file except in compliance with the License.
 * You may obtain a copy of the License at
 *
 *     http://www.apache.org/licenses/LICENSE-2.0
 *
 * Unless required by applicable law or agreed to in writing, software
 * distributed under the License is distributed on an "AS IS" BASIS,
 * WITHOUT WARRANTIES OR CONDITIONS OF ANY KIND, either express or implied.
 * See the License for the specific language governing permissions and
 * limitations under the License.
 */

#pragma once
#include "fdbclient/FDBOptions.g.h"
#include "flow/IRandom.h"
#include "flow/ThreadHelper.actor.h"
#if defined(NO_INTELLISENSE) && !defined(FDBCLIENT_METACLUSTER_MANAGEMENT_ACTOR_G_H)
#define FDBCLIENT_METACLUSTER_MANAGEMENT_ACTOR_G_H
#include "fdbclient/MetaclusterManagement.actor.g.h"
#elif !defined(FDBCLIENT_METACLUSTER_MANAGEMENT_ACTOR_H)
#define FDBCLIENT_METACLUSTER_MANAGEMENT_ACTOR_H

#include "fdbclient/FDBTypes.h"
#include "fdbclient/GenericTransactionHelper.h"
#include "fdbclient/GenericManagementAPI.actor.h"
#include "fdbclient/KeyBackedTypes.h"
#include "fdbclient/Metacluster.h"
#include "fdbclient/MultiVersionTransaction.h"
#include "fdbclient/SystemData.h"
#include "fdbclient/TenantManagement.actor.h"
#include "fdbclient/VersionedMap.h"
#include "flow/flat_buffers.h"
#include "flow/actorcompiler.h" // has to be last include

// This file provides the interfaces to manage metacluster metadata.
//
// These transactions can operate on clusters at different versions, so care needs to be taken to update the metadata
// according to the cluster version.
//
// Support is maintained in this file for the current and the previous protocol versions.

struct DataClusterMetadata {
	constexpr static FileIdentifier file_identifier = 5573993;

	DataClusterEntry entry;
	ClusterConnectionString connectionString;

	DataClusterMetadata() = default;
	DataClusterMetadata(DataClusterEntry const& entry, ClusterConnectionString const& connectionString)
	  : entry(entry), connectionString(connectionString) {}

	bool matchesConfiguration(DataClusterMetadata const& other) const {
		return entry.matchesConfiguration(other.entry) && connectionString == other.connectionString;
	}

	Value encode() const { return ObjectWriter::toValue(*this, IncludeVersion()); }
	static DataClusterMetadata decode(ValueRef const& value) {
		return ObjectReader::fromStringRef<DataClusterMetadata>(value, IncludeVersion());
	}

	json_spirit::mValue toJson() const {
		json_spirit::mObject obj = entry.toJson();
		obj["connection_string"] = connectionString.toString();
		return obj;
	}

	template <class Ar>
	void serialize(Ar& ar) {
		serializer(ar, connectionString, entry);
	}
};

FDB_DECLARE_BOOLEAN_PARAM(AddNewTenants);
FDB_DECLARE_BOOLEAN_PARAM(RemoveMissingTenants);

namespace MetaclusterAPI {

struct ManagementClusterMetadata {
	struct ConnectionStringCodec {
		static inline Standalone<StringRef> pack(ClusterConnectionString const& val) {
			return StringRef(val.toString());
		}
		static inline ClusterConnectionString unpack(Standalone<StringRef> const& val) {
			return ClusterConnectionString(val.toString());
		}
	};

	static inline TenantMetadataSpecification tenantMetadata = TenantMetadataSpecification(""_sr);

	// A map from cluster name to the metadata associated with a cluster
	static KeyBackedObjectMap<ClusterName, DataClusterEntry, decltype(IncludeVersion())> dataClusters;

	// A map from cluster name to the connection string for the cluster
	static KeyBackedMap<ClusterName, ClusterConnectionString, TupleCodec<ClusterName>, ConnectionStringCodec>
	    dataClusterConnectionRecords;

	// A set of non-full clusters where the key is the tuple (num tenant groups allocated, cluster name).
	static KeyBackedSet<Tuple> clusterCapacityIndex;

	// A map from cluster name to a count of tenants
	static KeyBackedMap<ClusterName, int64_t, TupleCodec<ClusterName>, BinaryCodec<int64_t>> clusterTenantCount;

	// A set of cluster/tenant pairings ordered by cluster
	static KeyBackedSet<Tuple> clusterTenantIndex;

	// A set of cluster/tenant group pairings ordered by cluster
	static KeyBackedSet<Tuple> clusterTenantGroupIndex;
};

ACTOR Future<Reference<IDatabase>> openDatabase(ClusterConnectionString connectionString);

ACTOR template <class Transaction>
Future<Optional<DataClusterMetadata>> tryGetClusterTransaction(Transaction tr, ClusterName name) {
	tr->setOption(FDBTransactionOptions::RAW_ACCESS);

	state Future<Void> metaclusterRegistrationCheck =
	    TenantAPI::checkTenantMode(tr, ClusterType::METACLUSTER_MANAGEMENT);

	state Future<Optional<DataClusterEntry>> clusterEntryFuture = ManagementClusterMetadata::dataClusters.get(tr, name);
	state Future<Optional<ClusterConnectionString>> connectionRecordFuture =
	    ManagementClusterMetadata::dataClusterConnectionRecords.get(tr, name);

	wait(metaclusterRegistrationCheck);

	state Optional<DataClusterEntry> clusterEntry = wait(clusterEntryFuture);
	Optional<ClusterConnectionString> connectionString = wait(connectionRecordFuture);

	if (clusterEntry.present()) {
		ASSERT(connectionString.present());
		return Optional<DataClusterMetadata>(DataClusterMetadata(clusterEntry.get(), connectionString.get()));
	} else {
		return Optional<DataClusterMetadata>();
	}
}

ACTOR template <class DB>
Future<Optional<DataClusterMetadata>> tryGetCluster(Reference<DB> db, ClusterName name) {
	state Reference<typename DB::TransactionT> tr = db->createTransaction();

	loop {
		try {
			tr->setOption(FDBTransactionOptions::READ_SYSTEM_KEYS);
			Optional<DataClusterMetadata> metadata = wait(tryGetClusterTransaction(tr, name));
			return metadata;
		} catch (Error& e) {
			wait(safeThreadFutureToFuture(tr->onError(e)));
		}
	}
}

ACTOR template <class Transaction>
Future<DataClusterMetadata> getClusterTransaction(Transaction tr, ClusterNameRef name) {
	Optional<DataClusterMetadata> metadata = wait(tryGetClusterTransaction(tr, name));
	if (!metadata.present()) {
		throw cluster_not_found();
	}

	return metadata.get();
}

ACTOR template <class DB>
Future<DataClusterMetadata> getCluster(Reference<DB> db, ClusterName name) {
	Optional<DataClusterMetadata> metadata = wait(tryGetCluster(db, name));
	if (!metadata.present()) {
		throw cluster_not_found();
	}

	return metadata.get();
}

ACTOR template <class Transaction>
Future<Reference<IDatabase>> getAndOpenDatabase(Transaction managementTr, ClusterName clusterName) {
	DataClusterMetadata clusterMetadata = wait(getClusterTransaction(managementTr, clusterName));
	Reference<IDatabase> db = wait(openDatabase(clusterMetadata.connectionString));
	return db;
}

template <class DB>
struct MetaclusterOperationContext {
	Reference<DB> managementDb;
	Reference<IDatabase> dataClusterDb;

	Optional<ClusterName> clusterName;

	Optional<MetaclusterRegistrationEntry> metaclusterRegistration;
	Optional<DataClusterMetadata> dataClusterMetadata;

	MetaclusterOperationContext(Reference<DB> managementDb, Optional<ClusterName> clusterName = {})
	  : managementDb(managementDb), clusterName(clusterName) {}

	// Run a transaction on the management cluster. This verifies that the cluster is a management cluster and matches
	// the same metacluster that we've run any previous transactions on. If a clusterName is set, it also verifies that
	// the specified cluster is present. Stores the metaclusterRegistration entry and, if a clusterName is set, the
	// dataClusterMetadata and dataClusterDb in the context.
	ACTOR template <class Function>
	static Future<decltype(std::declval<Function>()(Reference<typename DB::TransactionT>()).getValue())>
	runManagementTransaction(MetaclusterOperationContext* self, Function func) {
		state Reference<typename DB::TransactionT> tr = self->managementDb->createTransaction();
		state bool clusterPresentAtStart = self->clusterName.present();
		loop {
			try {
				// If this transaction is retrying and didn't have the cluster name set at the beginning, clear it out
				// to be set again in the next iteration.
				if (!clusterPresentAtStart) {
					self->clearCluster();
				}

				// Get the data cluster metadata for the specified cluster, if present
				tr->setOption(FDBTransactionOptions::ACCESS_SYSTEM_KEYS);
				state Future<Optional<DataClusterMetadata>> dataClusterMetadataFuture;
				if (self->clusterName.present()) {
					dataClusterMetadataFuture = tryGetClusterTransaction(tr, self->clusterName.get());
				}

				// Get the metacluster registration information
				state Optional<MetaclusterRegistrationEntry> currentMetaclusterRegistration =
				    wait(MetaclusterMetadata::metaclusterRegistration.get(tr));

				state Optional<DataClusterMetadata> currentDataClusterMetadata;
				if (self->clusterName.present()) {
					wait(store(currentDataClusterMetadata, dataClusterMetadataFuture));
				}

				// Check that this is a management cluster and is the same metacluster that any previous transactions
				// have run on.
				if (!currentMetaclusterRegistration.present() ||
				    currentMetaclusterRegistration.get().clusterType != ClusterType::METACLUSTER_MANAGEMENT) {
					throw invalid_metacluster_operation();
				} else if (self->metaclusterRegistration.present() &&
				           !self->metaclusterRegistration.get().matches(currentMetaclusterRegistration.get())) {
					throw invalid_metacluster_operation();
				}

				// If a cluster was specified, check that the cluster metadata is present. If so, load it and store it
				// in the context. Additionally, store the data cluster details in the local metacluster registration
				// entry.
				if (self->clusterName.present()) {
					if (!currentDataClusterMetadata.present()) {
						throw cluster_not_found();
					} else {
						currentMetaclusterRegistration = currentMetaclusterRegistration.get().toDataClusterRegistration(
						    self->clusterName.get(), currentDataClusterMetadata.get().entry.id);
					}
				}

				// Store the metacluster registration entry
				if (!self->metaclusterRegistration.present()) {
					self->metaclusterRegistration = currentMetaclusterRegistration;
				}

				// Check that our data cluster has the same ID as previous transactions. If so, then store the updated
				// cluster metadata in the context and open a connection to the data DB.
				if (self->dataClusterMetadata.present() &&
				    self->dataClusterMetadata.get().entry.id != currentDataClusterMetadata.get().entry.id) {
					throw cluster_not_found();
				} else if (self->clusterName.present()) {
					self->dataClusterMetadata = currentDataClusterMetadata;
					if (!self->dataClusterDb) {
						wait(
						    store(self->dataClusterDb, openDatabase(self->dataClusterMetadata.get().connectionString)));
					}
				}
				TraceEvent("Breakpoint2.8");

				state decltype(std::declval<Function>()(Reference<typename DB::TransactionT>()).getValue()) result =
				    wait(func(tr));
				TraceEvent("Breakpoint2.9");

				wait(buggifiedCommit(tr, BUGGIFY_WITH_PROB(0.1)));
				TraceEvent("Breakpoint2.10");
				return result;
			} catch (Error& e) {
				TraceEvent("BreakpointError").error(e);
				wait(safeThreadFutureToFuture(tr->onError(e)));
			}
		}
	}

	template <class Function>
	Future<decltype(std::declval<Function>()(Reference<typename DB::TransactionT>()).getValue())>
	runManagementTransaction(Function func) {
		return runManagementTransaction(this, func);
	}

	// Runs a transaction on the data cluster. This requires that a cluster name be set and that a transaction has
	// already been run on the management cluster to populate the needed metadata. This verifies that the data cluster
	// has the expected ID and is part of the metacluster that previous transactions have run on.
	ACTOR template <class Function>
	static Future<decltype(std::declval<Function>()(Reference<typename DB::TransactionT>()).getValue())>
	runDataClusterTransaction(MetaclusterOperationContext* self, Function func) {
		ASSERT(self->dataClusterDb);
		ASSERT(self->dataClusterMetadata.present());
		ASSERT(self->metaclusterRegistration.present() &&
		       self->metaclusterRegistration.get().clusterType == ClusterType::METACLUSTER_DATA);

		state Reference<ITransaction> tr = self->dataClusterDb->createTransaction();
		loop {
			try {
				tr->setOption(FDBTransactionOptions::ACCESS_SYSTEM_KEYS);

				state Optional<MetaclusterRegistrationEntry> currentMetaclusterRegistration =
				    wait(MetaclusterMetadata::metaclusterRegistration.get(tr));

				// Check that this is the expected data cluster and is part of the right metacluster
				if (!currentMetaclusterRegistration.present() ||
				    currentMetaclusterRegistration.get().clusterType != ClusterType::METACLUSTER_DATA) {
					throw invalid_metacluster_operation();
				} else if (!self->metaclusterRegistration.get().matches(currentMetaclusterRegistration.get())) {
					throw invalid_metacluster_operation();
				}

				state decltype(std::declval<Function>()(Reference<typename DB::TransactionT>()).getValue()) result =
				    wait(func(tr));

				wait(safeThreadFutureToFuture(tr->commit()));
				return result;
			} catch (Error& e) {
				wait(safeThreadFutureToFuture(tr->onError(e)));
			}
		}
	}

	template <class Function>
	Future<decltype(std::declval<Function>()(Reference<typename DB::TransactionT>()).getValue())>
	runDataClusterTransaction(Function func) {
		return runDataClusterTransaction(this, func);
	}

	ACTOR static Future<Void> updateClusterName(MetaclusterOperationContext* self,
	                                            Reference<typename DB::TransactionT> tr) {
		state DataClusterMetadata currentDataClusterMetadata = wait(getClusterTransaction(tr, self->clusterName.get()));

		self->metaclusterRegistration = self->metaclusterRegistration.get().toDataClusterRegistration(
		    self->clusterName.get(), currentDataClusterMetadata.entry.id);

		self->dataClusterMetadata = currentDataClusterMetadata;
		if (!self->dataClusterDb) {
			wait(store(self->dataClusterDb, openDatabase(self->dataClusterMetadata.get().connectionString)));
		}

		return Void();
	}

	// Sets the cluster used in this context. This must be called from a management cluster transaction, and it
	// will load the cluster metadata and connect to the cluster.
	Future<Void> setCluster(Reference<typename DB::TransactionT> tr, ClusterName clusterName) {
		ASSERT(!this->clusterName.present());
		ASSERT(!dataClusterMetadata.present());
		ASSERT(metaclusterRegistration.get().clusterType == ClusterType::METACLUSTER_MANAGEMENT);
		this->clusterName = clusterName;
		return updateClusterName(this, tr);
	}

	// Clears the chosen cluster for this context. This is useful if we are retrying a transaction that expects an
	// uninitialized cluster.
	void clearCluster() {
		clusterName = {};
		dataClusterMetadata = {};
		dataClusterDb = {};
		if (metaclusterRegistration.present() &&
		    metaclusterRegistration.get().clusterType == ClusterType::METACLUSTER_DATA) {
			metaclusterRegistration = metaclusterRegistration.get().toManagementClusterRegistration();
		}
	}
};

template <class Transaction>
Future<Optional<TenantMapEntry>> tryGetTenantTransaction(Transaction tr, TenantName name) {
	tr->setOption(FDBTransactionOptions::RAW_ACCESS);
	return ManagementClusterMetadata::tenantMetadata.tenantMap.get(tr, name);
}

ACTOR template <class DB>
Future<Optional<TenantMapEntry>> tryGetTenant(Reference<DB> db, TenantName name) {
	state Reference<typename DB::TransactionT> tr = db->createTransaction();

	loop {
		try {
			tr->setOption(FDBTransactionOptions::READ_SYSTEM_KEYS);
			tr->setOption(FDBTransactionOptions::READ_LOCK_AWARE);
			Optional<TenantMapEntry> entry = wait(tryGetTenantTransaction(tr, name));
			return entry;
		} catch (Error& e) {
			wait(safeThreadFutureToFuture(tr->onError(e)));
		}
	}
}

ACTOR template <class Transaction>
Future<TenantMapEntry> getTenantTransaction(Transaction tr, TenantName name) {
	Optional<TenantMapEntry> entry = wait(tryGetTenantTransaction(tr, name));
	if (!entry.present()) {
		throw tenant_not_found();
	}

	return entry.get();
}

ACTOR template <class DB>
Future<TenantMapEntry> getTenant(Reference<DB> db, TenantName name) {
	Optional<TenantMapEntry> entry = wait(tryGetTenant(db, name));
	if (!entry.present()) {
		throw tenant_not_found();
	}

	return entry.get();
}

ACTOR template <class Transaction>
Future<Void> managementClusterCheckEmpty(Transaction tr) {
	state Future<KeyBackedRangeResult<std::pair<TenantName, TenantMapEntry>>> tenantsFuture =
	    TenantMetadata::tenantMap.getRange(tr, {}, {}, 1);
	state typename transaction_future_type<Transaction, RangeResult>::type dbContentsFuture =
	    tr->getRange(normalKeys, 1);

	KeyBackedRangeResult<std::pair<TenantName, TenantMapEntry>> tenants = wait(tenantsFuture);
	if (!tenants.results.empty()) {
		throw cluster_not_empty();
	}

	RangeResult dbContents = wait(safeThreadFutureToFuture(dbContentsFuture));
	if (!dbContents.empty()) {
		throw cluster_not_empty();
	}

	return Void();
}

ACTOR template <class DB>
Future<Optional<std::string>> createMetacluster(Reference<DB> db, ClusterName name) {
	state Reference<typename DB::TransactionT> tr = db->createTransaction();
	state Optional<UID> metaclusterUid;

	loop {
		try {
			tr->setOption(FDBTransactionOptions::ACCESS_SYSTEM_KEYS);

			state Future<Optional<MetaclusterRegistrationEntry>> metaclusterRegistrationFuture =
			    MetaclusterMetadata::metaclusterRegistration.get(tr);

			wait(managementClusterCheckEmpty(tr));

			Optional<MetaclusterRegistrationEntry> existingRegistration = wait(metaclusterRegistrationFuture);
			if (existingRegistration.present()) {
				if (metaclusterUid.present() && metaclusterUid.get() == existingRegistration.get().metaclusterId) {
					return Optional<std::string>();
				} else {
					return format("cluster is already registered as a %s named `%s'",
					              existingRegistration.get().clusterType == ClusterType::METACLUSTER_DATA
					                  ? "data cluster"
					                  : "metacluster",
					              printable(existingRegistration.get().name).c_str());
				}
			}

			if (!metaclusterUid.present()) {
				metaclusterUid = deterministicRandom()->randomUniqueID();
			}

			MetaclusterMetadata::metaclusterRegistration.set(tr,
			                                                 MetaclusterRegistrationEntry(name, metaclusterUid.get()));

			wait(buggifiedCommit(tr, BUGGIFY_WITH_PROB(0.1)));
			break;
		} catch (Error& e) {
			wait(safeThreadFutureToFuture(tr->onError(e)));
		}
	}

	return Optional<std::string>();
}

ACTOR template <class DB>
Future<Void> decommissionMetacluster(Reference<DB> db) {
	state Reference<typename DB::TransactionT> tr = db->createTransaction();
	state bool firstTry = true;

	loop {
		try {
			tr->setOption(FDBTransactionOptions::ACCESS_SYSTEM_KEYS);

			state Future<ClusterType> clusterTypeFuture = TenantAPI::getClusterType(tr);
			wait(managementClusterCheckEmpty(tr));

			ClusterType clusterType = wait(clusterTypeFuture);
			if (clusterType != ClusterType::METACLUSTER_MANAGEMENT) {
				if (firstTry) {
					throw invalid_metacluster_operation();
				} else {
					return Void();
				}
			}

			MetaclusterMetadata::metaclusterRegistration.clear(tr);

			firstTry = false;
			wait(buggifiedCommit(tr, BUGGIFY_WITH_PROB(0.1)));
			break;
		} catch (Error& e) {
			wait(safeThreadFutureToFuture(tr->onError(e)));
		}
	}

	return Void();
}

template <class Transaction>
void updateClusterCapacityIndex(Transaction tr,
                                ClusterName name,
                                DataClusterEntry const& previousEntry,
                                DataClusterEntry const& updatedEntry) {
	// Entries are put in the cluster capacity index ordered by how many items are already allocated to them
	if (previousEntry.hasCapacity()) {
		ManagementClusterMetadata::clusterCapacityIndex.erase(
		    tr, Tuple::makeTuple(previousEntry.allocated.numTenantGroups, name));
	}
	if (updatedEntry.hasCapacity()) {
		ManagementClusterMetadata::clusterCapacityIndex.insert(
		    tr, Tuple::makeTuple(updatedEntry.allocated.numTenantGroups, name));
	}
}

// This should only be called from a transaction that has already confirmed that the cluster entry
// is present. The updatedEntry should use the existing entry and modify only those fields that need
// to be changed.
template <class Transaction>
void updateClusterMetadata(Transaction tr,
                           ClusterNameRef name,
                           DataClusterMetadata const& previousMetadata,
                           Optional<ClusterConnectionString> const& updatedConnectionString,
                           Optional<DataClusterEntry> const& updatedEntry) {

	if (updatedEntry.present()) {
		if (previousMetadata.entry.locked) {
			throw cluster_locked();
		}
		ManagementClusterMetadata::dataClusters.set(tr, name, updatedEntry.get());
		updateClusterCapacityIndex(tr, name, previousMetadata.entry, updatedEntry.get());
	}
	if (updatedConnectionString.present()) {
		ManagementClusterMetadata::dataClusterConnectionRecords.set(tr, name, updatedConnectionString.get());
	}
}

template <class DB>
struct RegisterClusterImpl {
	MetaclusterOperationContext<DB> ctx;

	// Initialization parameters
	ClusterName clusterName;
	ClusterConnectionString connectionString;
	DataClusterEntry clusterEntry;

	RegisterClusterImpl(Reference<DB> managementDb,
	                    ClusterName clusterName,
	                    ClusterConnectionString connectionString,
	                    DataClusterEntry clusterEntry)
	  : ctx(managementDb), clusterName(clusterName), connectionString(connectionString), clusterEntry(clusterEntry) {}

	// Check that cluster name is available
	ACTOR static Future<Void> registrationPrecheck(RegisterClusterImpl* self, Reference<typename DB::TransactionT> tr) {
		state Optional<DataClusterMetadata> dataClusterMetadata = wait(tryGetClusterTransaction(tr, self->clusterName));
		if (dataClusterMetadata.present()) {
			throw cluster_already_exists();
		}

		return Void();
	}

	ACTOR static Future<Void> configureDataCluster(RegisterClusterImpl* self) {
		state Reference<IDatabase> dataClusterDb = wait(openDatabase(self->connectionString));
		state Reference<ITransaction> tr = dataClusterDb->createTransaction();
		loop {
			try {
				tr->setOption(FDBTransactionOptions::ACCESS_SYSTEM_KEYS);

				state Future<std::vector<std::pair<TenantName, TenantMapEntry>>> existingTenantsFuture =
				    TenantAPI::listTenantsTransaction(tr, ""_sr, "\xff\xff"_sr, 1);
				state ThreadFuture<RangeResult> existingDataFuture = tr->getRange(normalKeys, 1);

				// Check whether this cluster has already been registered
				state Optional<MetaclusterRegistrationEntry> existingRegistration =
				    wait(MetaclusterMetadata::metaclusterRegistration.get(tr));
				if (existingRegistration.present()) {
					if (existingRegistration.get().clusterType != ClusterType::METACLUSTER_DATA ||
					    existingRegistration.get().name != self->clusterName ||
					    !existingRegistration.get().matches(self->ctx.metaclusterRegistration.get())) {
						throw cluster_already_registered();
					} else {
						// We already successfully registered the cluster with these details, so there's nothing to do
						self->clusterEntry.id = existingRegistration.get().id;
						return Void();
					}
				}

				// Check for any existing data
				std::vector<std::pair<TenantName, TenantMapEntry>> existingTenants =
				    wait(safeThreadFutureToFuture(existingTenantsFuture));
				if (!existingTenants.empty()) {
					TraceEvent(SevWarn, "CannotRegisterClusterWithTenants").detail("ClusterName", self->clusterName);
					throw cluster_not_empty();
				}

				RangeResult existingData = wait(safeThreadFutureToFuture(existingDataFuture));
				if (!existingData.empty()) {
					TraceEvent(SevWarn, "CannotRegisterClusterWithData").detail("ClusterName", self->clusterName);
					throw cluster_not_empty();
				}

				self->clusterEntry.id = deterministicRandom()->randomUniqueID();
				MetaclusterMetadata::metaclusterRegistration.set(
				    tr,
				    self->ctx.metaclusterRegistration.get().toDataClusterRegistration(self->clusterName,
				                                                                      self->clusterEntry.id));

				wait(buggifiedCommit(tr, BUGGIFY_WITH_PROB(0.1)));

				TraceEvent("ConfiguredDataCluster")
				    .detail("ClusterName", self->clusterName)
				    .detail("ClusterID", self->clusterEntry.id)
				    .detail("Capacity", self->clusterEntry.capacity)
				    .detail("Version", tr->getCommittedVersion())
				    .detail("ConnectionString", self->connectionString.toString());

				return Void();
			} catch (Error& e) {
				wait(safeThreadFutureToFuture(tr->onError(e)));
			}
		}
	}

	// Store the cluster entry for the new cluster
	ACTOR static Future<Void> registerInManagementCluster(RegisterClusterImpl* self,
	                                                      Reference<typename DB::TransactionT> tr) {
		state Optional<DataClusterMetadata> dataClusterMetadata = wait(tryGetClusterTransaction(tr, self->clusterName));
		if (dataClusterMetadata.present() && !dataClusterMetadata.get().matchesConfiguration(
		                                         DataClusterMetadata(self->clusterEntry, self->connectionString))) {
			throw cluster_already_exists();
		} else if (!dataClusterMetadata.present()) {
			self->clusterEntry.allocated = ClusterUsage();

			if (self->clusterEntry.hasCapacity()) {
				ManagementClusterMetadata::clusterCapacityIndex.insert(
				    tr, Tuple::makeTuple(self->clusterEntry.allocated.numTenantGroups, self->clusterName));
			}
			ManagementClusterMetadata::dataClusters.set(tr, self->clusterName, self->clusterEntry);
			ManagementClusterMetadata::dataClusterConnectionRecords.set(tr, self->clusterName, self->connectionString);
		}

		TraceEvent("RegisteredDataCluster")
		    .detail("ClusterName", self->clusterName)
		    .detail("ClusterID", self->clusterEntry.id)
		    .detail("Capacity", self->clusterEntry.capacity)
		    .detail("Version", tr->getCommittedVersion())
		    .detail("ConnectionString", self->connectionString.toString());

		return Void();
	}

	ACTOR static Future<Void> run(RegisterClusterImpl* self) {
		wait(self->ctx.runManagementTransaction(
		    [self = self](Reference<typename DB::TransactionT> tr) { return registrationPrecheck(self, tr); }));
		// Don't use ctx to run this transaction because we have not set up the data cluster metadata on it and we don't
		// have a metacluster registration on the data cluster
		wait(configureDataCluster(self));
		wait(self->ctx.runManagementTransaction(
		    [self = self](Reference<typename DB::TransactionT> tr) { return registerInManagementCluster(self, tr); }));
		return Void();
	}
	Future<Void> run() { return run(this); }
};

ACTOR template <class DB>
Future<Void> registerCluster(Reference<DB> db,
                             ClusterName name,
                             ClusterConnectionString connectionString,
                             DataClusterEntry entry) {
	state RegisterClusterImpl<DB> impl(db, name, connectionString, entry);
	wait(impl.run());
	return Void();
}

ACTOR template <class DB>
Future<Void> restoreCluster(Reference<DB> db,
                            ClusterName name,
                            std::string connectionString,
                            DataClusterEntry entry,
                            AddNewTenants addNewTenants,
                            RemoveMissingTenants removeMissingTenants) {
	// TODO: add implementation
	wait(delay(0.0));
	return Void();
}

template <class DB>
struct RemoveClusterImpl {
	MetaclusterOperationContext<DB> ctx;

	// Initialization parameters
	bool forceRemove;

	// Parameters set in lockDataCluster
	Optional<int64_t> lastTenantId;

	RemoveClusterImpl(Reference<DB> managementDb, ClusterName clusterName, bool forceRemove)
	  : ctx(managementDb, clusterName), forceRemove(forceRemove) {}

	// Returns false if the cluster is no longer present, or true if it is present and the removal should proceed.
	ACTOR static Future<bool> lockDataCluster(RemoveClusterImpl* self, Reference<typename DB::TransactionT> tr) {
		if (!self->forceRemove && self->ctx.dataClusterMetadata.get().entry.allocated.numTenantGroups > 0) {
			throw cluster_not_empty();
		} else if (!self->ctx.dataClusterMetadata.get().entry.locked) {
			// Lock the cluster while we finish the remaining removal steps to prevent new tenants from being
			// assigned to it.
			DataClusterEntry updatedEntry = self->ctx.dataClusterMetadata.get().entry;
			updatedEntry.locked = true;
			updatedEntry.capacity.numTenantGroups = 0;

			updateClusterMetadata(tr,
			                      self->ctx.clusterName.get(),
			                      self->ctx.dataClusterMetadata.get(),
			                      Optional<ClusterConnectionString>(),
			                      updatedEntry);
		}

		ManagementClusterMetadata::clusterCapacityIndex.erase(
		    tr,
		    Tuple::makeTuple(self->ctx.dataClusterMetadata.get().entry.allocated.numTenantGroups,
		                     self->ctx.clusterName.get()));

		// Get the last allocated tenant ID to be used on the detached data cluster
		if (self->forceRemove) {
			Optional<int64_t> lastId = wait(ManagementClusterMetadata::tenantMetadata.lastTenantId.get(tr));
			self->lastTenantId = lastId;
		}

		TraceEvent("LockedDataCluster")
		    .detail("Name", self->ctx.clusterName.get())
		    .detail("Version", tr->getCommittedVersion());

		return true;
	}

	// Delete metacluster metadata from the data cluster
	ACTOR static Future<Void> updateDataCluster(RemoveClusterImpl* self, Reference<ITransaction> tr) {
		// Delete metacluster related metadata
		MetaclusterMetadata::metaclusterRegistration.clear(tr);
		TenantMetadata::tenantTombstones.clear(tr);
		TenantMetadata::tombstoneCleanupData.clear(tr);

		// If we are force removing a cluster, then it will potentially contain tenants that have IDs
		// larger than the next tenant ID to be allocated on the cluster. To avoid collisions, we advance
		// the ID so that it will be the larger of the current one on the data cluster and the management
		// cluster.
		if (self->lastTenantId.present()) {
			Optional<int64_t> lastId = wait(TenantMetadata::lastTenantId.get(tr));
			if (!lastId.present() || lastId.get() < self->lastTenantId.get()) {
				TenantMetadata::lastTenantId.set(tr, self->lastTenantId.get());
			}
		}

		TraceEvent("ReconfiguredDataCluster")
		    .detail("Name", self->ctx.clusterName.get())
		    .detail("Version", tr->getCommittedVersion());

		return Void();
	}

	// Returns true if all tenants have been purged
	ACTOR static Future<bool> purgeTenants(RemoveClusterImpl* self,
	                                       Reference<typename DB::TransactionT> tr,
	                                       std::pair<Tuple, Tuple> clusterTupleRange) {
		// Get the list of tenants
		state Future<KeyBackedRangeResult<Tuple>> tenantEntriesFuture =
		    ManagementClusterMetadata::clusterTenantIndex.getRange(
		        tr, clusterTupleRange.first, clusterTupleRange.second, CLIENT_KNOBS->REMOVE_CLUSTER_TENANT_BATCH_SIZE);

		state KeyBackedRangeResult<Tuple> tenantEntries = wait(tenantEntriesFuture);

		// Erase each tenant from the tenant map on the management cluster
		for (Tuple entry : tenantEntries.results) {
			ASSERT(entry.getString(0) == self->ctx.clusterName.get());
			ManagementClusterMetadata::tenantMetadata.tenantMap.erase(tr, entry.getString(1));
		}

		// Erase all of the tenants processed in this transaction from the cluster tenant index
		if (!tenantEntries.results.empty()) {
			ManagementClusterMetadata::clusterTenantIndex.erase(
			    tr,
			    clusterTupleRange.first,
			    Tuple::makeTuple(self->ctx.clusterName.get(), keyAfter(tenantEntries.results.rbegin()->getString(1))));
		}

		ManagementClusterMetadata::tenantMetadata.tenantCount.atomicOp(
		    tr, -tenantEntries.results.size(), MutationRef::AddValue);
		ManagementClusterMetadata::clusterTenantCount.atomicOp(
		    tr, self->ctx.clusterName.get(), -tenantEntries.results.size(), MutationRef::AddValue);

		return !tenantEntries.more;
	}

	// Returns true if all tenant groups and the data cluster have been purged
	ACTOR static Future<bool> purgeTenantGroupsAndDataCluster(RemoveClusterImpl* self,
	                                                          Reference<typename DB::TransactionT> tr,
	                                                          std::pair<Tuple, Tuple> clusterTupleRange) {
		// Get the list of tenant groups
		state Future<KeyBackedRangeResult<Tuple>> tenantGroupEntriesFuture =
		    ManagementClusterMetadata::clusterTenantGroupIndex.getRange(
		        tr, clusterTupleRange.first, clusterTupleRange.second, CLIENT_KNOBS->REMOVE_CLUSTER_TENANT_BATCH_SIZE);

		// Erase each tenant group from the tenant group map and the tenant group tenant index
		state KeyBackedRangeResult<Tuple> tenantGroupEntries = wait(tenantGroupEntriesFuture);
		for (Tuple entry : tenantGroupEntries.results) {
			ASSERT(entry.getString(0) == self->ctx.clusterName.get());
			TenantGroupName tenantGroup = entry.getString(1);
			ManagementClusterMetadata::tenantMetadata.tenantGroupTenantIndex.erase(
			    tr, Tuple::makeTuple(tenantGroup), Tuple::makeTuple(keyAfter(tenantGroup)));
			ManagementClusterMetadata::tenantMetadata.tenantGroupMap.erase(tr, tenantGroup);
		}

		if (!tenantGroupEntries.results.empty()) {
			// Erase all of the tenant groups processed in this transaction from the cluster tenant group index
			ManagementClusterMetadata::clusterTenantGroupIndex.erase(
			    tr,
			    clusterTupleRange.first,
			    Tuple::makeTuple(self->ctx.clusterName.get(),
			                     keyAfter(tenantGroupEntries.results.rbegin()->getString(1))));
		}

		// Erase the data cluster record from the management cluster if processing our last batch
		if (!tenantGroupEntries.more) {
			ManagementClusterMetadata::dataClusters.erase(tr, self->ctx.clusterName.get());
			ManagementClusterMetadata::dataClusterConnectionRecords.erase(tr, self->ctx.clusterName.get());
			ManagementClusterMetadata::clusterCapacityIndex.erase(
			    tr,
			    Tuple::makeTuple(self->ctx.dataClusterMetadata.get().entry.allocated.numTenantGroups,
			                     self->ctx.clusterName.get()));
			ManagementClusterMetadata::clusterTenantCount.erase(tr, self->ctx.clusterName.get());
		}

		return !tenantGroupEntries.more;
	}

	// Remove all metadata associated with the data cluster from the management cluster
	ACTOR static Future<Void> managementClusterPurgeDataCluster(RemoveClusterImpl* self) {
		state std::pair<Tuple, Tuple> clusterTupleRange = std::make_pair(
		    Tuple::makeTuple(self->ctx.clusterName.get()), Tuple::makeTuple(keyAfter(self->ctx.clusterName.get())));

		// First remove all tenants associated with the data cluster from the management cluster
		loop {
			bool clearedAll = wait(self->ctx.runManagementTransaction(
			    [self = self, clusterTupleRange = clusterTupleRange](Reference<typename DB::TransactionT> tr) {
				    return purgeTenants(self, tr, clusterTupleRange);
			    }));

			if (clearedAll) {
				break;
			}
		}

		// Next remove all tenant groups associated with the data cluster from the management cluster
		loop {
			bool clearedAll = wait(self->ctx.runManagementTransaction(
			    [self = self, clusterTupleRange = clusterTupleRange](Reference<typename DB::TransactionT> tr) {
				    return purgeTenantGroupsAndDataCluster(self, tr, clusterTupleRange);
			    }));
			if (clearedAll) {
				break;
			}
		}

		TraceEvent("RemovedDataCluster").detail("Name", self->ctx.clusterName.get());
		return Void();
	}

	ACTOR static Future<Void> run(RemoveClusterImpl* self) {
		bool clusterIsPresent = wait(self->ctx.runManagementTransaction(
		    [self = self](Reference<typename DB::TransactionT> tr) { return lockDataCluster(self, tr); }));

		if (clusterIsPresent) {
			try {
				wait(self->ctx.runDataClusterTransaction(
				    [self = self](Reference<ITransaction> tr) { return updateDataCluster(self, tr); }));
			} catch (Error& e) {
				// If this transaction gets retried, the metacluster information may have already been erased.
				if (e.code() != error_code_invalid_metacluster_operation) {
					throw;
				}
			}

			// This runs multiple transactions, so the run transaction calls are inside the function
			try {
				wait(managementClusterPurgeDataCluster(self));
			} catch (Error& e) {
				// If this transaction gets retried, the cluster may have already been deleted.
				if (e.code() != error_code_cluster_not_found) {
					throw;
				}
			}
		}

		return Void();
	}
	Future<Void> run() { return run(this); }
};

ACTOR template <class DB>
Future<Void> removeCluster(Reference<DB> db, ClusterName name, bool forceRemove) {
	state RemoveClusterImpl<DB> impl(db, name, forceRemove);
	wait(impl.run());
	return Void();
}

ACTOR template <class Transaction>
Future<std::map<ClusterName, DataClusterMetadata>> listClustersTransaction(Transaction tr,
                                                                           ClusterNameRef begin,
                                                                           ClusterNameRef end,
                                                                           int limit) {
	tr->setOption(FDBTransactionOptions::RAW_ACCESS);

	state Future<Void> tenantModeCheck = TenantAPI::checkTenantMode(tr, ClusterType::METACLUSTER_MANAGEMENT);

	state Future<KeyBackedRangeResult<std::pair<ClusterName, DataClusterEntry>>> clusterEntriesFuture =
	    ManagementClusterMetadata::dataClusters.getRange(tr, begin, end, limit);
	state Future<KeyBackedRangeResult<std::pair<ClusterName, ClusterConnectionString>>> connectionStringFuture =
	    ManagementClusterMetadata::dataClusterConnectionRecords.getRange(tr, begin, end, limit);

	wait(tenantModeCheck);

	state KeyBackedRangeResult<std::pair<ClusterName, DataClusterEntry>> clusterEntries =
	    wait(safeThreadFutureToFuture(clusterEntriesFuture));
	KeyBackedRangeResult<std::pair<ClusterName, ClusterConnectionString>> connectionStrings =
	    wait(safeThreadFutureToFuture(connectionStringFuture));

	ASSERT(clusterEntries.results.size() == connectionStrings.results.size());

	std::map<ClusterName, DataClusterMetadata> clusters;
	for (int i = 0; i < clusterEntries.results.size(); ++i) {
		ASSERT(clusterEntries.results[i].first == connectionStrings.results[i].first);
		clusters[clusterEntries.results[i].first] =
		    DataClusterMetadata(clusterEntries.results[i].second, connectionStrings.results[i].second);
	}

	return clusters;
}

ACTOR template <class DB>
Future<std::map<ClusterName, DataClusterMetadata>> listClusters(Reference<DB> db,
                                                                ClusterName begin,
                                                                ClusterName end,
                                                                int limit) {
	state Reference<typename DB::TransactionT> tr = db->createTransaction();

	loop {
		try {
			tr->setOption(FDBTransactionOptions::READ_SYSTEM_KEYS);
			std::map<ClusterName, DataClusterMetadata> clusters = wait(listClustersTransaction(tr, begin, end, limit));

			return clusters;
		} catch (Error& e) {
			wait(safeThreadFutureToFuture(tr->onError(e)));
		}
	}
}

template <class Transaction>
void managementClusterAddTenantToGroup(Transaction tr,
                                       TenantName tenantName,
                                       TenantMapEntry tenantEntry,
                                       DataClusterMetadata* clusterMetadata,
                                       bool groupAlreadyExists) {
	if (tenantEntry.tenantGroup.present()) {
		if (tenantEntry.tenantGroup.get().startsWith("\xff"_sr)) {
			throw invalid_tenant_group_name();
		}

		if (!groupAlreadyExists) {
			ManagementClusterMetadata::tenantMetadata.tenantGroupMap.set(
			    tr, tenantEntry.tenantGroup.get(), TenantGroupEntry(tenantEntry.assignedCluster));
			ManagementClusterMetadata::clusterTenantGroupIndex.insert(
			    tr, Tuple::makeTuple(tenantEntry.assignedCluster.get(), tenantEntry.tenantGroup.get()));
		}
		ManagementClusterMetadata::tenantMetadata.tenantGroupTenantIndex.insert(
		    tr, Tuple::makeTuple(tenantEntry.tenantGroup.get(), tenantName));
	}

	if (!groupAlreadyExists) {
		ASSERT(clusterMetadata->entry.hasCapacity());

		DataClusterEntry updatedEntry = clusterMetadata->entry;
		++updatedEntry.allocated.numTenantGroups;

		updateClusterMetadata(
		    tr, tenantEntry.assignedCluster.get(), *clusterMetadata, Optional<ClusterConnectionString>(), updatedEntry);

		clusterMetadata->entry = updatedEntry;
	}
}

ACTOR template <class Transaction>
Future<Void> managementClusterRemoveTenantFromGroup(Transaction tr,
                                                    TenantName tenantName,
                                                    TenantMapEntry tenantEntry,
                                                    DataClusterMetadata* clusterMetadata) {
	state bool updateClusterCapacity = !tenantEntry.tenantGroup.present();
	if (tenantEntry.tenantGroup.present()) {
		ManagementClusterMetadata::tenantMetadata.tenantGroupTenantIndex.erase(
		    tr, Tuple::makeTuple(tenantEntry.tenantGroup.get(), tenantName));

		state KeyBackedSet<Tuple>::RangeResultType result =
		    wait(ManagementClusterMetadata::tenantMetadata.tenantGroupTenantIndex.getRange(
		        tr,
		        Tuple::makeTuple(tenantEntry.tenantGroup.get()),
		        Tuple::makeTuple(keyAfter(tenantEntry.tenantGroup.get())),
		        1));

		if (result.results.size() == 0) {
			ManagementClusterMetadata::clusterTenantGroupIndex.erase(
			    tr, Tuple::makeTuple(tenantEntry.assignedCluster.get(), tenantEntry.tenantGroup.get()));

			ManagementClusterMetadata::tenantMetadata.tenantGroupMap.erase(tr, tenantEntry.tenantGroup.get());
			updateClusterCapacity = true;
		}
	}

	// Update the tenant group count information for the assigned cluster if this tenant group was erased so we
	// can use the freed capacity
	if (updateClusterCapacity) {
		DataClusterEntry updatedEntry = clusterMetadata->entry;
		--updatedEntry.allocated.numTenantGroups;
		updateClusterMetadata(
		    tr, tenantEntry.assignedCluster.get(), *clusterMetadata, Optional<ClusterConnectionString>(), updatedEntry);

		clusterMetadata->entry = updatedEntry;
	}

	return Void();
}

template <class DB>
struct CreateTenantImpl {
	MetaclusterOperationContext<DB> ctx;

	// Initialization parameters
	TenantName tenantName;
	TenantMapEntry tenantEntry;

	// Parameter set if tenant creation permanently fails on the data cluster
	Optional<int64_t> replaceExistingTenantId;

	CreateTenantImpl(Reference<DB> managementDb, TenantName tenantName, TenantMapEntry tenantEntry)
	  : ctx(managementDb), tenantName(tenantName), tenantEntry(tenantEntry) {}

	ACTOR static Future<ClusterName> checkClusterAvailability(Reference<IDatabase> dataClusterDb,
	                                                          ClusterName clusterName) {
		state Reference<ITransaction> tr = dataClusterDb->createTransaction();
		loop {
			try {
				tr->setOption(FDBTransactionOptions::ACCESS_SYSTEM_KEYS);
				tr->addWriteConflictRange(KeyRangeRef("\xff/metacluster/availability_check"_sr,
				                                      "\xff/metacluster/availability_check\x00"_sr));
				wait(safeThreadFutureToFuture(tr->commit()));
				return clusterName;
			} catch (Error& e) {
				wait(safeThreadFutureToFuture(tr->onError(e)));
			}
		}
	}

	// Returns true if the tenant is already assigned and can proceed to the next step and false if it needs
	// to be created. Throws an error if the tenant already exists and cannot be created.
	ACTOR static Future<bool> checkForExistingTenant(CreateTenantImpl* self, Reference<typename DB::TransactionT> tr) {
		// Check if the tenant already exists. If it's partially created and matches the parameters we
		// specified, continue creating it. Otherwise, fail with an error.
		state Optional<TenantMapEntry> existingEntry = wait(tryGetTenantTransaction(tr, self->tenantName));
		if (existingEntry.present()) {
			if (!existingEntry.get().matchesConfiguration(self->tenantEntry) ||
			    (self->replaceExistingTenantId.present() &&
			     existingEntry.get().id != self->replaceExistingTenantId.get()) ||
			    existingEntry.get().tenantState != TenantState::REGISTERING) {
				// The tenant already exists and is either completely created, has a different
				// configuration, or is a different tenant than the one we intend to replace
				throw tenant_already_exists();
			} else if (!self->replaceExistingTenantId.present()) {
				// The tenant creation has already started, so resume where we left off
				self->tenantEntry = existingEntry.get();
				ASSERT(existingEntry.get().assignedCluster.present());

				wait(self->ctx.setCluster(tr, existingEntry.get().assignedCluster.get()));
				return true;
			} else {
				// The previous creation is permanently failed, so cleanup the tenant and create it again from scratch
				// We don't need to remove it from the tenant map because we will overwrite the existing entry later in
				// this transaction.
				ManagementClusterMetadata::tenantMetadata.tenantCount.atomicOp(tr, -1, MutationRef::AddValue);
				ManagementClusterMetadata::clusterTenantCount.atomicOp(
				    tr, existingEntry.get().assignedCluster.get(), -1, MutationRef::AddValue);

				ManagementClusterMetadata::clusterTenantIndex.erase(
				    tr, Tuple::makeTuple(existingEntry.get().assignedCluster.get(), self->tenantName));

				state DataClusterMetadata previousAssignedClusterMetadata =
				    wait(getClusterTransaction(tr, existingEntry.get().assignedCluster.get()));

				wait(managementClusterRemoveTenantFromGroup(
				    tr, self->tenantName, existingEntry.get(), &previousAssignedClusterMetadata));
			}
		}

		return false;
	}

	// Returns a pair with the name of the assigned cluster and whether the group was already assigned
	ACTOR static Future<std::pair<ClusterName, bool>> assignTenant(CreateTenantImpl* self,
	                                                               Reference<typename DB::TransactionT> tr) {
		// If our tenant group is already assigned, then we just use that assignment
		state Optional<TenantGroupEntry> groupEntry;
		if (self->tenantEntry.tenantGroup.present()) {
			Optional<TenantGroupEntry> _groupEntry = wait(
			    ManagementClusterMetadata::tenantMetadata.tenantGroupMap.get(tr, self->tenantEntry.tenantGroup.get()));
			groupEntry = _groupEntry;

			if (groupEntry.present()) {
				ASSERT(groupEntry.get().assignedCluster.present());
				return std::make_pair(groupEntry.get().assignedCluster.get(), true);
			}
		}

		// Get a set of the most full clusters that still have capacity
		state KeyBackedSet<Tuple>::RangeResultType availableClusters =
		    wait(ManagementClusterMetadata::clusterCapacityIndex.getRange(
		        tr, {}, {}, CLIENT_KNOBS->METACLUSTER_ASSIGNMENT_CLUSTERS_TO_CHECK, Snapshot::False, Reverse::True));

		if (availableClusters.results.empty()) {
			throw metacluster_no_capacity();
		}

		state std::vector<Future<Reference<IDatabase>>> dataClusterDbs;
		for (auto clusterTuple : availableClusters.results) {
			dataClusterDbs.push_back(getAndOpenDatabase(tr, clusterTuple.getString(1)));
		}

		wait(waitForAll(dataClusterDbs));

		// Check the availability of our set of clusters
		state std::vector<Future<ClusterName>> clusterAvailabilityChecks;
		for (int i = 0; i < availableClusters.results.size(); ++i) {
			clusterAvailabilityChecks.push_back(
			    checkClusterAvailability(dataClusterDbs[i].get(), availableClusters.results[i].getString(1)));
		}

		// Wait for a successful availability check from some cluster. We prefer the most full cluster, but if it
		// doesn't return quickly we may choose another.
		Optional<Void> clusterAvailabilityCheck = wait(timeout(
		    success(clusterAvailabilityChecks[0]) || (delay(CLIENT_KNOBS->METACLUSTER_ASSIGNMENT_FIRST_CHOICE_DELAY) &&
		                                              waitForAny(clusterAvailabilityChecks)),
		    CLIENT_KNOBS->METACLUSTER_ASSIGNMENT_AVAILABILITY_TIMEOUT));

		if (!clusterAvailabilityCheck.present()) {
			// If no clusters were available for long enough, then we throw an error and try again
			throw transaction_too_old();
		}

		// Get the first cluster that was available
		state Optional<ClusterName> chosenCluster;
		for (auto f : clusterAvailabilityChecks) {
			if (f.isReady()) {
				chosenCluster = f.get();
				break;
			}
		}

		ASSERT(chosenCluster.present());
		return std::make_pair(chosenCluster.get(), false);
	}

	ACTOR static Future<Void> assignTenantAndStoreInManagementCluster(CreateTenantImpl* self,
	                                                                  Reference<typename DB::TransactionT> tr) {
		// If the tenant already exists, we either throw an error from this function or move on to the next phase
		bool tenantExists = wait(checkForExistingTenant(self, tr));
		if (tenantExists) {
			return Void();
		}

		// Choose a cluster for the tenant
		state std::pair<ClusterName, bool> assignment = wait(assignTenant(self, tr));
		self->tenantEntry.assignedCluster = assignment.first;

		// Update the context with the chosen cluster
		state Future<Void> setClusterFuture = self->ctx.setCluster(tr, assignment.first);

		// Create a tenant entry in the management cluster
		Optional<int64_t> lastId = wait(ManagementClusterMetadata::tenantMetadata.lastTenantId.get(tr));
		self->tenantEntry.setId(lastId.orDefault(-1) + 1);
		ManagementClusterMetadata::tenantMetadata.lastTenantId.set(tr, self->tenantEntry.id);

		self->tenantEntry.tenantState = TenantState::REGISTERING;
		ManagementClusterMetadata::tenantMetadata.tenantMap.set(tr, self->tenantName, self->tenantEntry);

		ManagementClusterMetadata::tenantMetadata.tenantCount.atomicOp(tr, 1, MutationRef::AddValue);
		ManagementClusterMetadata::clusterTenantCount.atomicOp(
		    tr, self->tenantEntry.assignedCluster.get(), 1, MutationRef::AddValue);

		int64_t clusterTenantCount = wait(ManagementClusterMetadata::clusterTenantCount.getD(
		    tr, self->tenantEntry.assignedCluster.get(), Snapshot::False, 0));

		if (clusterTenantCount > CLIENT_KNOBS->MAX_TENANTS_PER_CLUSTER) {
			throw cluster_no_capacity();
		}

		// Updated indexes to include the new tenant
		ManagementClusterMetadata::clusterTenantIndex.insert(
		    tr, Tuple::makeTuple(self->tenantEntry.assignedCluster.get(), self->tenantName));

		wait(setClusterFuture);

		// If we are part of a tenant group that is assigned to a cluster being removed from the metacluster,
		// then we fail with an error.
		if (self->ctx.dataClusterMetadata.get().entry.locked) {
			throw cluster_locked();
		}

		managementClusterAddTenantToGroup(
		    tr, self->tenantName, self->tenantEntry, &self->ctx.dataClusterMetadata.get(), assignment.second);

		return Void();
	}

	ACTOR static Future<Void> storeTenantInDataCluster(CreateTenantImpl* self, Reference<ITransaction> tr) {
		std::pair<Optional<TenantMapEntry>, bool> dataClusterTenant = wait(
		    TenantAPI::createTenantTransaction(tr, self->tenantName, self->tenantEntry, ClusterType::METACLUSTER_DATA));

		// If the tenant map entry is empty, then we encountered a tombstone indicating that the tenant was
		// simultaneously removed.
		if (!dataClusterTenant.first.present()) {
			throw tenant_removed();
		}

		return Void();
	}

	ACTOR static Future<Void> markTenantReady(CreateTenantImpl* self, Reference<typename DB::TransactionT> tr) {
		state Optional<TenantMapEntry> managementEntry = wait(tryGetTenantTransaction(tr, self->tenantName));
		if (!managementEntry.present()) {
			throw tenant_removed();
		} else if (managementEntry.get().id != self->tenantEntry.id) {
			throw tenant_already_exists();
		}

		if (managementEntry.get().tenantState == TenantState::REGISTERING) {
			TenantMapEntry updatedEntry = managementEntry.get();
			updatedEntry.tenantState = TenantState::READY;
			ManagementClusterMetadata::tenantMetadata.tenantMap.set(tr, self->tenantName, updatedEntry);
		}

		return Void();
	}

	ACTOR static Future<Void> run(CreateTenantImpl* self) {
		if (self->tenantName.startsWith("\xff"_sr)) {
			throw invalid_tenant_name();
		}

		loop {
			wait(self->ctx.runManagementTransaction([self = self](Reference<typename DB::TransactionT> tr) {
				return assignTenantAndStoreInManagementCluster(self, tr);
			}));

			self->replaceExistingTenantId = {};
			try {
				wait(self->ctx.runDataClusterTransaction(
				    [self = self](Reference<ITransaction> tr) { return storeTenantInDataCluster(self, tr); }));

				wait(self->ctx.runManagementTransaction(
				    [self = self](Reference<typename DB::TransactionT> tr) { return markTenantReady(self, tr); }));

				return Void();
			} catch (Error& e) {
				if (e.code() == error_code_tenant_creation_permanently_failed) {
					// If the data cluster has permanently failed to create the tenant, then we can reassign it in
					// the management cluster and start over
					self->replaceExistingTenantId = self->tenantEntry.id;
					self->ctx.clearCluster();
				} else {
					throw;
				}
			}
		}
	}
	Future<Void> run() { return run(this); }
};

ACTOR template <class DB>
Future<Void> createTenant(Reference<DB> db, TenantName name, TenantMapEntry tenantEntry) {
	state CreateTenantImpl<DB> impl(db, name, tenantEntry);
	wait(impl.run());
	return Void();
}

template <class DB>
struct DeleteTenantImpl {
	MetaclusterOperationContext<DB> ctx;

	// Initialization parameters
	TenantName tenantName;

	// Parameters set in getAssignedLocation
	int64_t tenantId;
	Optional<TenantName> pairName;

	DeleteTenantImpl(Reference<DB> managementDb, TenantName tenantName) : ctx(managementDb), tenantName(tenantName) {}

	// Loads the cluster details for the cluster where the tenant is assigned.
	// Returns true if the deletion is already in progress
	ACTOR static Future<bool> getAssignedLocation(DeleteTenantImpl* self, Reference<typename DB::TransactionT> tr) {
		state Optional<TenantMapEntry> tenantEntry = wait(tryGetTenantTransaction(tr, self->tenantName));

		if (!tenantEntry.present()) {
			throw tenant_not_found();
		}

		self->tenantId = tenantEntry.get().id;
		if (tenantEntry.get().renamePair.present()) {
			self->pairName = tenantEntry.get().renamePair.get();
		}

		wait(self->ctx.setCluster(tr, tenantEntry.get().assignedCluster.get()));
		return tenantEntry.get().tenantState == TenantState::REMOVING;
	}

	// Does an initial check if the tenant is empty. This is an optimization to prevent us marking a tenant
	// in the deleted state while it has data, but it is still possible that data gets added to it after this
	// point.
	//
	// SOMEDAY: should this also lock the tenant when locking is supported?
	ACTOR static Future<Void> checkTenantEmpty(DeleteTenantImpl* self, Reference<ITransaction> tr) {
		state Optional<TenantMapEntry> tenantEntry = wait(TenantAPI::tryGetTenantTransaction(tr, self->tenantName));
		if (!tenantEntry.present() || tenantEntry.get().id != self->tenantId) {
			// The tenant must have been removed simultaneously
			return Void();
		}

		ThreadFuture<RangeResult> rangeFuture = tr->getRange(prefixRange(tenantEntry.get().prefix), 1);
		RangeResult result = wait(safeThreadFutureToFuture(rangeFuture));
		if (!result.empty()) {
			throw tenant_not_empty();
		}

		return Void();
	}

	// Mark the tenant as being in a removing state on the management cluster
	ACTOR static Future<Void> markTenantInRemovingState(DeleteTenantImpl* self,
	                                                    Reference<typename DB::TransactionT> tr) {
		state Optional<TenantMapEntry> tenantEntry = wait(tryGetTenantTransaction(tr, self->tenantName));

		if (!tenantEntry.present() || tenantEntry.get().id != self->tenantId) {
			// The tenant must have been removed simultaneously
			return Void();
		}

		if (tenantEntry.get().tenantState != TenantState::REMOVING) {
			TenantMapEntry updatedEntry = tenantEntry.get();
			updatedEntry.tenantState = TenantState::REMOVING;
			ManagementClusterMetadata::tenantMetadata.tenantMap.set(tr, self->tenantName, updatedEntry);
			// If this has a rename pair, also mark the other entry for deletion
			if (self->pairName.present()) {
				CODE_PROBE(true, "marking pair tenant in removing state");
				state Optional<TenantMapEntry> pairEntry = wait(tryGetTenantTransaction(tr, self->pairName.get()));
				TenantMapEntry updatedPairEntry = pairEntry.get();
				// Sanity check that our pair has us named as their partner
				ASSERT(updatedPairEntry.renamePair.present());
				ASSERT(updatedPairEntry.renamePair.get() == self->tenantName);
				updatedPairEntry.tenantState = TenantState::REMOVING;
				ManagementClusterMetadata::tenantMetadata.tenantMap.set(tr, self->pairName.get(), updatedPairEntry);
			}
			Optional<TenantMapEntry> entryCheck =
			    wait(ManagementClusterMetadata::tenantMetadata.tenantMap.get(tr, self->tenantName));
		}

		return Void();
	}

	// Delete the tenant and related metadata on the management cluster
	ACTOR static Future<Void> deleteTenantFromManagementCluster(DeleteTenantImpl* self,
	                                                            Reference<typename DB::TransactionT> tr,
	                                                            bool pairDelete = false) {
		state TenantName tenantName = pairDelete ? self->pairName.get() : self->tenantName;
		state Optional<TenantMapEntry> tenantEntry = wait(tryGetTenantTransaction(tr, tenantName));

		if (!tenantEntry.present() || tenantEntry.get().id != self->tenantId) {
			return Void();
		}

		ASSERT(tenantEntry.get().tenantState == TenantState::REMOVING);

		// Erase the tenant entry itself
		ManagementClusterMetadata::tenantMetadata.tenantMap.erase(tr, tenantName);

		// This is idempotent because this function is only called if the tenant is in the map
		// Do not double decrement in the case a paired tenant is present
		if (!pairDelete) {
			ManagementClusterMetadata::tenantMetadata.tenantCount.atomicOp(tr, -1, MutationRef::AddValue);
			ManagementClusterMetadata::clusterTenantCount.atomicOp(
			    tr, tenantEntry.get().assignedCluster.get(), -1, MutationRef::AddValue);
		}

		// Remove the tenant from the cluster -> tenant index
		ManagementClusterMetadata::clusterTenantIndex.erase(
		    tr, Tuple::makeTuple(tenantEntry.get().assignedCluster.get(), tenantName));

		// Remove the tenant from its tenant group
		wait(managementClusterRemoveTenantFromGroup(
<<<<<<< HEAD
		    tr, self->tenantName, tenantEntry.get(), self->ctx.dataClusterMetadata.get()));
		
		// If pair is present, and this is not already a pair delete, call this function recursively
		if (!pairDelete && self->pairName.present()) {
			CODE_PROBE(true, "deleting pair tenant from management cluster");
			wait(self->ctx.runManagementTransaction([self = self](Reference<typename DB::TransactionT> tr) {
				return deleteTenantFromManagementCluster(self, tr, true);
			}));
		}
=======
		    tr, self->tenantName, tenantEntry.get(), &self->ctx.dataClusterMetadata.get()));
>>>>>>> daa7d3ae

		return Void();
	}

	ACTOR static Future<Void> run(DeleteTenantImpl* self) {
		// Get information about the tenant and where it is assigned
		bool deletionInProgress = wait(self->ctx.runManagementTransaction(
		    [self = self](Reference<typename DB::TransactionT> tr) { return getAssignedLocation(self, tr); }));

		if (!deletionInProgress) {
			wait(self->ctx.runDataClusterTransaction(
			    [self = self](Reference<ITransaction> tr) { return checkTenantEmpty(self, tr); }));

			wait(self->ctx.runManagementTransaction([self = self](Reference<typename DB::TransactionT> tr) {
				return markTenantInRemovingState(self, tr);
			}));
		}

		// Delete tenant on the data cluster
		wait(self->ctx.runDataClusterTransaction([self = self](Reference<ITransaction> tr) {
			return TenantAPI::deleteTenantTransaction(
			    tr, self->tenantName, self->tenantId, ClusterType::METACLUSTER_DATA);
		}));

		// Call delete on pair if it exists. This is necessary with the following sequence:
		// 1. Rename marked on management cluster (RENAMING_FROM & RENAMING_TO, foo & bar)
		// 2. Rename on data cluster (foo->bar)
		// 3. Delete marked on management cluster (delete foo, foo & bar now in REMOVING state)
		// 4. Delete foo (above) on data cluster should have no effect. Delete bar here.
		// In all cases, only one of delete foo or delete bar should have any effect because
		// of the existence check in deleteTenantTransaction.
		// However, this may cause duplication of tombstone code. Is that going to behave properly?
		if (self->pairName.present()) {
			CODE_PROBE(true, "deleting pair tenant from data cluster");
			wait(self->ctx.runDataClusterTransaction([self = self](Reference<ITransaction> tr) {
				return TenantAPI::deleteTenantTransaction(
				    tr, self->pairName.get(), self->tenantId, ClusterType::METACLUSTER_DATA);
			}));
		}

		wait(self->ctx.runManagementTransaction([self = self](Reference<typename DB::TransactionT> tr) {
			return deleteTenantFromManagementCluster(self, tr);
		}));

		return Void();
	}
	Future<Void> run() { return run(this); }
};

ACTOR template <class DB>
Future<Void> deleteTenant(Reference<DB> db, TenantName name) {
	state DeleteTenantImpl<DB> impl(db, name);
	wait(impl.run());
	return Void();
}

ACTOR template <class Transaction>
Future<std::vector<std::pair<TenantName, TenantMapEntry>>> listTenantsTransaction(Transaction tr,
                                                                                  TenantNameRef begin,
                                                                                  TenantNameRef end,
                                                                                  int limit) {
	tr->setOption(FDBTransactionOptions::RAW_ACCESS);

	KeyBackedRangeResult<std::pair<TenantName, TenantMapEntry>> results =
	    wait(ManagementClusterMetadata::tenantMetadata.tenantMap.getRange(tr, begin, end, limit));

	return results.results;
}

ACTOR template <class DB>
Future<std::vector<std::pair<TenantName, TenantMapEntry>>> listTenants(Reference<DB> db,
                                                                       TenantName begin,
                                                                       TenantName end,
                                                                       int limit) {
	state Reference<typename DB::TransactionT> tr = db->createTransaction();

	loop {
		try {
			tr->setOption(FDBTransactionOptions::READ_SYSTEM_KEYS);
			tr->setOption(FDBTransactionOptions::READ_LOCK_AWARE);
			std::vector<std::pair<TenantName, TenantMapEntry>> tenants =
			    wait(listTenantsTransaction(tr, begin, end, limit));
			return tenants;
		} catch (Error& e) {
			wait(safeThreadFutureToFuture(tr->onError(e)));
		}
	}
}

template <class DB>
struct ConfigureTenantImpl {
	MetaclusterOperationContext<DB> ctx;

	// Initialization parameters
	TenantName tenantName;
	std::map<Standalone<StringRef>, Optional<Value>> configurationParameters;

	// Parameters set in updateManagementCluster
	TenantMapEntry updatedEntry;

	ConfigureTenantImpl(Reference<DB> managementDb,
	                    TenantName tenantName,
	                    std::map<Standalone<StringRef>, Optional<Value>> configurationParameters)
	  : ctx(managementDb), tenantName(tenantName), configurationParameters(configurationParameters) {}

	// This verifies that the tenant group can be changed, and if so it updates all of the tenant group data
	// structures. It does not update the TenantMapEntry stored in the tenant map.
	ACTOR static Future<Void> updateTenantGroup(ConfigureTenantImpl* self,
	                                            Reference<typename DB::TransactionT> tr,
	                                            TenantMapEntry tenantEntry,
	                                            Optional<TenantGroupName> desiredGroup) {

		state TenantMapEntry entryWithUpdatedGroup = tenantEntry;
		entryWithUpdatedGroup.tenantGroup = desiredGroup;

		if (tenantEntry.tenantGroup == desiredGroup) {
			return Void();
		}

		// Removing a tenant group is only possible if we have capacity for more groups on the current cluster
		else if (!desiredGroup.present()) {
			if (!self->ctx.dataClusterMetadata.get().entry.hasCapacity()) {
				throw metacluster_no_capacity();
			}

			wait(managementClusterRemoveTenantFromGroup(
			    tr, self->tenantName, tenantEntry, &self->ctx.dataClusterMetadata.get()));
			managementClusterAddTenantToGroup(
			    tr, self->tenantName, entryWithUpdatedGroup, &self->ctx.dataClusterMetadata.get(), false);
			return Void();
		}

		state Optional<TenantGroupEntry> tenantGroupEntry =
		    wait(ManagementClusterMetadata::tenantMetadata.tenantGroupMap.get(tr, desiredGroup.get()));

		// If we are creating a new tenant group, we need to have capacity on the current cluster
		if (!tenantGroupEntry.present()) {
			if (!self->ctx.dataClusterMetadata.get().entry.hasCapacity()) {
				throw metacluster_no_capacity();
			}
			wait(managementClusterRemoveTenantFromGroup(
			    tr, self->tenantName, tenantEntry, &self->ctx.dataClusterMetadata.get()));
			managementClusterAddTenantToGroup(
			    tr, self->tenantName, entryWithUpdatedGroup, &self->ctx.dataClusterMetadata.get(), false);
			return Void();
		}

		// Moves between groups in the same cluster are freely allowed
		else if (tenantGroupEntry.get().assignedCluster == tenantEntry.assignedCluster) {
			wait(managementClusterRemoveTenantFromGroup(
			    tr, self->tenantName, tenantEntry, &self->ctx.dataClusterMetadata.get()));
			managementClusterAddTenantToGroup(
			    tr, self->tenantName, entryWithUpdatedGroup, &self->ctx.dataClusterMetadata.get(), true);
			return Void();
		}

		// We don't currently support movement between groups on different clusters
		else {
			throw cluster_no_capacity();
		}
	}

	// Updates the configuration in the management cluster and marks it as being in the UPDATING_CONFIGURATION state
	ACTOR static Future<Void> updateManagementCluster(ConfigureTenantImpl* self,
	                                                  Reference<typename DB::TransactionT> tr) {
		state Optional<TenantMapEntry> tenantEntry = wait(tryGetTenantTransaction(tr, self->tenantName));

		if (!tenantEntry.present()) {
			throw tenant_not_found();
		}

		if (tenantEntry.get().tenantState != TenantState::READY &&
		    tenantEntry.get().tenantState != TenantState::UPDATING_CONFIGURATION) {
			throw invalid_tenant_state();
		}

		wait(self->ctx.setCluster(tr, tenantEntry.get().assignedCluster.get()));

		self->updatedEntry = tenantEntry.get();
		self->updatedEntry.tenantState = TenantState::UPDATING_CONFIGURATION;

		state std::map<Standalone<StringRef>, Optional<Value>>::iterator configItr;
		for (configItr = self->configurationParameters.begin(); configItr != self->configurationParameters.end();
		     ++configItr) {
			if (configItr->first == "tenant_group"_sr) {
				wait(updateTenantGroup(self, tr, self->updatedEntry, configItr->second));
			}
			self->updatedEntry.configure(configItr->first, configItr->second);
		}

		++self->updatedEntry.configurationSequenceNum;
		ManagementClusterMetadata::tenantMetadata.tenantMap.set(tr, self->tenantName, self->updatedEntry);

		return Void();
	}

	// Updates the configuration in the data cluster
	ACTOR static Future<Void> updateDataCluster(ConfigureTenantImpl* self, Reference<ITransaction> tr) {
		state Optional<TenantMapEntry> tenantEntry = wait(TenantAPI::tryGetTenantTransaction(tr, self->tenantName));

		if (!tenantEntry.present() || tenantEntry.get().id != self->updatedEntry.id ||
		    tenantEntry.get().configurationSequenceNum >= self->updatedEntry.configurationSequenceNum) {
			// If the tenant isn't in the metacluster, it must have been concurrently removed
			return Void();
		}

		TenantMapEntry dataClusterEntry = self->updatedEntry;
		dataClusterEntry.tenantState = TenantState::READY;
		dataClusterEntry.assignedCluster = {};

		wait(TenantAPI::configureTenantTransaction(tr, self->tenantName, tenantEntry.get(), dataClusterEntry));
		return Void();
	}

	// Updates the tenant state in the management cluster to READY
	ACTOR static Future<Void> markManagementTenantAsReady(ConfigureTenantImpl* self,
	                                                      Reference<typename DB::TransactionT> tr) {
		state Optional<TenantMapEntry> tenantEntry = wait(tryGetTenantTransaction(tr, self->tenantName));

		if (!tenantEntry.present() || tenantEntry.get().id != self->updatedEntry.id ||
		    tenantEntry.get().tenantState != TenantState::UPDATING_CONFIGURATION ||
		    tenantEntry.get().configurationSequenceNum > self->updatedEntry.configurationSequenceNum) {
			return Void();
		}

		tenantEntry.get().tenantState = TenantState::READY;
		ManagementClusterMetadata::tenantMetadata.tenantMap.set(tr, self->tenantName, tenantEntry.get());
		return Void();
	}

	ACTOR static Future<Void> run(ConfigureTenantImpl* self) {
		wait(self->ctx.runManagementTransaction(
		    [self = self](Reference<typename DB::TransactionT> tr) { return updateManagementCluster(self, tr); }));
		wait(self->ctx.runDataClusterTransaction(
		    [self = self](Reference<ITransaction> tr) { return updateDataCluster(self, tr); }));
		wait(self->ctx.runManagementTransaction(
		    [self = self](Reference<typename DB::TransactionT> tr) { return markManagementTenantAsReady(self, tr); }));

		return Void();
	}
	Future<Void> run() { return run(this); }
};

ACTOR template <class DB>
Future<Void> configureTenant(Reference<DB> db,
                             TenantName name,
                             std::map<Standalone<StringRef>, Optional<Value>> configurationParameters) {
	state ConfigureTenantImpl<DB> impl(db, name, configurationParameters);
	wait(impl.run());
	return Void();
}
<<<<<<< HEAD

template <class DB>
struct RenameTenantImpl {
	MetaclusterOperationContext<DB> ctx;

	// Initialization parameters
	TenantName oldName;
	TenantName newName;

	// Parameters set in getAssignedLocation
	int64_t tenantId;

	RenameTenantImpl(Reference<DB> managementDb, TenantName oldName, TenantName newName)
	  : ctx(managementDb), oldName(oldName), newName(newName) {}

	// Delete the tenant and related metadata on the management cluster
	ACTOR static Future<Void> deleteTenantFromManagementCluster(RenameTenantImpl* self,
	                                                            Reference<typename DB::TransactionT> tr) {
		state Optional<TenantMapEntry> tenantEntry = wait(tryGetTenantTransaction(tr, self->oldName));

		if (!tenantEntry.present() || tenantEntry.get().id != self->tenantId) {
			return Void();
		}

		// Erase the tenant entry itself
		ManagementClusterMetadata::tenantMetadata.tenantMap.erase(tr, self->oldName);

		// Unlike DeleteTenantImpl, we do not decrement the tenant count because a rename should
		// preserve the total number of tenants.

		// Clean up cluster based tenant indices and remove the tenant group if it is empty
		state DataClusterMetadata clusterMetadata =
		    wait(getClusterTransaction(tr, tenantEntry.get().assignedCluster.get()));

		// Remove the tenant from the cluster -> tenant index
		ManagementClusterMetadata::clusterTenantIndex.erase(
		    tr, Tuple::makeTuple(tenantEntry.get().assignedCluster.get(), self->oldName));

		// Remove the tenant from its tenant group
		wait(managementClusterRemoveTenantFromGroup(tr, self->oldName, tenantEntry.get(), clusterMetadata));

		return Void();
	}

	// Returns true if the rename can continue
	ACTOR static Future<bool> getAssignedLocation(RenameTenantImpl* self, Reference<typename DB::TransactionT> tr) {
		state Optional<TenantMapEntry> oldTenantEntry;
		state Optional<TenantMapEntry> newTenantEntry;
		wait(store(oldTenantEntry, tryGetTenantTransaction(tr, self->oldName)) &&
		     store(newTenantEntry, tryGetTenantTransaction(tr, self->newName)));

		if (!oldTenantEntry.present()) {
			CODE_PROBE(true, "Metacluster rename old name not found");
			throw tenant_not_found();
		}

		// If the new entry is present, we can only continue if this a retry of the same rename
		// To check this, verify both entries are in the correct state
		// and have each other as pairs
		if (newTenantEntry.present()) {
			if (newTenantEntry.get().tenantState == TenantState::RENAMING_TO &&
			    oldTenantEntry.get().tenantState == TenantState::RENAMING_FROM &&
			    newTenantEntry.get().renamePair.present() && newTenantEntry.get().renamePair.get() == self->oldName &&
			    oldTenantEntry.get().renamePair.present() && oldTenantEntry.get().renamePair.get() == self->newName) {
				CODE_PROBE(true, "Metacluster rename retry in progress");
				return true;
			} else {
				CODE_PROBE(true, "Metacluster rename new name already exists");
				throw tenant_already_exists();
			};
		}

		self->tenantId = oldTenantEntry.get().id;

		wait(self->ctx.setCluster(tr, oldTenantEntry.get().assignedCluster.get()));

		return oldTenantEntry.get().tenantState == TenantState::READY;
	}

	ACTOR static Future<Void> markTenantsInRenamingState(RenameTenantImpl* self,
	                                                     Reference<typename DB::TransactionT> tr) {
		state Optional<TenantMapEntry> oldTenantEntry;
		state Optional<TenantMapEntry> newTenantEntry;
		wait(store(oldTenantEntry, tryGetTenantTransaction(tr, self->oldName)) &&
		     store(newTenantEntry, tryGetTenantTransaction(tr, self->newName)));

		if (!oldTenantEntry.present() || oldTenantEntry.get().id != self->tenantId) {
			// The tenant must have been removed simultaneously
			throw tenant_not_found();
		}

		// If marked for deletion, abort the rename
		if (oldTenantEntry.get().tenantState == TenantState::REMOVING) {
			CODE_PROBE(true, "Metacluster rename old name marked for deletion");
			throw tenant_not_found();
		}

		// If the new entry is present, we must have already marked both these entries.
		// To check this, verify both entries are in the correct state
		// and have each other as pairs. Otherwise, this needs to fail.
		if (newTenantEntry.present()) {
			// Edge case where entry was set for rename but then immediately marked for deletion
			if (newTenantEntry.get().tenantState == TenantState::REMOVING) {
				CODE_PROBE(true, "Metacluster rename new name marked for deletion");
				throw tenant_not_found();
			}
			if (newTenantEntry.get().tenantState == TenantState::RENAMING_TO &&
			    oldTenantEntry.get().tenantState == TenantState::RENAMING_FROM &&
			    newTenantEntry.get().renamePair.present() && newTenantEntry.get().renamePair.get() == self->oldName &&
			    oldTenantEntry.get().renamePair.present() && oldTenantEntry.get().renamePair.get() == self->newName) {
				CODE_PROBE(true, "Metacluster rename tenants already marked in renaming state");
				return Void();
			} else {
				TraceEvent("MarkTenantRenames")
				    .detail("NewState", TenantMapEntry::tenantStateToString(newTenantEntry.get().tenantState))
				    .detail("OldState", TenantMapEntry::tenantStateToString(oldTenantEntry.get().tenantState))
				    .detail("NewEntryName", self->newName)
				    .detail("NewEntryPair",
				            newTenantEntry.get().renamePair.present() ? newTenantEntry.get().renamePair.get()
				                                                      : "None"_sr)
				    .detail("OldEntryName", self->oldName)
				    .detail("OldEntryPair",
				            oldTenantEntry.get().renamePair.present() ? oldTenantEntry.get().renamePair.get()
				                                                      : "None"_sr);
				CODE_PROBE(true, "Metacluster rename entries in wrong state");
				throw invalid_tenant_state();
			}
		}
		TenantMapEntry updatedOldEntry = oldTenantEntry.get();
		TenantMapEntry updatedNewEntry(updatedOldEntry);
		// this gets marked
		updatedOldEntry.tenantState = TenantState::RENAMING_FROM;
		updatedNewEntry.tenantState = TenantState::RENAMING_TO;
		// but this doesn't. Why?
		updatedOldEntry.renamePair = self->newName;
		updatedNewEntry.renamePair = self->oldName;
		TraceEvent("MarkTenantRenamesSanityCheck")
		    .detail("NewState", TenantMapEntry::tenantStateToString(updatedNewEntry.tenantState))
		    .detail("OldState", TenantMapEntry::tenantStateToString(updatedOldEntry.tenantState))
		    .detail("NewEntryName", self->newName)
		    .detail("NewEntryPair", updatedNewEntry.renamePair.present() ? updatedNewEntry.renamePair.get() : "None"_sr)
		    .detail("OldEntryName", self->oldName)
		    .detail("OldEntryPair",
		            updatedOldEntry.renamePair.present() ? updatedOldEntry.renamePair.get() : "None"_sr);

		ManagementClusterMetadata::tenantMetadata.tenantMap.set(tr, self->oldName, updatedOldEntry);
		ManagementClusterMetadata::tenantMetadata.tenantMap.set(tr, self->newName, updatedNewEntry);
		return Void();
	}

	ACTOR static Future<Void> finishRenameFromManagementCluster(RenameTenantImpl* self,
	                                                            Reference<typename DB::TransactionT> tr) {
		state Optional<TenantMapEntry> oldTenantEntry;
		state Optional<TenantMapEntry> newTenantEntry;
		wait(store(oldTenantEntry, tryGetTenantTransaction(tr, self->oldName)) &&
		     store(newTenantEntry, tryGetTenantTransaction(tr, self->newName)));

		// Another (or several other) operations have already removed/changed the old entry
		// Possible for the new entry to also have been tampered with,
		// so it may or may not be present with or without the same id, which are all
		// legal states. Assume the rename completed properly in this case
		if (!oldTenantEntry.present() || oldTenantEntry.get().id != self->tenantId || !newTenantEntry.present() ||
		    newTenantEntry.get().id != self->tenantId) {
			CODE_PROBE(true, "Metacluster finished rename with missing entries or mismatched id");
			return Void();
		}

		TenantMapEntry updatedOldEntry = oldTenantEntry.get();
		TenantMapEntry updatedNewEntry = newTenantEntry.get();

		// If marked as removing, we will not update the new entry
		if (updatedNewEntry.tenantState != TenantState::REMOVING) {
			updatedNewEntry.tenantState = TenantState::READY;
			updatedNewEntry.renamePair.reset();
			ManagementClusterMetadata::tenantMetadata.tenantMap.set(tr, self->newName, updatedNewEntry);
			// Updated indexes to include the new tenant
			ManagementClusterMetadata::clusterTenantIndex.insert(
			    tr, Tuple::makeTuple(updatedNewEntry.assignedCluster.get(), self->newName));

			// Add new name to tenant group. It should already exist since the old name was part of it.
			managementClusterAddTenantToGroup(
			    tr, self->newName, updatedNewEntry, self->ctx.dataClusterMetadata.get(), true);
		}

		// We will remove the old entry from the management cluster
		// This should still be the same old entry since the tenantId matches from the check above.
		wait(deleteTenantFromManagementCluster(self, tr));
		return Void();
	}

	ACTOR static Future<Void> run(RenameTenantImpl* self) {
		// Get information about tenant's current state
		// If not in READY state, reject the rename
		bool canRename = wait(self->ctx.runManagementTransaction(
		    [self = self](Reference<typename DB::TransactionT> tr) { return getAssignedLocation(self, tr); }));
		if (!canRename) {
			CODE_PROBE(true, "Metacluster unable to proceed with rename operation");
			return Void();
		}
		wait(self->ctx.runManagementTransaction(
		    [self = self](Reference<typename DB::TransactionT> tr) { return markTenantsInRenamingState(self, tr); }));
		CODE_PROBE(true, "Metacluster marked tenants in renaming state");

		// Rename tenant on the data cluster
		wait(self->ctx.runDataClusterTransaction([self = self](Reference<ITransaction> tr) {
			return TenantAPI::renameTenantTransaction(
			    tr, self->oldName, self->newName, self->tenantId, ClusterType::METACLUSTER_DATA);
		}));
		CODE_PROBE(true, "Metacluster finished renaming tenants in data cluster");

		wait(self->ctx.runManagementTransaction([self = self](Reference<typename DB::TransactionT> tr) {
			return finishRenameFromManagementCluster(self, tr);
		}));
		CODE_PROBE(true, "Metacluster finished renaming tenants in management cluster");

		return Void();
	}
	Future<Void> run() { return run(this); }
};

ACTOR template <class DB>
Future<Void> renameTenant(Reference<DB> db, TenantName oldName, TenantName newName) {
	state RenameTenantImpl<DB> impl(db, oldName, newName);
	wait(impl.run());
	return Void();
}

}; // namespace MetaclusterAPI
=======
} // namespace MetaclusterAPI
>>>>>>> daa7d3ae

#include "flow/unactorcompiler.h"
#endif<|MERGE_RESOLUTION|>--- conflicted
+++ resolved
@@ -1419,8 +1419,7 @@
 
 		// Remove the tenant from its tenant group
 		wait(managementClusterRemoveTenantFromGroup(
-<<<<<<< HEAD
-		    tr, self->tenantName, tenantEntry.get(), self->ctx.dataClusterMetadata.get()));
+		    tr, self->tenantName, tenantEntry.get(), &self->ctx.dataClusterMetadata.get()));
 		
 		// If pair is present, and this is not already a pair delete, call this function recursively
 		if (!pairDelete && self->pairName.present()) {
@@ -1429,9 +1428,6 @@
 				return deleteTenantFromManagementCluster(self, tr, true);
 			}));
 		}
-=======
-		    tr, self->tenantName, tenantEntry.get(), &self->ctx.dataClusterMetadata.get()));
->>>>>>> daa7d3ae
 
 		return Void();
 	}
@@ -1683,7 +1679,6 @@
 	wait(impl.run());
 	return Void();
 }
-<<<<<<< HEAD
 
 template <class DB>
 struct RenameTenantImpl {
@@ -1723,7 +1718,8 @@
 		    tr, Tuple::makeTuple(tenantEntry.get().assignedCluster.get(), self->oldName));
 
 		// Remove the tenant from its tenant group
-		wait(managementClusterRemoveTenantFromGroup(tr, self->oldName, tenantEntry.get(), clusterMetadata));
+		wait(managementClusterRemoveTenantFromGroup(
+		    tr, self->oldName, tenantEntry.get(), &self->ctx.dataClusterMetadata.get()));
 
 		return Void();
 	}
@@ -1865,7 +1861,7 @@
 
 			// Add new name to tenant group. It should already exist since the old name was part of it.
 			managementClusterAddTenantToGroup(
-			    tr, self->newName, updatedNewEntry, self->ctx.dataClusterMetadata.get(), true);
+			    tr, self->newName, updatedNewEntry, &self->ctx.dataClusterMetadata.get(), true);
 		}
 
 		// We will remove the old entry from the management cluster
@@ -1911,10 +1907,7 @@
 	return Void();
 }
 
-}; // namespace MetaclusterAPI
-=======
 } // namespace MetaclusterAPI
->>>>>>> daa7d3ae
 
 #include "flow/unactorcompiler.h"
 #endif