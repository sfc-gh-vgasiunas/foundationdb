/*
 * DatabaseContext.h
 *
 * This source file is part of the FoundationDB open source project
 *
 * Copyright 2013-2018 Apple Inc. and the FoundationDB project authors
 *
 * Licensed under the Apache License, Version 2.0 (the "License");
 * you may not use this file except in compliance with the License.
 * You may obtain a copy of the License at
 *
 *     http://www.apache.org/licenses/LICENSE-2.0
 *
 * Unless required by applicable law or agreed to in writing, software
 * distributed under the License is distributed on an "AS IS" BASIS,
 * WITHOUT WARRANTIES OR CONDITIONS OF ANY KIND, either express or implied.
 * See the License for the specific language governing permissions and
 * limitations under the License.
 */

#ifndef DatabaseContext_h
#define DatabaseContext_h
#include "flow/FastAlloc.h"
#include "flow/FastRef.h"
#include "fdbclient/StorageServerInterface.h"
#include "flow/genericactors.actor.h"
#include <vector>
#include <unordered_map>
#pragma once

#include "fdbclient/NativeAPI.actor.h"
#include "fdbclient/KeyRangeMap.h"
#include "fdbclient/CommitProxyInterface.h"
#include "fdbclient/SpecialKeySpace.actor.h"
#include "fdbclient/VersionVector.h"
#include "fdbrpc/QueueModel.h"
#include "fdbrpc/MultiInterface.h"
#include "flow/TDMetric.actor.h"
#include "fdbclient/EventTypes.actor.h"
#include "fdbrpc/ContinuousSample.h"
#include "fdbrpc/Smoother.h"

class StorageServerInfo : public ReferencedInterface<StorageServerInterface> {
public:
	static Reference<StorageServerInfo> getInterface(DatabaseContext* cx,
	                                                 StorageServerInterface const& interf,
	                                                 LocalityData const& locality);
	void notifyContextDestroyed();

	~StorageServerInfo() override;

private:
	DatabaseContext* cx;
	StorageServerInfo(DatabaseContext* cx, StorageServerInterface const& interf, LocalityData const& locality)
	  : ReferencedInterface<StorageServerInterface>(interf, locality), cx(cx) {}
};

struct LocationInfo : MultiInterface<ReferencedInterface<StorageServerInterface>>, FastAllocated<LocationInfo> {
	using Locations = MultiInterface<ReferencedInterface<StorageServerInterface>>;
	explicit LocationInfo(const std::vector<Reference<ReferencedInterface<StorageServerInterface>>>& v)
	  : Locations(v) {}
	LocationInfo(const std::vector<Reference<ReferencedInterface<StorageServerInterface>>>& v, bool hasCaches)
	  : Locations(v), hasCaches(hasCaches) {}
	LocationInfo(const LocationInfo&) = delete;
	LocationInfo(LocationInfo&&) = delete;
	LocationInfo& operator=(const LocationInfo&) = delete;
	LocationInfo& operator=(LocationInfo&&) = delete;
	bool hasCaches = false;
	Reference<Locations> locations() { return Reference<Locations>::addRef(this); }
};

using CommitProxyInfo = ModelInterface<CommitProxyInterface>;
using GrvProxyInfo = ModelInterface<GrvProxyInterface>;

class ClientTagThrottleData : NonCopyable {
private:
	double tpsRate;
	double expiration;
	double lastCheck;
	bool rateSet = false;

	Smoother smoothRate;
	Smoother smoothReleased;

public:
	ClientTagThrottleData(ClientTagThrottleLimits const& limits)
	  : tpsRate(limits.tpsRate), expiration(limits.expiration), lastCheck(now()),
	    smoothRate(CLIENT_KNOBS->TAG_THROTTLE_SMOOTHING_WINDOW),
	    smoothReleased(CLIENT_KNOBS->TAG_THROTTLE_SMOOTHING_WINDOW) {
		ASSERT(tpsRate >= 0);
		smoothRate.reset(tpsRate);
	}

	void update(ClientTagThrottleLimits const& limits) {
		ASSERT(limits.tpsRate >= 0);
		this->tpsRate = limits.tpsRate;

		if (!rateSet || expired()) {
			rateSet = true;
			smoothRate.reset(limits.tpsRate);
		} else {
			smoothRate.setTotal(limits.tpsRate);
		}

		expiration = limits.expiration;
	}

	void addReleased(int released) { smoothReleased.addDelta(released); }

	bool expired() { return expiration <= now(); }

	void updateChecked() { lastCheck = now(); }

	bool canRecheck() { return lastCheck < now() - CLIENT_KNOBS->TAG_THROTTLE_RECHECK_INTERVAL; }

	double throttleDuration() {
		if (expiration <= now()) {
			return 0.0;
		}

		double capacity =
		    (smoothRate.smoothTotal() - smoothReleased.smoothRate()) * CLIENT_KNOBS->TAG_THROTTLE_SMOOTHING_WINDOW;
		if (capacity >= 1) {
			return 0.0;
		}

		if (tpsRate == 0) {
			return std::max(0.0, expiration - now());
		}

		return std::min(expiration - now(), capacity / tpsRate);
	}
};

class WatchMetadata : public ReferenceCounted<WatchMetadata> {
public:
	Key key;
	Optional<Value> value;
	Version version;
	Promise<Version> watchPromise;
	Future<Version> watchFuture;
	Future<Void> watchFutureSS;

	TransactionInfo info;
	TagSet tags;

	WatchMetadata(Key key, Optional<Value> value, Version version, TransactionInfo info, TagSet tags);
};

class DatabaseContext : public ReferenceCounted<DatabaseContext>, public FastAllocated<DatabaseContext>, NonCopyable {
public:
	static DatabaseContext* allocateOnForeignThread() {
		return (DatabaseContext*)DatabaseContext::operator new(sizeof(DatabaseContext));
	}

	// Static constructor used by server processes to create a DatabaseContext
	// For internal (fdbserver) use only
	static Database create(Reference<AsyncVar<ClientDBInfo>> clientInfo,
	                       Future<Void> clientInfoMonitor,
	                       LocalityData clientLocality,
	                       EnableLocalityLoadBalance,
	                       TaskPriority taskID = TaskPriority::DefaultEndpoint,
	                       LockAware = LockAware::False,
	                       int apiVersion = Database::API_VERSION_LATEST,
	                       IsSwitchable = IsSwitchable::False);

	~DatabaseContext();

	// Constructs a new copy of this DatabaseContext from the parameters of this DatabaseContext
	Database clone() const {
		return Database(new DatabaseContext(connectionFile,
		                                    clientInfo,
		                                    coordinator,
		                                    clientInfoMonitor,
		                                    taskID,
		                                    clientLocality,
		                                    enableLocalityLoadBalance,
		                                    lockAware,
		                                    internal,
		                                    apiVersion,
		                                    switchable));
	}

	std::pair<KeyRange, Reference<LocationInfo>> getCachedLocation(const KeyRef&, Reverse isBackward = Reverse::False);
	bool getCachedLocations(const KeyRangeRef&,
	                        vector<std::pair<KeyRange, Reference<LocationInfo>>>&,
	                        int limit,
	                        Reverse reverse);
	Reference<LocationInfo> setCachedLocation(const KeyRangeRef&, const vector<struct StorageServerInterface>&);
	void invalidateCache(const KeyRef&, Reverse isBackward = Reverse::False);
	void invalidateCache(const KeyRangeRef&);

	bool sampleReadTags() const;
	bool sampleOnCost(uint64_t cost) const;

	void updateProxies();
	Reference<CommitProxyInfo> getCommitProxies(bool useProvisionalProxies);
	Future<Reference<CommitProxyInfo>> getCommitProxiesFuture(bool useProvisionalProxies);
	Reference<GrvProxyInfo> getGrvProxies(bool useProvisionalProxies);
	Future<Void> onProxiesChanged() const;
	Future<HealthMetrics> getHealthMetrics(bool detailed);

	// Returns the protocol version reported by the coordinator this client is connected to
	// If an expected version is given, the future won't return until the protocol version is different than expected
	// Note: this will never return if the server is running a protocol from FDB 5.0 or older
	Future<ProtocolVersion> getClusterProtocol(Optional<ProtocolVersion> expectedVersion = Optional<ProtocolVersion>());

	// Update the watch counter for the database
	void addWatch();
	void removeWatch();

	// watch map operations
	Reference<WatchMetadata> getWatchMetadata(KeyRef key) const;
	KeyRef setWatchMetadata(Reference<WatchMetadata> metadata);
	void deleteWatchMetadata(KeyRef key);
	void clearWatchMetadata();

	void setOption(FDBDatabaseOptions::Option option, Optional<StringRef> value);

	Error deferredError;
	LockAware lockAware{ LockAware::False };

	bool isError() const { return deferredError.code() != invalid_error_code; }

	void checkDeferredError() const {
		if (isError()) {
			throw deferredError;
		}
	}

	int apiVersionAtLeast(int minVersion) const { return apiVersion < 0 || apiVersion >= minVersion; }

	Future<Void> onConnected(); // Returns after a majority of coordination servers are available and have reported a
	                            // leader. The cluster file therefore is valid, but the database might be unavailable.
	Reference<ClusterConnectionFile> getConnectionFile();

	// Switch the database to use the new connection file, and recreate all pending watches for committed transactions.
	//
	// Meant to be used as part of a 'hot standby' solution to switch to the standby. A correct switch will involve
	// advancing the version on the new cluster sufficiently far that any transaction begun with a read version from the
	// old cluster will fail to commit. Assuming the above version-advancing is done properly, a call to
	// switchConnectionFile guarantees that any read with a version from the old cluster will not be attempted on the
	// new cluster.
	Future<Void> switchConnectionFile(Reference<ClusterConnectionFile> standby);
	Future<Void> connectionFileChanged();
	IsSwitchable switchable{ false };

	// Management API, Attempt to kill or suspend a process, return 1 for request sent out, 0 for failure
	Future<int64_t> rebootWorker(StringRef address, bool check = false, int duration = 0);
	// Management API, force the database to recover into DCID, causing the database to lose the most recently committed
	// mutations
	Future<Void> forceRecoveryWithDataLoss(StringRef dcId);
	// Management API, create snapshot
	Future<Void> createSnapshot(StringRef uid, StringRef snapshot_command);

	// private:
	explicit DatabaseContext(Reference<AsyncVar<Reference<ClusterConnectionFile>>> connectionFile,
	                         Reference<AsyncVar<ClientDBInfo>> clientDBInfo,
	                         Reference<AsyncVar<Optional<ClientLeaderRegInterface>> const> coordinator,
	                         Future<Void> clientInfoMonitor,
	                         TaskPriority taskID,
	                         LocalityData const& clientLocality,
	                         EnableLocalityLoadBalance,
	                         LockAware,
	                         IsInternal = IsInternal::True,
	                         int apiVersion = Database::API_VERSION_LATEST,
	                         IsSwitchable = IsSwitchable::False);

	explicit DatabaseContext(const Error& err);

	void expireThrottles();

	// Key DB-specific information
	Reference<AsyncVar<Reference<ClusterConnectionFile>>> connectionFile;
	AsyncTrigger proxiesChangeTrigger;
	Future<Void> monitorProxiesInfoChange;
	Future<Void> monitorTssInfoChange;
	Future<Void> tssMismatchHandler;
	PromiseStream<std::pair<UID, std::vector<DetailedTSSMismatch>>> tssMismatchStream;
	Reference<CommitProxyInfo> commitProxies;
	Reference<GrvProxyInfo> grvProxies;
	bool proxyProvisional; // Provisional commit proxy and grv proxy are used at the same time.
	UID proxiesLastChange;
	LocalityData clientLocality;
	QueueModel queueModel;
	EnableLocalityLoadBalance enableLocalityLoadBalance{ EnableLocalityLoadBalance::False };

	struct VersionRequest {
		SpanID spanContext;
		Promise<GetReadVersionReply> reply;
		TagSet tags;
		Optional<UID> debugID;

		VersionRequest(SpanID spanContext, TagSet tags = TagSet(), Optional<UID> debugID = Optional<UID>())
		  : spanContext(spanContext), tags(tags), debugID(debugID) {}
	};

	// Transaction start request batching
	struct VersionBatcher {
		PromiseStream<VersionRequest> stream;
		Future<Void> actor;
	};
	std::map<uint32_t, VersionBatcher> versionBatcher;

	AsyncTrigger connectionFileChangedTrigger;

	// Disallow any reads at a read version lower than minAcceptableReadVersion.  This way the client does not have to
	// trust that the read version (possibly set manually by the application) is actually from the correct cluster.
	// Updated everytime we get a GRV response
	Version minAcceptableReadVersion = std::numeric_limits<Version>::max();
	void validateVersion(Version) const;

	// Client status updater
	struct ClientStatusUpdater {
		std::vector<std::pair<std::string, BinaryWriter>> inStatusQ;
		std::vector<std::pair<std::string, BinaryWriter>> outStatusQ;
		Future<Void> actor;
	};
	ClientStatusUpdater clientStatusUpdater;

	// Cache of location information
	int locationCacheSize;
	CoalescedKeyRangeMap<Reference<LocationInfo>> locationCache;

	std::map<UID, StorageServerInfo*> server_interf;

	// map from ssid -> tss interface
	std::unordered_map<UID, StorageServerInterface> tssMapping;
	// map from tssid -> metrics for that tss pair
	std::unordered_map<UID, Reference<TSSMetrics>> tssMetrics;

	// map from ssid -> ss tag
	// @note this map allows the client to identify the latest commit versions
	// of storage servers (note that "ssVersionVectorCache" identifies storage
	// servers by their tags).
	std::unordered_map<UID, Tag> ssidTagMapping;

	UID dbId;
	IsInternal internal; // Only contexts created through the C client and fdbcli are non-internal

	PrioritizedTransactionTagMap<ClientTagThrottleData> throttledTags;

	CounterCollection cc;

	Counter transactionReadVersions;
	Counter transactionReadVersionsThrottled;
	Counter transactionReadVersionsCompleted;
	Counter transactionReadVersionBatches;
	Counter transactionBatchReadVersions;
	Counter transactionDefaultReadVersions;
	Counter transactionImmediateReadVersions;
	Counter transactionBatchReadVersionsCompleted;
	Counter transactionDefaultReadVersionsCompleted;
	Counter transactionImmediateReadVersionsCompleted;
	Counter transactionLogicalReads;
	Counter transactionPhysicalReads;
	Counter transactionPhysicalReadsCompleted;
	Counter transactionGetKeyRequests;
	Counter transactionGetValueRequests;
	Counter transactionGetRangeRequests;
	Counter transactionGetRangeStreamRequests;
	Counter transactionWatchRequests;
	Counter transactionGetAddressesForKeyRequests;
	Counter transactionBytesRead;
	Counter transactionKeysRead;
	Counter transactionMetadataVersionReads;
	Counter transactionCommittedMutations;
	Counter transactionCommittedMutationBytes;
	Counter transactionSetMutations;
	Counter transactionClearMutations;
	Counter transactionAtomicMutations;
	Counter transactionsCommitStarted;
	Counter transactionsCommitCompleted;
	Counter transactionKeyServerLocationRequests;
	Counter transactionKeyServerLocationRequestsCompleted;
	Counter transactionStatusRequests;
	Counter transactionsTooOld;
	Counter transactionsFutureVersions;
	Counter transactionsNotCommitted;
	Counter transactionsMaybeCommitted;
	Counter transactionsResourceConstrained;
	Counter transactionsProcessBehind;
	Counter transactionsThrottled;
	Counter transactionsExpensiveClearCostEstCount;

	ContinuousSample<double> latencies, readLatencies, commitLatencies, GRVLatencies, mutationsPerCommit,
	    bytesPerCommit;

	int outstandingWatches;
	int maxOutstandingWatches;

	int snapshotRywEnabled;

	int transactionTracingEnabled;

	Future<Void> logger;
	Future<Void> throttleExpirer;

	TaskPriority taskID;

	Int64MetricHandle getValueSubmitted;
	EventMetricHandle<GetValueComplete> getValueCompleted;

	Reference<AsyncVar<ClientDBInfo>> clientInfo;
	Future<Void> clientInfoMonitor;
	Future<Void> connected;

	// An AsyncVar that reports the coordinator this DatabaseContext is interacting with
	Reference<AsyncVar<Optional<ClientLeaderRegInterface>> const> coordinator;

	Reference<AsyncVar<Optional<ClusterInterface>>> statusClusterInterface;
	Future<Void> statusLeaderMon;
	double lastStatusFetch;

	int apiVersion;

	int mvCacheInsertLocation;
	std::vector<std::pair<Version, Optional<Value>>> metadataVersionCache;

	HealthMetrics healthMetrics;
	double healthMetricsLastUpdated;
	double detailedHealthMetricsLastUpdated;
	Smoother smoothMidShardSize;
	bool useConfigDatabase{ false };

	UniqueOrderedOptionList<FDBTransactionOptions> transactionDefaults;

	Future<Void> cacheListMonitor;
	AsyncTrigger updateCache;
	std::vector<std::unique_ptr<SpecialKeyRangeReadImpl>> specialKeySpaceModules;
	std::unique_ptr<SpecialKeySpace> specialKeySpace;
	void registerSpecialKeySpaceModule(SpecialKeySpace::MODULE module,
	                                   SpecialKeySpace::IMPLTYPE type,
	                                   std::unique_ptr<SpecialKeyRangeReadImpl>&& impl);

	static bool debugUseTags;
	static const std::vector<std::string> debugTransactionTagChoices;

<<<<<<< HEAD
	// Cache of the latest commit versions of storage servers.
	VersionVector ssVersionVectorCache;

=======
>>>>>>> 3992b059
	// Adds or updates the specified (SS, TSS) pair in the TSS mapping (if not already present).
	// Requests to the storage server will be duplicated to the TSS.
	void addTssMapping(StorageServerInterface const& ssi, StorageServerInterface const& tssi);

	// Removes the storage server and its TSS pair from the TSS mapping (if present).
	// Requests to the storage server will no longer be duplicated to its pair TSS.
	void removeTssMapping(StorageServerInterface const& ssi);

<<<<<<< HEAD
	// Adds or updates the specified (UID, Tag) pair in the tag mapping.
	void addSSIdTagMapping(const UID& uid, const Tag& tag);

	// Returns the latest commit versions that mutated the specified storage servers
	/// @note returns the latest commit version for a storage server only if the latest
	// commit version of that storage server is below the specified "readVersion".
	void getLatestCommitVersions(const Reference<LocationInfo>& locationInfo,
	                             Version readVersion,
	                             VersionVector& latestCommitVersions);
=======
private:
	std::unordered_map<KeyRef, Reference<WatchMetadata>> watchMap;
>>>>>>> 3992b059
};

#endif<|MERGE_RESOLUTION|>--- conflicted
+++ resolved
@@ -436,12 +436,9 @@
 	static bool debugUseTags;
 	static const std::vector<std::string> debugTransactionTagChoices;
 
-<<<<<<< HEAD
 	// Cache of the latest commit versions of storage servers.
 	VersionVector ssVersionVectorCache;
 
-=======
->>>>>>> 3992b059
 	// Adds or updates the specified (SS, TSS) pair in the TSS mapping (if not already present).
 	// Requests to the storage server will be duplicated to the TSS.
 	void addTssMapping(StorageServerInterface const& ssi, StorageServerInterface const& tssi);
@@ -450,7 +447,6 @@
 	// Requests to the storage server will no longer be duplicated to its pair TSS.
 	void removeTssMapping(StorageServerInterface const& ssi);
 
-<<<<<<< HEAD
 	// Adds or updates the specified (UID, Tag) pair in the tag mapping.
 	void addSSIdTagMapping(const UID& uid, const Tag& tag);
 
@@ -460,10 +456,8 @@
 	void getLatestCommitVersions(const Reference<LocationInfo>& locationInfo,
 	                             Version readVersion,
 	                             VersionVector& latestCommitVersions);
-=======
 private:
 	std::unordered_map<KeyRef, Reference<WatchMetadata>> watchMap;
->>>>>>> 3992b059
 };
 
 #endif