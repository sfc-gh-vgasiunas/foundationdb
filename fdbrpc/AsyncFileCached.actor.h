/*
 * AsyncFileCached.actor.h
 *
 * This source file is part of the FoundationDB open source project
 *
 * Copyright 2013-2018 Apple Inc. and the FoundationDB project authors
 *
 * Licensed under the Apache License, Version 2.0 (the "License");
 * you may not use this file except in compliance with the License.
 * You may obtain a copy of the License at
 *
 *     http://www.apache.org/licenses/LICENSE-2.0
 *
 * Unless required by applicable law or agreed to in writing, software
 * distributed under the License is distributed on an "AS IS" BASIS,
 * WITHOUT WARRANTIES OR CONDITIONS OF ANY KIND, either express or implied.
 * See the License for the specific language governing permissions and
 * limitations under the License.
 */

#pragma once

// When actually compiled (NO_INTELLISENSE), include the generated version of this file.  In intellisense use the source version.
#if defined(NO_INTELLISENSE) && !defined(FLOW_ASYNCFILECACHED_ACTOR_G_H)
	#define FLOW_ASYNCFILECACHED_ACTOR_G_H
	#include "fdbrpc/AsyncFileCached.actor.g.h"
#elif !defined(FLOW_ASYNCFILECACHED_ACTOR_H)
	#define FLOW_ASYNCFILECACHED_ACTOR_H

#include <boost/intrusive/list.hpp>

#include "flow/flow.h"
#include "fdbrpc/IAsyncFile.h"
#include "flow/Knobs.h"
#include "flow/TDMetric.actor.h"
#include "flow/network.h"
#include "flow/actorcompiler.h"  // This must be the last #include.

namespace bi = boost::intrusive;
struct EvictablePage {
	void* data;
	int index;
	class Reference<struct EvictablePageCache> pageCache;
	bi::list_member_hook<> member_hook;

	virtual bool evict() = 0; // true if page was evicted, false if it isn't immediately evictable (but will be evicted regardless if possible)

	EvictablePage(Reference<EvictablePageCache> pageCache) : data(0), index(-1), pageCache(pageCache) {}
	virtual ~EvictablePage();
};

struct EvictablePageCache : ReferenceCounted<EvictablePageCache> {
	using List = bi::list< EvictablePage, bi::member_hook< EvictablePage, bi::list_member_hook<>, &EvictablePage::member_hook>>;
	enum CacheEvictionType { RANDOM = 0, LRU = 1 };

	static CacheEvictionType evictionPolicyStringToEnum(const std::string &policy) {
		std::string cep = policy;
		std::transform(cep.begin(), cep.end(), cep.begin(), ::tolower);
		if (cep != "random" && cep != "lru")
			throw invalid_cache_eviction_policy();

		if (cep == "random")
			return RANDOM;
		return LRU;
	}

	EvictablePageCache() : pageSize(0), maxPages(0), cacheEvictionType(RANDOM) {}

	explicit EvictablePageCache(int pageSize, int64_t maxSize) : pageSize(pageSize), maxPages(maxSize / pageSize), cacheEvictionType(evictionPolicyStringToEnum(FLOW_KNOBS->CACHE_EVICTION_POLICY)) {
		cacheHits.init(LiteralStringRef("EvictablePageCache.CacheHits"));
		cacheMisses.init(LiteralStringRef("EvictablePageCache.CacheMisses"));
		cacheEvictions.init(LiteralStringRef("EvictablePageCache.CacheEvictions"));
	}

	void allocate(EvictablePage* page) {
		try_evict();
		try_evict();
		page->data = pageSize == 4096 ? FastAllocator<4096>::allocate() : aligned_alloc(4096,pageSize);
		if (RANDOM == cacheEvictionType) {
			page->index = pages.size();
			pages.push_back(page);
		} else {
			lruPages.push_back(*page); // new page is considered the most recently used (placed at LRU tail)
		}
		++cacheMisses;
	}

	void updateHit(EvictablePage* page) {
		if (RANDOM != cacheEvictionType) {
			// on a hit, update page's location in the LRU so that it's most recent (tail)
			lruPages.erase(List::s_iterator_to(*page));
			lruPages.push_back(*page);
		}
		++cacheHits;
	}

	void try_evict() {
<<<<<<< HEAD
		if (pages.size() >= (uint64_t)maxPages && !pages.empty()) {
			for (int i = 0; i < FLOW_KNOBS->MAX_EVICT_ATTEMPTS; i++) { // If we don't manage to evict anything, just go ahead and exceed the cache limit
				int toEvict = deterministicRandom()->randomInt(0, pages.size());
				if (pages[toEvict]->evict())
					break;
=======
		if (RANDOM == cacheEvictionType) {
			if (pages.size() >= (uint64_t)maxPages && !pages.empty()) {
				for (int i = 0; i < FLOW_KNOBS->MAX_EVICT_ATTEMPTS; i++) { // If we don't manage to evict anything, just go ahead and exceed the cache limit
					int toEvict = g_random->randomInt(0, pages.size());
					if (pages[toEvict]->evict()) {
						++cacheEvictions;
						break;
					}
				}
			}
		} else {
			// For now, LRU is the only other CACHE_EVICTION option
			if (lruPages.size() >= (uint64_t)maxPages) {
				int i = 0;
				// try the least recently used pages first (starting at head of the LRU list)
				for (List::iterator it = lruPages.begin();
				     it != lruPages.end() && i < FLOW_KNOBS->MAX_EVICT_ATTEMPTS;
				     ++it, ++i) { // If we don't manage to evict anything, just go ahead and exceed the cache limit
					if (it->evict()) {
						++cacheEvictions;
						break;
					}
				}
>>>>>>> c5fd42eb
			}
		}
	}

	std::vector<EvictablePage*> pages;
	List lruPages;
	int pageSize;
	int64_t maxPages;
	Int64MetricHandle cacheHits;
	Int64MetricHandle cacheMisses;
	Int64MetricHandle cacheEvictions;
	const CacheEvictionType cacheEvictionType;
};

struct OpenFileInfo : NonCopyable {
	IAsyncFile* f;
	Future<Reference<IAsyncFile>> opened; // Only valid until the file is fully opened

	OpenFileInfo() : f(0) {}
	OpenFileInfo(OpenFileInfo && r) BOOST_NOEXCEPT : f(r.f), opened(std::move(r.opened)) { r.f = 0; }

	Future<Reference<IAsyncFile>> get() {
		if (f) return Reference<IAsyncFile>::addRef(f);
		else return opened;
	}
};

struct AFCPage;

class AsyncFileCached : public IAsyncFile, public ReferenceCounted<AsyncFileCached> {
	friend struct AFCPage;

public:
	static Future<Reference<IAsyncFile>> open( std::string filename, int flags, int mode ) {
		//TraceEvent("AsyncFileCachedOpen").detail("Filename", filename);
		if ( openFiles.find(filename) == openFiles.end() ) {
			auto f = open_impl( filename, flags, mode );
			if ( f.isReady() && f.isError() )
				return f;
			if( !f.isReady() )
				openFiles[filename].opened = f;
			else
				return f.get();
		}
		return openFiles[filename].get();
	}

	virtual Future<int> read( void* data, int length, int64_t offset ) {
		++countFileCacheReads;
		++countCacheReads;
		if (offset + length > this->length) {
			length = int(this->length - offset);
			ASSERT(length >= 0);
		}
		auto f = read_write_impl(this, data, length, offset, false);
		if( f.isReady() && !f.isError() ) return length;
		++countFileCacheReadsBlocked;
		++countCacheReadsBlocked;
		return tag(f,length);
	}

	ACTOR static Future<Void> write_impl( AsyncFileCached *self, void const* data, int length, int64_t offset ) {
		// If there is a truncate in progress before the the write position then we must 
		// wait for it to complete.
		if(length + offset > self->currentTruncateSize)
			wait(self->currentTruncate);
		++self->countFileCacheWrites;
		++self->countCacheWrites;
		Future<Void> f = read_write_impl(self, const_cast<void*>(data), length, offset, true);
		if (!f.isReady()) {
			++self->countFileCacheWritesBlocked;
			++self->countCacheWritesBlocked;
		}
		wait(f);
		return Void();
	}

	virtual Future<Void> write( void const* data, int length, int64_t offset ) {
		return write_impl(this, data, length, offset);
	}

	virtual Future<Void> readZeroCopy( void** data, int* length, int64_t offset );
	virtual void releaseZeroCopy( void* data, int length, int64_t offset );

	// This waits for previously started truncates to finish and then truncates
	virtual Future<Void> truncate( int64_t size ) {
		return truncate_impl(this, size);
	}

	// This is the 'real' truncate that does the actual removal of cache blocks and then shortens the file
	Future<Void> changeFileSize( int64_t size );

	// This wrapper for the actual truncation operation enforces ordering of truncates.
	// It maintains currentTruncate and currentTruncateSize so writers can wait behind truncates that would affect them.
	ACTOR static Future<Void> truncate_impl(AsyncFileCached *self, int64_t size) {
		wait(self->currentTruncate);
		self->currentTruncateSize = size;
		self->currentTruncate = self->changeFileSize(size);
		wait(self->currentTruncate);
		return Void();
	}

	virtual Future<Void> sync() {
		return waitAndSync( this, flush() );
	}

	virtual Future<int64_t> size() {
		return length;
	}

	virtual int64_t debugFD() {
		return uncached->debugFD();
	}

	virtual std::string getFilename() {
		return filename;
	}

	virtual void addref() { 
		ReferenceCounted<AsyncFileCached>::addref(); 
		//TraceEvent("AsyncFileCachedAddRef").detail("Filename", filename).detail("Refcount", debugGetReferenceCount()).backtrace();
	}
	virtual void delref() {
		if (delref_no_destroy()) {
			// If this is ever ThreadSafeReferenceCounted...
			// setrefCountUnsafe(0);

			auto f = quiesce();
			//TraceEvent("AsyncFileCachedDel").detail("Filename", filename)
			//	.detail("Refcount", debugGetReferenceCount()).detail("CanDie", f.isReady()).backtrace();
			if (f.isReady())
				delete this;
			else
				uncancellable( holdWhile( Reference<AsyncFileCached>::addRef( this ), f ) );
		}
	}

	~AsyncFileCached();

private:
	static std::map< std::string, OpenFileInfo > openFiles;
	std::string filename;
	Reference<IAsyncFile> uncached;
	int64_t length;
	int64_t prevLength;
	std::unordered_map<int64_t, AFCPage*> pages;
	std::vector<AFCPage*> flushable;
	Reference<EvictablePageCache> pageCache;
	Future<Void> currentTruncate;
	int64_t currentTruncateSize;

	// Map of pointers which hold page buffers for pages which have been overwritten
	// but at the time of write there were still readZeroCopy holders.
	std::unordered_map<void *, int> orphanedPages;

	Int64MetricHandle countFileCacheFinds;
	Int64MetricHandle countFileCacheReads;
	Int64MetricHandle countFileCacheWrites;
	Int64MetricHandle countFileCacheReadsBlocked;
	Int64MetricHandle countFileCacheWritesBlocked;
	Int64MetricHandle countFileCachePageReadsMerged;
	Int64MetricHandle countFileCacheReadBytes;

	Int64MetricHandle countCacheFinds;
	Int64MetricHandle countCacheReads;
	Int64MetricHandle countCacheWrites;
	Int64MetricHandle countCacheReadsBlocked;
	Int64MetricHandle countCacheWritesBlocked;
	Int64MetricHandle countCachePageReadsMerged;
	Int64MetricHandle countCacheReadBytes;

	AsyncFileCached( Reference<IAsyncFile> uncached, const std::string& filename, int64_t length, Reference<EvictablePageCache> pageCache ) 
		: uncached(uncached), filename(filename), length(length), prevLength(length), pageCache(pageCache), currentTruncate(Void()), currentTruncateSize(0) {
		if( !g_network->isSimulated() ) {
			countFileCacheWrites.init(         LiteralStringRef("AsyncFile.CountFileCacheWrites"), filename);
			countFileCacheReads.init(          LiteralStringRef("AsyncFile.CountFileCacheReads"), filename);
			countFileCacheWritesBlocked.init(  LiteralStringRef("AsyncFile.CountFileCacheWritesBlocked"), filename);
			countFileCacheReadsBlocked.init(   LiteralStringRef("AsyncFile.CountFileCacheReadsBlocked"), filename);
			countFileCachePageReadsMerged.init(LiteralStringRef("AsyncFile.CountFileCachePageReadsMerged"), filename);
			countFileCacheFinds.init(          LiteralStringRef("AsyncFile.CountFileCacheFinds"), filename);
			countFileCacheReadBytes.init(      LiteralStringRef("AsyncFile.CountFileCacheReadBytes"), filename);

			countCacheWrites.init(         LiteralStringRef("AsyncFile.CountCacheWrites"));
			countCacheReads.init(          LiteralStringRef("AsyncFile.CountCacheReads"));
			countCacheWritesBlocked.init(  LiteralStringRef("AsyncFile.CountCacheWritesBlocked"));
			countCacheReadsBlocked.init(   LiteralStringRef("AsyncFile.CountCacheReadsBlocked"));
			countCachePageReadsMerged.init(LiteralStringRef("AsyncFile.CountCachePageReadsMerged"));
			countCacheFinds.init(          LiteralStringRef("AsyncFile.CountCacheFinds"));
			countCacheReadBytes.init(      LiteralStringRef("AsyncFile.CountCacheReadBytes"));

		}
	}

	static Future<Reference<IAsyncFile>> open_impl( std::string filename, int flags, int mode );

	ACTOR static Future<Reference<IAsyncFile>> open_impl( std::string filename, int flags, int mode, Reference<EvictablePageCache> pageCache ) {
		try {
			TraceEvent("AFCUnderlyingOpenBegin").detail("Filename", filename);
			if(flags & IAsyncFile::OPEN_CACHED_READ_ONLY)
				flags = (flags & ~IAsyncFile::OPEN_READWRITE) | IAsyncFile::OPEN_READONLY;
			else
				flags = (flags & ~IAsyncFile::OPEN_READONLY) | IAsyncFile::OPEN_READWRITE;
			state Reference<IAsyncFile> f = wait( IAsyncFileSystem::filesystem()->open(filename, flags | IAsyncFile::OPEN_UNCACHED | IAsyncFile::OPEN_UNBUFFERED, mode) );
			TraceEvent("AFCUnderlyingOpenEnd").detail("Filename", filename);
			int64_t l = wait( f->size() );
			TraceEvent("AFCUnderlyingSize").detail("Filename", filename).detail("Size", l);
			auto& of = openFiles[filename];
			of.f = new AsyncFileCached(f, filename, l, pageCache);
			of.opened = Future<Reference<IAsyncFile>>();
			return Reference<IAsyncFile>( of.f );
		} catch (Error& e) {
			if( e.code() != error_code_actor_cancelled )
				openFiles.erase( filename );
			throw e;
		}
	}

	virtual Future<Void> flush();

	Future<Void> quiesce();

	ACTOR static Future<Void> waitAndSync( AsyncFileCached* self, Future<Void> flush ) {
		wait( flush );
		wait( self->uncached->sync() );
		return Void();
	}

	static Future<Void> read_write_impl( AsyncFileCached* self, void* data, int length, int64_t offset, bool writing );

	void remove_page( AFCPage* page );
};

struct AFCPage : public EvictablePage, public FastAllocated<AFCPage> {
	virtual bool evict() {
		if ( notReading.isReady() && notFlushing.isReady() && !dirty && !zeroCopyRefCount && !truncated ) {
			owner->remove_page( this );
			delete this;
			return true;
		}

		if (dirty)
			flush();

		return false;
	}

	// Move this page's data into the orphanedPages set of the owner
	void orphan() {
		owner->orphanedPages[data] = zeroCopyRefCount;
		zeroCopyRefCount = 0;
		notReading = Void();
		data = pageCache->pageSize == 4096 ? FastAllocator<4096>::allocate() : aligned_alloc(4096, pageCache->pageSize);
	}

	Future<Void> write( void const* data, int length, int offset ) {
		// If zero-copy reads are in progress, allow whole page writes to a new page buffer so the effects
		// are not seen by the prior readers who still hold zeroCopyRead pointers
		bool fullPage = offset == 0 && length == pageCache->pageSize;
		ASSERT(zeroCopyRefCount == 0 || fullPage);

		if(zeroCopyRefCount != 0) {
			ASSERT(fullPage);
			orphan();
		}

		setDirty();

		// If there are no active readers then if data is valid or we're replacing all of it we can write directly
		if (valid || fullPage) {
			valid = true;
			memcpy( static_cast<uint8_t*>(this->data) + offset, data, length );
			return yield();
		}

		// If data is not valid but no read is in progress, start reading
		if (notReading.isReady()) {
			notReading = readThrough( this );
		}

		notReading = waitAndWrite( this, data, length, offset );

		return notReading;
	}

	ACTOR static Future<Void> waitAndWrite( AFCPage* self, void const* data, int length, int offset ) {
		wait( self->notReading );
		memcpy( static_cast<uint8_t*>(self->data) + offset, data, length );
		return Void();
	}

	Future<Void> readZeroCopy() {
		++zeroCopyRefCount;
		if (valid) return yield();

		if (notReading.isReady()) {
			notReading = readThrough( this );
		} else {
			++owner->countFileCachePageReadsMerged;
			++owner->countCachePageReadsMerged;
		}

		return notReading;
	}
	void releaseZeroCopy() {
		--zeroCopyRefCount;
		ASSERT( zeroCopyRefCount >= 0 );
	}

	Future<Void> read( void* data, int length, int offset ) {
		if (valid) {
			owner->countFileCacheReadBytes += length;
			owner->countCacheReadBytes += length;
			memcpy( data, static_cast<uint8_t const*>(this->data) + offset, length );
			return yield();
		}

		if (notReading.isReady()) {
			notReading = readThrough( this );
		} else {
			++owner->countFileCachePageReadsMerged;
			++owner->countCachePageReadsMerged;
		}

		notReading = waitAndRead( this, data, length, offset );

		return notReading;
	}

	ACTOR static Future<Void> waitAndRead( AFCPage* self, void* data, int length, int offset ) {
		wait( self->notReading );
		memcpy( data, static_cast<uint8_t const*>(self->data) + offset, length );
		return Void();
	}

	ACTOR static Future<Void> readThrough( AFCPage* self ) {
		ASSERT(!self->valid);
		state void *dst = self->data;
		if ( self->pageOffset < self->owner->prevLength ) {
			try {
				int _ = wait( self->owner->uncached->read( dst, self->pageCache->pageSize, self->pageOffset ) );
				if (_ != self->pageCache->pageSize)
					TraceEvent("ReadThroughShortRead").detail("ReadAmount", _).detail("PageSize", self->pageCache->pageSize).detail("PageOffset", self->pageOffset);
			} catch (Error& e) {
				self->zeroCopyRefCount = 0;
				TraceEvent("ReadThroughFailed").error(e);
				throw;
			}
		}
		// If the memory we read into wasn't orphaned while we were waiting on the read then set valid to true
		if(dst == self->data)
			self->valid = true;
		return Void();
	}

	ACTOR static Future<Void> writeThrough( AFCPage* self, Promise<Void> writing ) {
		// writeThrough can be called on a page that is not dirty, just to wait for a previous writeThrough to finish.  In that
		// case we don't want to do any disk I/O
		try {
			state bool dirty = self->dirty;
			++self->writeThroughCount;
			self->updateFlushableIndex();

			wait( self->notReading && self->notFlushing );

			if (dirty) {
				if ( self->pageOffset + self->pageCache->pageSize > self->owner->length ) {
					ASSERT(self->pageOffset < self->owner->length);
					memset( static_cast<uint8_t *>(self->data) + self->owner->length - self->pageOffset, 0, self->pageCache->pageSize - (self->owner->length - self->pageOffset) );
				}

				auto f = self->owner->uncached->write( self->data, self->pageCache->pageSize, self->pageOffset );

				wait( f );
			}
		}
		catch(Error& e) {
			--self->writeThroughCount;
			self->setDirty();
			writing.sendError(e);
			throw;
		}
		--self->writeThroughCount;
		self->updateFlushableIndex();

		writing.send(Void()); // FIXME: This could happen before the wait if AsyncFileKAIO dealt properly with overlapping write and sync operations

		self->pageCache->try_evict();

		return Void();
	}

	Future<Void> flush() {
		if (!dirty && notFlushing.isReady()) return Void();

		ASSERT(valid || !notReading.isReady() || notReading.isError());

		Promise<Void> writing;

		notFlushing = writeThrough( this, writing );

		clearDirty(); // Do this last so that if writeThrough immediately calls try_evict, we can't be evicted before assigning notFlushing
		return writing.getFuture();
	}

	Future<Void> quiesce() {
		if (dirty) flush();

		// If we are flushing, we will be quiescent when all flushes are finished
		// Returning flush() isn't right, because flush can return before notFlushing.isReady()
		if (!notFlushing.isReady()) {
			return notFlushing;
		}

		// else if we are reading, we will be quiescent when the read is finished
		if ( !notReading.isReady() )
			return notReading;

		return Void();
	}

	Future<Void> truncate() {
		// Allow truncatation during zero copy reads but orphan the previous buffer
		if( zeroCopyRefCount != 0)
			orphan();
		truncated = true;
		return truncate_impl( this );
	}

	ACTOR static Future<Void> truncate_impl( AFCPage* self ) {
		wait( self->notReading && self->notFlushing && yield() );
		delete self;
		return Void();
	}

	AFCPage( AsyncFileCached* owner, int64_t offset ) : EvictablePage(owner->pageCache), owner(owner), pageOffset(offset), dirty(false), valid(false), truncated(false), notReading(Void()), notFlushing(Void()), zeroCopyRefCount(0), flushableIndex(-1), writeThroughCount(0) {
		pageCache->allocate(this);
	}

	virtual ~AFCPage() {
		clearDirty();
		ASSERT_ABORT( flushableIndex == -1 );
	}

	void setDirty() {
		dirty = true;
		updateFlushableIndex();
	}

	void clearDirty() {
		dirty = false;
		updateFlushableIndex();
	}

	void updateFlushableIndex() {
		bool flushable = dirty || writeThroughCount;
		if (flushable == (flushableIndex != -1)) return;

		if (flushable) {
			flushableIndex = owner->flushable.size();
			owner->flushable.push_back(this);
		} else {
			ASSERT( owner->flushable[flushableIndex] == this );
			owner->flushable[flushableIndex] = owner->flushable.back();
			owner->flushable[flushableIndex]->flushableIndex = flushableIndex;
			owner->flushable.pop_back();
			flushableIndex = -1;
		}
	}

	AsyncFileCached* owner;
	int64_t pageOffset;

	Future<Void> notReading; // .isReady when a readThrough (or waitAndWrite) is not in progress
	Future<Void> notFlushing; // .isReady when a writeThrough is not in progress

	bool dirty; // write has been called more recently than flush
	bool valid; // data contains the file contents
	bool truncated; // true if this page has been truncated
	int writeThroughCount;  // number of writeThrough actors that are in progress (potentially writing or waiting to write)
	int flushableIndex;  // index in owner->flushable[]
	int zeroCopyRefCount;  // references held by "zero-copy" reads
};

#include "flow/unactorcompiler.h"
#endif<|MERGE_RESOLUTION|>--- conflicted
+++ resolved
@@ -95,17 +95,10 @@
 	}
 
 	void try_evict() {
-<<<<<<< HEAD
-		if (pages.size() >= (uint64_t)maxPages && !pages.empty()) {
-			for (int i = 0; i < FLOW_KNOBS->MAX_EVICT_ATTEMPTS; i++) { // If we don't manage to evict anything, just go ahead and exceed the cache limit
-				int toEvict = deterministicRandom()->randomInt(0, pages.size());
-				if (pages[toEvict]->evict())
-					break;
-=======
 		if (RANDOM == cacheEvictionType) {
 			if (pages.size() >= (uint64_t)maxPages && !pages.empty()) {
 				for (int i = 0; i < FLOW_KNOBS->MAX_EVICT_ATTEMPTS; i++) { // If we don't manage to evict anything, just go ahead and exceed the cache limit
-					int toEvict = g_random->randomInt(0, pages.size());
+					int toEvict = deterministicRandom()->randomInt(0, pages.size());
 					if (pages[toEvict]->evict()) {
 						++cacheEvictions;
 						break;
@@ -125,7 +118,6 @@
 						break;
 					}
 				}
->>>>>>> c5fd42eb
 			}
 		}
 	}
