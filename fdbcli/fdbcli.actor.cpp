--- conflicted
+++ resolved
@@ -32,11 +32,6 @@
 #include "fdbclient/FDBOptions.g.h"
 
 #include "flow/DeterministicRandom.h"
-<<<<<<< HEAD
-#include "fdbrpc/TLSConnection.h"
-=======
-#include "flow/SignalSafeUnwind.h"
->>>>>>> 12ac5bbe
 #include "fdbrpc/Platform.h"
 
 #include "flow/SimpleOpt.h"
@@ -2079,7 +2074,6 @@
 		}
 
 		if(!force) {
-<<<<<<< HEAD
 			if (markFailed) {
 				state bool safe;
 				try {
@@ -2100,10 +2094,7 @@
 					return true;
 				}
 			}
-			StatusObject status = wait( makeInterruptable( StatusClient::statusFetcher( ccf ) ) );
-=======
 			StatusObject status = wait( makeInterruptable( StatusClient::statusFetcher( db ) ) );
->>>>>>> 12ac5bbe
 
 			state std::string errorString = "ERROR: Could not calculate the impact of this exclude on the total free space in the cluster.\n"
 											"Please try the exclude again in 30 seconds.\n"
