--- conflicted
+++ resolved
@@ -174,12 +174,8 @@
 ERROR( quick_get_value_miss, 2034, "Found a mapped key that is not served in the same SS" )
 ERROR( quick_get_key_values_miss, 2035, "Found a mapped range that is not served in the same SS" )
 ERROR( blob_granule_no_ryw, 2036, "Blob Granule Read Transactions must be specified as ryw-disabled" )
-<<<<<<< HEAD
 ERROR( blob_granule_not_materialized, 2037, "Blob Granule Read was not materialized" )
-=======
-ERROR( blob_granule_not_materialized, 2037, "Blob Granule Read Transactions must be specified as ryw-disabled" )
 ERROR( get_key_values_and_map_has_more, 2038, "getRangeAndFlatMap does not support continuation for now" )
->>>>>>> e07ae6fd
 
 ERROR( incompatible_protocol_version, 2100, "Incompatible protocol version" )
 ERROR( transaction_too_large, 2101, "Transaction exceeds byte limit" )
