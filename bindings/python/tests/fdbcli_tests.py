#!/usr/bin/env python3

import sys
import shutil
import os
import subprocess
import logging
import functools
import json
import time
import random
from argparse import ArgumentParser, RawDescriptionHelpFormatter


def enable_logging(level=logging.DEBUG):
    """Enable logging in the function with the specified logging level

    Args:
        level (logging.<level>, optional): logging level for the decorated function. Defaults to logging.ERROR.
    """
    def func_decorator(func):
        @functools.wraps(func)
        def wrapper(*args, **kwargs):
            # initialize logger
            logger = logging.getLogger(func.__name__)
            logger.setLevel(level)
            # set logging format
            handler = logging.StreamHandler()
            handler_format = logging.Formatter('[%(asctime)s] - %(filename)s:%(lineno)d - %(levelname)s - %(name)s - %(message)s')
            handler.setFormatter(handler_format)
            handler.setLevel(level)
            logger.addHandler(handler)
            # pass the logger to the decorated function
            result = func(logger, *args, **kwargs)
            return result
        return wrapper
    return func_decorator


def run_fdbcli_command(*args):
    """run the fdbcli statement: fdbcli --exec '<arg1> <arg2> ... <argN>'.

    Returns:
        string: Console output from fdbcli
    """
    commands = command_template + ["{}".format(' '.join(args))]
    return subprocess.run(commands, stdout=subprocess.PIPE, env=fdbcli_env).stdout.decode('utf-8').strip()


def run_fdbcli_command_and_get_error(*args):
    """run the fdbcli statement: fdbcli --exec '<arg1> <arg2> ... <argN>'.

    Returns:
        string: Stderr output from fdbcli
    """
    commands = command_template + ["{}".format(' '.join(args))]
    return subprocess.run(commands, stdout=subprocess.PIPE, stderr=subprocess.PIPE, env=fdbcli_env).stderr.decode('utf-8').strip()


@enable_logging()
def advanceversion(logger):
    # get current read version
    version1 = int(run_fdbcli_command('getversion'))
    logger.debug("Read version: {}".format(version1))
    # advance version to a much larger value compared to the current version
    version2 = version1 * 10000
    logger.debug("Advanced to version: " + str(version2))
    run_fdbcli_command('advanceversion', str(version2))
    # after running the advanceversion command,
    # check the read version is advanced to the specified value
    version3 = int(run_fdbcli_command('getversion'))
    logger.debug("Read version: {}".format(version3))
    assert version3 >= version2
    # advance version to a smaller value compared to the current version
    # this should be a no-op
    run_fdbcli_command('advanceversion', str(version1))
    # get the current version to make sure the version did not decrease
    version4 = int(run_fdbcli_command('getversion'))
    logger.debug("Read version: {}".format(version4))
    assert version4 >= version3


@enable_logging()
def maintenance(logger):
    # expected fdbcli output when running 'maintenance' while there's no ongoing maintenance
    no_maintenance_output = 'No ongoing maintenance.'
    output1 = run_fdbcli_command('maintenance')
    assert output1 == no_maintenance_output
    # set maintenance on a fake zone id for 10 seconds
    run_fdbcli_command('maintenance', 'on', 'fake_zone_id', '10')
    # show current maintenance status
    output2 = run_fdbcli_command('maintenance')
    logger.debug("Maintenance status: " + output2)
    items = output2.split(' ')
    # make sure this specific zone id is under maintenance
    assert 'fake_zone_id' in items
    logger.debug("Remaining time(seconds): " + items[-2])
    assert 0 < int(items[-2]) < 10
    # turn off maintenance
    run_fdbcli_command('maintenance', 'off')
    # check maintenance status
    output3 = run_fdbcli_command('maintenance')
    assert output3 == no_maintenance_output


@enable_logging()
def setclass(logger):
    # get all processes' network addresses
    output1 = run_fdbcli_command('setclass')
    logger.debug(output1)
    # except the first line, each line is one process
    process_types = output1.split('\n')[1:]
    assert len(process_types) == args.process_number
    addresses = []
    for line in process_types:
        assert '127.0.0.1' in line
        # check class type
        assert 'unset' in line
        # check class source
        assert 'command_line' in line
        # check process' network address
        network_address = ':'.join(line.split(':')[:2])
        logger.debug("Network address: {}".format(network_address))
        addresses.append(network_address)
    random_address = random.choice(addresses)
    logger.debug("Randomly selected address: {}".format(random_address))
    # set class to a random valid type
    class_types = ['storage', 'transaction', 'resolution',
                   'commit_proxy', 'grv_proxy', 'master', 'stateless', 'log',
                   'router', 'cluster_controller', 'fast_restore', 'data_distributor',
                   'coordinator', 'ratekeeper', 'storage_cache', 'backup'
                   ]
    random_class_type = random.choice(class_types)
    logger.debug("Change to type: {}".format(random_class_type))
    run_fdbcli_command('setclass', random_address, random_class_type)
    # check the set successful
    output2 = run_fdbcli_command('setclass')
    logger.debug(output2)
    assert random_address in output2
    process_types = output2.split('\n')[1:]
    # check process' network address
    for line in process_types:
        if random_address in line:
            # check class type changed to the specified value
            assert random_class_type in line
            # check class source
            assert 'set_class' in line
    # set back to unset
    run_fdbcli_command('setclass', random_address, 'unset')
    # Attempt to set an invalid address and check error message
    output3 = run_fdbcli_command('setclass', '0.0.0.0:4000', 'storage')
    logger.debug(output3)
    assert 'No matching addresses found' in output3
    # Verify setclass did not execute
    output4 = run_fdbcli_command('setclass')
    logger.debug(output4)
    # except the first line, each line is one process
    process_types = output4.split('\n')[1:]
    assert len(process_types) == args.process_number
    addresses = []
    for line in process_types:
        assert '127.0.0.1' in line
        # check class type
        assert 'unset' in line
        # check class source
        assert 'command_line' in line or 'set_class' in line


@enable_logging()
def lockAndUnlock(logger):
    # lock an unlocked database, should be successful
    output1 = run_fdbcli_command('lock')
    # UID is 32 bytes
    lines = output1.split('\n')
    lock_uid = lines[0][-32:]
    assert lines[1] == 'Database locked.'
    logger.debug("UID: {}".format(lock_uid))
    assert get_value_from_status_json(True, 'cluster', 'database_lock_state', 'locked')
    # lock a locked database, should get the error code 1038
    output2 = run_fdbcli_command_and_get_error("lock")
    assert output2 == 'ERROR: Database is locked (1038)'
    # unlock the database
    process = subprocess.Popen(command_template + ['unlock ' + lock_uid], stdin=subprocess.PIPE, stdout=subprocess.PIPE, env=fdbcli_env)
    line1 = process.stdout.readline()
    # The randome passphrease we need to confirm to proceed the unlocking
    line2 = process.stdout.readline()
    logger.debug("Random passphrase: {}".format(line2))
    output3, err = process.communicate(input=line2)
    # No error and unlock was successful
    assert err is None
    assert output3.decode('utf-8').strip() == 'Database unlocked.'
    assert not get_value_from_status_json(True, 'cluster', 'database_lock_state', 'locked')


@enable_logging()
def kill(logger):
    output1 = run_fdbcli_command('kill')
    lines = output1.split('\n')
    assert len(lines) == 2
    assert lines[1].startswith('127.0.0.1:')
    address = lines[1]
    logger.debug("Address: {}".format(address))
    old_generation = get_value_from_status_json(False, 'cluster', 'generation')
    # This is currently an issue with fdbcli,
    # where you need to first run 'kill' to initialize processes' list
    # and then specify the certain process to kill
    process = subprocess.Popen(command_template[:-1], stdin=subprocess.PIPE, stdout=subprocess.PIPE, env=fdbcli_env)
    #
    output2, err = process.communicate(input='kill; kill {}; sleep 1\n'.format(address).encode())
    logger.debug(output2)
    # wait for a second for the cluster recovery
    time.sleep(1)
    new_generation = get_value_from_status_json(True, 'cluster', 'generation')
    logger.debug("Old: {}, New: {}".format(old_generation, new_generation))
    assert new_generation > old_generation


@enable_logging()
def killall(logger):
    # test is designed to make sure 'kill all' sends all requests simultaneously
    old_generation = get_value_from_status_json(False, 'cluster', 'generation')
    # This is currently an issue with fdbcli,
    # where you need to first run 'kill' to initialize processes' list
    # and then specify the certain process to kill
    process = subprocess.Popen(command_template[:-1], stdin=subprocess.PIPE, stdout=subprocess.PIPE, env=fdbcli_env)
    output, error = process.communicate(input='kill; kill all; sleep 1\n'.encode())
    logger.debug(output)
    # wait for a second for the cluster recovery
    time.sleep(1)
    new_generation = get_value_from_status_json(True, 'cluster', 'generation')
    logger.debug("Old generation: {}, New generation: {}".format(old_generation, new_generation))
    # Make sure the kill is not happening sequentially
    # Pre: each recovery will increase the generated number by 2
    # Relax the condition to allow one additional recovery happening when we fetched the old generation
    assert new_generation <= (old_generation + 4)


@enable_logging()
def suspend(logger):
    if not shutil.which("pidof"):
        logger.debug("Skipping suspend test. Pidof not available")
        return
    output1 = run_fdbcli_command('suspend')
    lines = output1.split('\n')
    assert len(lines) == 2
    assert lines[1].startswith('127.0.0.1:')
    address = lines[1]
    logger.debug("Address: {}".format(address))
    db_available = get_value_from_status_json(False, 'client', 'database_status', 'available')
    assert db_available
    # use pgrep to get the pid of the fdb process
    pinfos = subprocess.check_output(['pgrep', '-a', 'fdbserver']).decode().strip().split('\n')
    port = address.split(':')[1]
    logger.debug("Port: {}".format(port))
    # use the port number to find the exact fdb process we are connecting to
    # child process like fdbserver -r flowprocess does not provide `datadir` in the command line
    pinfo = list(filter(lambda x: port in x and 'datadir' in x, pinfos))
    assert len(pinfo) == 1
    pid = pinfo[0].split(' ')[0]
    logger.debug("Pid: {}".format(pid))
    process = subprocess.Popen(command_template[:-1], stdin=subprocess.PIPE, stdout=subprocess.PIPE, env=fdbcli_env)
    # suspend the process for enough long time
    output2, err = process.communicate(input='suspend; suspend 3600 {}; sleep 1\n'.format(address).encode())
    # the cluster should be unavailable after the only process being suspended
    assert not get_value_from_status_json(False, 'client', 'database_status', 'available')
    # check the process pid still exists
    pids = subprocess.check_output(['pidof', 'fdbserver']).decode().strip()
    logger.debug("PIDs: {}".format(pids))
    assert pid in pids
    # kill the process by pid
    kill_output = subprocess.check_output(['kill', pid]).decode().strip()
    logger.debug("Kill result: {}".format(kill_output))
    # The process should come back after a few time
    duration = 0  # seconds we already wait
    while not get_value_from_status_json(False, 'client', 'database_status', 'available') and duration < 60:
        logger.debug("Sleep for 1 second to wait cluster recovery")
        time.sleep(1)
        duration += 1
    # at most after 60 seconds, the cluster should be available
    assert get_value_from_status_json(False, 'client', 'database_status', 'available')


@enable_logging()
def versionepoch(logger):
    version1 = run_fdbcli_command('versionepoch')
    assert version1 == "Version epoch is unset"
    version2 = run_fdbcli_command('versionepoch get')
    assert version2 == "Version epoch is unset"
    version3 = run_fdbcli_command('versionepoch commit')
    assert version3 == "Must set the version epoch before committing it (see `versionepoch enable`)"
    version4 = run_fdbcli_command('versionepoch enable')
    assert version4 == "Version epoch enabled. Run `versionepoch commit` to irreversibly jump to the target version"
    version5 = run_fdbcli_command('versionepoch get')
    assert version5 == "Current version epoch is 0"
    version6 = run_fdbcli_command('versionepoch set 10')
    assert version6 == "Version epoch enabled. Run `versionepoch commit` to irreversibly jump to the target version"
    version7 = run_fdbcli_command('versionepoch get')
    assert version7 == "Current version epoch is 10"
    run_fdbcli_command('versionepoch disable')
    version8 = run_fdbcli_command('versionepoch get')
    assert version8 == "Version epoch is unset"
    version9 = run_fdbcli_command('versionepoch enable')
    assert version9 == "Version epoch enabled. Run `versionepoch commit` to irreversibly jump to the target version"
    version10 = run_fdbcli_command('versionepoch get')
    assert version10 == "Current version epoch is 0"
    version11 = run_fdbcli_command('versionepoch commit')
    assert version11.startswith("Current read version is ")


def get_value_from_status_json(retry, *args):
    while True:
        result = json.loads(run_fdbcli_command('status', 'json'))
        if result['client']['database_status']['available'] or not retry:
            break
    for arg in args:
        assert arg in result
        result = result[arg]

    return result


@enable_logging()
def consistencycheck(logger):
    consistency_check_on_output = 'ConsistencyCheck is on'
    consistency_check_off_output = 'ConsistencyCheck is off'
    output1 = run_fdbcli_command('consistencycheck')
    assert output1 == consistency_check_on_output
    run_fdbcli_command('consistencycheck', 'off')
    output2 = run_fdbcli_command('consistencycheck')
    assert output2 == consistency_check_off_output
    run_fdbcli_command('consistencycheck', 'on')
    output3 = run_fdbcli_command('consistencycheck')
    assert output3 == consistency_check_on_output


@enable_logging()
def cache_range(logger):
    # this command is currently experimental
    # just test we can set and clear the cached range
    run_fdbcli_command('cache_range', 'set', 'a', 'b')
    run_fdbcli_command('cache_range', 'clear', 'a', 'b')


@enable_logging()
def datadistribution(logger):
    output1 = run_fdbcli_command('datadistribution', 'off')
    assert output1 == 'Data distribution is turned off.'
    output2 = run_fdbcli_command('datadistribution', 'on')
    assert output2 == 'Data distribution is turned on.'
    output3 = run_fdbcli_command('datadistribution', 'disable', 'ssfailure')
    assert output3 == 'Data distribution is disabled for storage server failures.'
    # While we disable ssfailure, maintenance should fail
    error_msg = run_fdbcli_command_and_get_error('maintenance', 'on', 'fake_zone_id', '1')
    assert error_msg == "ERROR: Maintenance mode cannot be used while data distribution is disabled for storage server failures. Use 'datadistribution on' to reenable data distribution."
    output4 = run_fdbcli_command('datadistribution', 'enable', 'ssfailure')
    assert output4 == 'Data distribution is enabled for storage server failures.'
    output5 = run_fdbcli_command('datadistribution', 'disable', 'rebalance')
    assert output5 == 'Data distribution is disabled for rebalance.'
    output6 = run_fdbcli_command('datadistribution', 'enable', 'rebalance')
    assert output6 == 'Data distribution is enabled for rebalance.'
    time.sleep(1)


@enable_logging()
def transaction(logger):
    """This test will cover the transaction related fdbcli commands.
        In particular, 
        'begin', 'rollback', 'option'
        'getversion', 'get', 'getrange', 'clear', 'clearrange', 'set', 'commit'
    """
    err1 = run_fdbcli_command_and_get_error('set', 'key', 'value')
    assert err1 == 'ERROR: writemode must be enabled to set or clear keys in the database.'
    process = subprocess.Popen(command_template[:-1], stdin=subprocess.PIPE, stdout=subprocess.PIPE, env=fdbcli_env)
    transaction_flow = ['writemode on', 'begin', 'getversion', 'set key value', 'get key', 'commit']
    output1, _ = process.communicate(input='\n'.join(transaction_flow).encode())
    # split the output into lines
    lines = list(filter(len, output1.decode().split('\n')))[-4:]
    assert lines[0] == 'Transaction started'
    read_version = int(lines[1])
    logger.debug("Read version {}".format(read_version))
    # line[1] is the printed read version
    assert lines[2] == "`key' is `value'"
    assert lines[3].startswith('Committed (') and lines[3].endswith(')')
    # validate commit version is larger than the read version
    commit_verion = int(lines[3][len('Committed ('):-1])
    logger.debug("Commit version: {}".format(commit_verion))
    assert commit_verion >= read_version
    # check the transaction is committed
    output2 = run_fdbcli_command('get', 'key')
    assert output2 == "`key' is `value'"
    # test rollback and read-your-write behavior
    process = subprocess.Popen(command_template[:-1], stdin=subprocess.PIPE, stdout=subprocess.PIPE, env=fdbcli_env)
    transaction_flow = [
        'writemode on', 'begin', 'getrange a z',
        'clear key', 'get key',
        # 'option on READ_YOUR_WRITES_DISABLE', 'get key',
        'rollback'
    ]
    output3, _ = process.communicate(input='\n'.join(transaction_flow).encode())
    lines = list(filter(len, output3.decode().split('\n')))[-5:]
    # lines[0] == "Transaction started" and lines[1] == 'Range limited to 25 keys'
    assert lines[2] == "`key' is `value'"
    assert lines[3] == "`key': not found"
    assert lines[4] == "Transaction rolled back"
    # make sure the rollback works
    output4 = run_fdbcli_command('get', 'key')
    assert output4 == "`key' is `value'"
    # test read_your_write_disable option and clear the inserted key
    process = subprocess.Popen(command_template[:-1], stdin=subprocess.PIPE, stdout=subprocess.PIPE, env=fdbcli_env)
    transaction_flow = [
        'writemode on', 'begin',
        'option on READ_YOUR_WRITES_DISABLE',
        'clear key', 'get key',
        'commit'
    ]
    output6, _ = process.communicate(input='\n'.join(transaction_flow).encode())
    lines = list(filter(len, output6.decode().split('\n')))[-4:]
    assert lines[1] == 'Option enabled for current transaction'
    # the get key should still return the value even we clear it in the transaction
    assert lines[2] == "`key' is `value'"
    # Check the transaction is committed
    output7 = run_fdbcli_command('get', 'key')
    assert output7 == "`key': not found"


def get_fdb_process_addresses(logger):
    # get all processes' network addresses
    output = run_fdbcli_command('kill')
    logger.debug(output)
    # except the first line, each line is one process
    addresses = output.split('\n')[1:]
    assert len(addresses) == args.process_number
    return addresses


@enable_logging(logging.DEBUG)
def coordinators(logger):
    # we should only have one coordinator for now
    output1 = run_fdbcli_command('coordinators')
    assert len(output1.split('\n')) > 2
    cluster_description = output1.split('\n')[0].split(': ')[-1]
    logger.debug("Cluster description: {}".format(cluster_description))
    coordinators = output1.split('\n')[1].split(': ')[-1]
    # verify the coordinator
    coordinator_list = get_value_from_status_json(True, 'client', 'coordinators', 'coordinators')
    assert len(coordinator_list) == 1
    assert coordinator_list[0]['address'] == coordinators
    # verify the cluster description
    assert get_value_from_status_json(True, 'cluster', 'connection_string').startswith('{}:'.format(cluster_description))
    addresses = get_fdb_process_addresses(logger)
    # set all 5 processes as coordinators and update the cluster description
    new_cluster_description = 'a_simple_description'
    run_fdbcli_command('coordinators', *addresses, 'description={}'.format(new_cluster_description))
    # verify now we have 5 coordinators and the description is updated
    output2 = run_fdbcli_command('coordinators')
    assert output2.split('\n')[0].split(': ')[-1] == new_cluster_description
    assert output2.split('\n')[1] == 'Cluster coordinators ({}): {}'.format(args.process_number, ','.join(addresses))
    # auto change should go back to 1 coordinator
    run_fdbcli_command('coordinators', 'auto')
    assert len(get_value_from_status_json(True, 'client', 'coordinators', 'coordinators')) == 1
    wait_for_database_available(logger)


@enable_logging(logging.DEBUG)
def exclude(logger):
    # get all processes' network addresses
    addresses = get_fdb_process_addresses(logger)
    logger.debug("Cluster processes: {}".format(' '.join(addresses)))
    # There should be no excluded process for now
    no_excluded_process_output = 'There are currently no servers or localities excluded from the database.'
    output1 = run_fdbcli_command('exclude')
    assert no_excluded_process_output in output1
    # randomly pick one and exclude the process
    excluded_address = random.choice(addresses)
    # If we see "not enough space" error, use FORCE option to proceed
    # this should be a safe operation as we do not need any storage space for the test
    force = False
    # sometimes we need to retry the exclude
    while True:
        logger.debug("Excluding process: {}".format(excluded_address))
        if force:
            error_message = run_fdbcli_command_and_get_error('exclude', 'FORCE', excluded_address)
        else:
            error_message = run_fdbcli_command_and_get_error('exclude', excluded_address)
        if error_message == 'WARNING: {} is a coordinator!'.format(excluded_address):
            # exclude coordinator will print the warning, verify the randomly selected process is the coordinator
            coordinator_list = get_value_from_status_json(True, 'client', 'coordinators', 'coordinators')
            assert len(coordinator_list) == 1
            assert coordinator_list[0]['address'] == excluded_address
            break
        elif 'ERROR: This exclude may cause the total free space in the cluster to drop below 10%.' in error_message:
            # exclude the process may cause the free space not enough
            # use FORCE option to ignore it and proceed
            assert not force
            force = True
            logger.debug("Use FORCE option to exclude the process")
        elif not error_message:
            break
        else:
            logger.debug("Error message: {}\n".format(error_message))
        logger.debug("Retry exclude after 1 second")
        time.sleep(1)
    output2 = run_fdbcli_command('exclude')
    assert 'There are currently 1 servers or localities being excluded from the database' in output2
    assert excluded_address in output2
    run_fdbcli_command('include', excluded_address)
    # check the include is successful
    output4 = run_fdbcli_command('exclude')
    assert no_excluded_process_output in output4
    wait_for_database_available(logger)

# read the system key 'k', need to enable the option first


def read_system_key(k):
    output = run_fdbcli_command('option', 'on', 'READ_SYSTEM_KEYS;', 'get', k)
    if 'is' not in output:
        # key not present
        return None
    _, value = output.split(' is ')
    return value


@enable_logging()
def throttle(logger):
    # no throttled tags at the beginning
    no_throttle_tags_output = 'There are no throttled tags'
    output = run_fdbcli_command('throttle', 'list')
    logger.debug(output)
    assert output == no_throttle_tags_output
    # test 'throttle enable auto'
    run_fdbcli_command('throttle', 'enable', 'auto')
    # verify the change is applied by reading the system key
    # not an elegant way, may change later
    enable_flag = read_system_key('\\xff\\x02/throttledTags/autoThrottlingEnabled')
    assert enable_flag == "`1'"
    run_fdbcli_command('throttle', 'disable', 'auto')
    enable_flag = read_system_key('\\xff\\x02/throttledTags/autoThrottlingEnabled')
    # verify disabled
    assert enable_flag == "`0'"
    # TODO : test manual throttling, not easy to do now


def wait_for_database_available(logger):
    # sometimes the change takes some time to have effect and the database can be unavailable at that time
    # this is to wait until the database is available again
    while not get_value_from_status_json(True, 'client', 'database_status', 'available'):
        logger.debug("Database unavailable for now, wait for one second")
        time.sleep(1)


@enable_logging()
def profile(logger):
    # profile list should return the same list as kill
    addresses = get_fdb_process_addresses(logger)
    output1 = run_fdbcli_command('profile', 'list')
    assert output1.split('\n') == addresses
    # check default output
    default_profile_client_get_output = 'Client profiling rate is set to default and size limit is set to default.'
    output2 = run_fdbcli_command('profile', 'client', 'get')
    assert output2 == default_profile_client_get_output
    # set rate and size limit
    run_fdbcli_command('profile', 'client', 'set', '0.5', '1GB')
    output3 = run_fdbcli_command('profile', 'client', 'get')
    logger.debug(output3)
    output3_list = output3.split(' ')
    assert float(output3_list[6]) == 0.5
    # size limit should be 1GB
    assert output3_list[-1] == '1000000000.'
    # change back to default value and check
    run_fdbcli_command('profile', 'client', 'set', 'default', 'default')
    assert run_fdbcli_command('profile', 'client', 'get') == default_profile_client_get_output


@enable_logging()
def test_available(logger):
    duration = 0  # seconds we already wait
    while not get_value_from_status_json(False, 'client', 'database_status', 'available') and duration < 10:
        logger.debug("Sleep for 1 second to wait cluster recovery")
        time.sleep(1)
        duration += 1
    if duration >= 10:
        logger.debug(run_fdbcli_command('status', 'json'))
        assert False


@enable_logging()
def triggerddteaminfolog(logger):
    # this command is straightforward and only has one code path
    output = run_fdbcli_command('triggerddteaminfolog')
    assert output == 'Triggered team info logging in data distribution.'


@enable_logging()
def tenants(logger):
    output = run_fdbcli_command('listtenants')
    assert output == 'The cluster has no tenants'

    output = run_fdbcli_command('createtenant tenant')
    assert output == 'The tenant `tenant\' has been created'

    output = run_fdbcli_command('createtenant tenant2')
    assert output == 'The tenant `tenant2\' has been created'

    output = run_fdbcli_command('listtenants')
    assert output == '1. tenant\n  2. tenant2'

    output = run_fdbcli_command('listtenants a z 1')
    assert output == '1. tenant'

    output = run_fdbcli_command('listtenants a tenant2')
    assert output == '1. tenant'

    output = run_fdbcli_command('listtenants tenant2 z')
    assert output == '1. tenant2'

    output = run_fdbcli_command('gettenant tenant')
    lines = output.split('\n')
    assert len(lines) == 3
    assert lines[0].strip().startswith('id: ')
    assert lines[1].strip().startswith('prefix: ')
    assert lines[2].strip().startswith('tenant state: ready')

    output = run_fdbcli_command('gettenant tenant JSON')
    json_output = json.loads(output, strict=False)
    assert(len(json_output) == 2)
    assert('tenant' in json_output)
    assert(json_output['type'] == 'success')
    assert(len(json_output['tenant']) == 3)
    assert('id' in json_output['tenant'])
    assert('prefix' in json_output['tenant'])
<<<<<<< HEAD
    assert('tenant_state' in json_output['tenant'])
=======
    assert(len(json_output['tenant']['prefix']) == 2)
    assert('base64' in json_output['tenant']['prefix'])
    assert('printable' in json_output['tenant']['prefix'])
>>>>>>> 91ccdbcb

    output = run_fdbcli_command('usetenant')
    assert output == 'Using the default tenant'

    output = run_fdbcli_command_and_get_error('usetenant tenant3')
    assert output == 'ERROR: Tenant `tenant3\' does not exist'

    # Test writing keys to different tenants and make sure they all work correctly
    run_fdbcli_command('writemode on; set tenant_test default_tenant')
    output = run_fdbcli_command('get tenant_test')
    assert output == '`tenant_test\' is `default_tenant\''

    process = subprocess.Popen(command_template[:-1], stdin=subprocess.PIPE, stdout=subprocess.PIPE, env=fdbcli_env)
    cmd_sequence = ['writemode on', 'usetenant tenant', 'get tenant_test', 'set tenant_test tenant']
    output, _ = process.communicate(input='\n'.join(cmd_sequence).encode())

    lines = output.decode().strip().split('\n')[-3:]
    assert lines[0] == 'Using tenant `tenant\''
    assert lines[1] == '`tenant_test\': not found'
    assert lines[2].startswith('Committed')

    process = subprocess.Popen(command_template[:-1], stdin=subprocess.PIPE, stdout=subprocess.PIPE, env=fdbcli_env)
    cmd_sequence = ['writemode on', 'usetenant tenant2', 'get tenant_test', 'set tenant_test tenant2', 'get tenant_test']
    output, _ = process.communicate(input='\n'.join(cmd_sequence).encode())

    lines = output.decode().strip().split('\n')[-4:]
    assert lines[0] == 'Using tenant `tenant2\''
    assert lines[1] == '`tenant_test\': not found'
    assert lines[2].startswith('Committed')
    assert lines[3] == '`tenant_test\' is `tenant2\''

    process = subprocess.Popen(command_template[:-1], stdin=subprocess.PIPE, stdout=subprocess.PIPE, env=fdbcli_env)
    cmd_sequence = ['usetenant tenant', 'get tenant_test', 'defaulttenant', 'get tenant_test']
    output, _ = process.communicate(input='\n'.join(cmd_sequence).encode())

    lines = output.decode().strip().split('\n')[-4:]
    assert lines[0] == 'Using tenant `tenant\''
    assert lines[1] == '`tenant_test\' is `tenant\''
    assert lines[2] == 'Using the default tenant'
    assert lines[3] == '`tenant_test\' is `default_tenant\''

    process = subprocess.Popen(command_template[:-1], stdin=subprocess.PIPE, stdout=subprocess.PIPE, stderr=subprocess.PIPE, env=fdbcli_env)
    cmd_sequence = ['writemode on', 'usetenant tenant', 'clear tenant_test',
                    'deletetenant tenant', 'get tenant_test', 'defaulttenant', 'usetenant tenant']
    output, error_output = process.communicate(input='\n'.join(cmd_sequence).encode())

    lines = output.decode().strip().split('\n')[-7:]
    error_lines = error_output.decode().strip().split('\n')[-2:]
    assert lines[0] == 'Using tenant `tenant\''
    assert lines[1].startswith('Committed')
    assert lines[2] == 'The tenant `tenant\' has been deleted'
    assert lines[3] == 'WARNING: the active tenant was deleted. Use the `usetenant\' or `defaulttenant\''
    assert lines[4] == 'command to choose a new tenant.'
    assert error_lines[0] == 'ERROR: Tenant does not exist (2131)'
    assert lines[6] == 'Using the default tenant'
    assert error_lines[1] == 'ERROR: Tenant `tenant\' does not exist'

    process = subprocess.Popen(command_template[:-1], stdin=subprocess.PIPE, stdout=subprocess.PIPE, stderr=subprocess.PIPE, env=fdbcli_env)
    cmd_sequence = ['writemode on', 'deletetenant tenant2', 'usetenant tenant2', 'clear tenant_test', 'defaulttenant', 'deletetenant tenant2']
    output, error_output = process.communicate(input='\n'.join(cmd_sequence).encode())

    lines = output.decode().strip().split('\n')[-4:]
    error_lines = error_output.decode().strip().split('\n')[-1:]
    assert error_lines[0] == 'ERROR: Cannot delete a non-empty tenant (2133)'
    assert lines[0] == 'Using tenant `tenant2\''
    assert lines[1].startswith('Committed')
    assert lines[2] == 'Using the default tenant'
    assert lines[3] == 'The tenant `tenant2\' has been deleted'

    run_fdbcli_command('writemode on; clear tenant_test')

def integer_options():
    process = subprocess.Popen(command_template[:-1], stdin=subprocess.PIPE, stdout=subprocess.PIPE, stderr=subprocess.PIPE, env=fdbcli_env)
    cmd_sequence = ['option on TIMEOUT 1000', 'writemode on', 'clear foo']
    output, error_output = process.communicate(input='\n'.join(cmd_sequence).encode())

    lines = output.decode().strip().split('\n')[-2:]
    assert lines[0] == 'Option enabled for all transactions'
    assert lines[1].startswith('Committed')
    assert error_output == b''

if __name__ == '__main__':
    parser = ArgumentParser(formatter_class=RawDescriptionHelpFormatter,
                            description="""
    The test calls fdbcli commands through fdbcli --exec "<command>" interactively using subprocess.
    The outputs from fdbcli are returned and compared to predefined results.
    Consequently, changing fdbcli outputs or breaking any commands will casue the test to fail.
    Commands that are easy to test will run against a single process cluster.
    For complex commands like exclude, they will run against a cluster with multiple(current set to 5) processes.
    If external_client_library is given, we will disable the local client and use the external client to run fdbcli.
    """)
    parser.add_argument('build_dir', metavar='BUILD_DIRECTORY', help='FDB build directory')
    parser.add_argument('cluster_file', metavar='CLUSTER_FILE', help='FDB cluster file')
    parser.add_argument('process_number', nargs='?', metavar='PROCESS_NUMBER', help="Number of fdb processes", type=int, default=1)
    parser.add_argument('--external-client-library', '-e', metavar='EXTERNAL_CLIENT_LIBRARY_PATH', help="External client library path")
    args = parser.parse_args()

    # keep current environment variables
    fdbcli_env = os.environ.copy()
    # set external client library if provided
    if args.external_client_library:
        # disable local client and use the external client library
        fdbcli_env['FDB_NETWORK_OPTION_DISABLE_LOCAL_CLIENT'] = ''
        fdbcli_env['FDB_NETWORK_OPTION_EXTERNAL_CLIENT_LIBRARY'] = args.external_client_library

    # shell command template
    command_template = [args.build_dir + '/bin/fdbcli', '-C', args.cluster_file, '--exec']
    # tests for fdbcli commands
    # assertions will fail if fdbcli does not work as expected
    test_available()
    if args.process_number == 1:
        # TODO: disable for now, the change can cause the database unavailable
        # advanceversion()
        cache_range()
        consistencycheck()
        datadistribution()
        kill()
        lockAndUnlock()
        maintenance()
        profile()
        suspend()
        transaction()
        throttle()
        triggerddteaminfolog()
        tenants()
        versionepoch()
        integer_options()
    else:
        assert args.process_number > 1, "Process number should be positive"
        coordinators()
        exclude()
        killall()
        # TODO: fix the failure where one process is not available after setclass call
        # setclass()<|MERGE_RESOLUTION|>--- conflicted
+++ resolved
@@ -628,14 +628,10 @@
     assert(json_output['type'] == 'success')
     assert(len(json_output['tenant']) == 3)
     assert('id' in json_output['tenant'])
-    assert('prefix' in json_output['tenant'])
-<<<<<<< HEAD
-    assert('tenant_state' in json_output['tenant'])
-=======
     assert(len(json_output['tenant']['prefix']) == 2)
     assert('base64' in json_output['tenant']['prefix'])
     assert('printable' in json_output['tenant']['prefix'])
->>>>>>> 91ccdbcb
+    assert('tenant_state' in json_output['tenant'])
 
     output = run_fdbcli_command('usetenant')
     assert output == 'Using the default tenant'
