--- conflicted
+++ resolved
@@ -84,38 +84,6 @@
 		}
 	}
 
-<<<<<<< HEAD
-	public synchronized Transaction getCurrentTransaction() {
-		Transaction tr = Context.transactionMap.get(this.trName);
-		Context.transactionRefCounts.get(tr).incrementAndGet();
-		return tr;
-	}
-
-	public synchronized void releaseTransaction(Transaction tr) {
-		if(tr != null) {
-			AtomicInteger count = Context.transactionRefCounts.get(tr);
-			if(count.decrementAndGet() == 0) {
-				Context.transactionRefCounts.remove(tr);
-				tr.dispose();
-			}
-		}
-	}
-
-	public synchronized void updateCurrentTransaction(Transaction tr) {
-		Context.transactionRefCounts.computeIfAbsent(tr, x -> new AtomicInteger(1));
-		releaseTransaction(Context.transactionMap.put(this.trName, tr));
-	}
-
-	public synchronized boolean updateCurrentTransaction(Transaction oldTr, Transaction newTr) {
-		if(Context.transactionMap.replace(this.trName, oldTr, newTr)) {
-			AtomicInteger count = Context.transactionRefCounts.computeIfAbsent(newTr, x -> new AtomicInteger(0));
-			count.incrementAndGet();
-			releaseTransaction(oldTr);
-			return true;
-		}
-
-		return false;
-=======
 	public static synchronized void addTransactionReference(Transaction tr) {
 		transactionRefCounts.computeIfAbsent(tr, x -> new AtomicInteger(0)).incrementAndGet();
 	}
@@ -162,7 +130,6 @@
 
 	public boolean updateCurrentTransaction(Transaction oldTr, Transaction newTr) {
 		return updateTransaction(trName, oldTr, newTr);
->>>>>>> ab431004
 	}
 
 	public void newTransaction() {
@@ -177,16 +144,9 @@
 		}
 	}
 
-<<<<<<< HEAD
-	public synchronized void switchTransaction(byte[] trName) {
-		this.trName = ByteArrayUtil.printable(trName);
-		Transaction tr = Context.transactionMap.computeIfAbsent(this.trName, x -> db.createTransaction());
-		Context.transactionRefCounts.computeIfAbsent(tr, x -> new AtomicInteger(1));
-=======
 	public void switchTransaction(byte[] rawTrName) {
 		trName = ByteArrayUtil.printable(rawTrName);
 		newTransaction(null);
->>>>>>> ab431004
 	}
 
 	abstract void executeOperations() throws Throwable;
